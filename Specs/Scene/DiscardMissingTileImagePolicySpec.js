--- conflicted
+++ resolved
@@ -1,25 +1,7 @@
-<<<<<<< HEAD
-import { Cartesian2 } from '../../Source/Cesium.js';
-import { Resource } from '../../Source/Cesium.js';
-import { DiscardMissingTileImagePolicy } from '../../Source/Cesium.js';
-import pollToPromise from '../pollToPromise.js';
-
-describe('Scene/DiscardMissingTileImagePolicy', function() {
-
-    var supportsImageBitmapOptions;
-    beforeAll(function() {
-        // This suite spies on requests. Resource.supportsImageBitmapOptions needs to make a request to a data URI.
-        // We run it here to avoid interfering with the tests.
-        return Resource.supportsImageBitmapOptions()
-            .then(function(result) {
-                supportsImageBitmapOptions = result;
-            });
-=======
 import { Cartesian2 } from "../../Source/Cesium.js";
 import { Resource } from "../../Source/Cesium.js";
 import { DiscardMissingTileImagePolicy } from "../../Source/Cesium.js";
 import pollToPromise from "../pollToPromise.js";
-import { when } from "../../Source/Cesium.js";
 
 describe("Scene/DiscardMissingTileImagePolicy", function () {
   var supportsImageBitmapOptions;
@@ -28,7 +10,6 @@
     // We run it here to avoid interfering with the tests.
     return Resource.supportsImageBitmapOptions().then(function (result) {
       supportsImageBitmapOptions = result;
->>>>>>> 2fd0e8f7
     });
   });
 
@@ -58,33 +39,6 @@
       expect(constructWithoutPixelsToCheck).toThrowDeveloperError();
     });
 
-<<<<<<< HEAD
-    describe('shouldDiscardImage', function() {
-        it('discards an image that is identical to the missing image', function() {
-            var promises = [];
-
-            promises.push(Resource.fetchImage('Data/Images/Red16x16.png'));
-            promises.push(Resource.fetchImage('Data/Images/Green4x4.png'));
-
-            var missingImageUrl = 'Data/Images/Red16x16.png';
-            var policy = new DiscardMissingTileImagePolicy({
-                missingImageUrl : missingImageUrl,
-                pixelsToCheck : [new Cartesian2(0, 0)]
-            });
-
-            promises.push(pollToPromise(function() {
-                return policy.isReady();
-            }));
-
-            return Promise.all(promises).then(function(results) {
-                var redImage = results[0];
-                var greenImage = results[1];
-
-                expect(policy.shouldDiscardImage(redImage)).toEqual(true);
-                expect(policy.shouldDiscardImage(greenImage)).toEqual(false);
-            });
-        });
-=======
     it("requests the missing image url", function () {
       var missingImageUrl = "http://some.host.invalid/missingImage.png";
 
@@ -167,7 +121,7 @@
         })
       );
 
-      return when.all(promises, function (results) {
+      return Promise.all(promises).then(function (results) {
         var redImage = results[0];
         var greenImage = results[1];
 
@@ -175,7 +129,6 @@
         expect(policy.shouldDiscardImage(greenImage)).toEqual(false);
       });
     });
->>>>>>> 2fd0e8f7
 
     it("discards an image that is identical to the missing image even if the missing image is transparent", function () {
       var promises = [];
@@ -194,19 +147,11 @@
         })
       );
 
-<<<<<<< HEAD
-            return Promise.all(promises).then(function(results) {
-                var transparentImage = results[0];
-                expect(policy.shouldDiscardImage(transparentImage)).toEqual(true);
-            });
-        });
-=======
-      return when.all(promises, function (results) {
+      return Promise.all(promises).then(function (results) {
         var transparentImage = results[0];
         expect(policy.shouldDiscardImage(transparentImage)).toEqual(true);
       });
     });
->>>>>>> 2fd0e8f7
 
     it("does not discard at all when the missing image is transparent and disableCheckIfAllPixelsAreTransparent is set", function () {
       var promises = [];
@@ -226,19 +171,11 @@
         })
       );
 
-<<<<<<< HEAD
-            return Promise.all(promises).then(function(results) {
-                var transparentImage = results[0];
-                expect(policy.shouldDiscardImage(transparentImage)).toEqual(false);
-            });
-        });
-=======
-      return when.all(promises, function (results) {
+      return Promise.all(promises).then(function (results) {
         var transparentImage = results[0];
         expect(policy.shouldDiscardImage(transparentImage)).toEqual(false);
       });
     });
->>>>>>> 2fd0e8f7
 
     it("throws if called before the policy is ready", function () {
       var policy = new DiscardMissingTileImagePolicy({
