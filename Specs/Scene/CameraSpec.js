/*global defineSuite*/
defineSuite([
        'Scene/Camera',
        'Core/BoundingSphere',
        'Core/Cartesian2',
        'Core/Cartesian3',
        'Core/Cartesian4',
        'Core/Cartographic',
        'Core/defaultValue',
        'Core/Ellipsoid',
        'Core/GeographicProjection',
        'Core/Math',
        'Core/Matrix3',
        'Core/Matrix4',
        'Core/Rectangle',
        'Core/Transforms',
        'Core/WebMercatorProjection',
        'Scene/CameraFlightPath',
        'Scene/HeadingPitchRange',
        'Scene/OrthographicFrustum',
        'Scene/PerspectiveFrustum',
        'Scene/SceneMode',
        'Scene/TweenCollection'
    ], function(
        Camera,
        BoundingSphere,
        Cartesian2,
        Cartesian3,
        Cartesian4,
        Cartographic,
        defaultValue,
        Ellipsoid,
        GeographicProjection,
        CesiumMath,
        Matrix3,
        Matrix4,
        Rectangle,
        Transforms,
        WebMercatorProjection,
        CameraFlightPath,
        HeadingPitchRange,
        OrthographicFrustum,
        PerspectiveFrustum,
        SceneMode,
        TweenCollection) {
    "use strict";
    /*global jasmine,describe,xdescribe,it,xit,expect,beforeEach,afterEach,beforeAll,afterAll,spyOn,runs,waits,waitsFor*/

    var scene;
    var camera;

    var position;
    var up;
    var dir;
    var right;

    var moveAmount = 3.0;
    var turnAmount = CesiumMath.PI_OVER_TWO;
    var rotateAmount = CesiumMath.PI_OVER_TWO;
    var zoomAmount = 1.0;

    var FakeScene = function(projection) {
        this.canvas = {
            clientWidth: 512,
            clientHeight: 384
        };
        this.drawingBufferWidth = 1024;
        this.drawingBufferHeight = 768;
        this.mapProjection = defaultValue(projection, new GeographicProjection());
        this.tweens = new TweenCollection();
        this.screenSpaceCameraController = {};
        this.camera = undefined;
    };

    beforeEach(function() {
        position = Cartesian3.clone(Cartesian3.UNIT_Z);
        up = Cartesian3.clone(Cartesian3.UNIT_Y);
        dir = Cartesian3.negate(Cartesian3.UNIT_Z, new Cartesian3());
        right = Cartesian3.cross(dir, up, new Cartesian3());

        scene = new FakeScene();

        camera = new Camera(scene);
        camera.position = Cartesian3.clone(position);
        camera.up = Cartesian3.clone(up);
        camera.direction = Cartesian3.clone(dir);
        camera.right = Cartesian3.clone(right);

        camera.minimumZoomDistance = 0.0;

        scene.camera = camera;
    });

    it('constructor throws an exception when there is no canvas', function() {
        expect(function() {
            return new Camera();
        }).toThrowDeveloperError();
    });

    it('get view matrix', function() {
        var viewMatrix = camera.viewMatrix;
        var position = camera.position;
        var up = camera.up;
        var dir = camera.direction;
        var right = camera.right;
        var rotation = new Matrix4(right.x, right.y, right.z, 0.0,
                                      up.x,    up.y,    up.z, 0.0,
                                    -dir.x,  -dir.y,  -dir.z, 0.0,
                                       0.0,     0.0,     0.0, 1.0);
        var translation = new Matrix4(1.0, 0.0, 0.0, -position.x,
                                      0.0, 1.0, 0.0, -position.y,
                                      0.0, 0.0, 1.0, -position.z,
                                      0.0, 0.0, 0.0,         1.0);
        var expected = Matrix4.multiply(rotation, translation, new Matrix4());
        expect(viewMatrix).toEqual(expected);
    });

    it('get inverse view matrix', function() {
        var expected = Matrix4.inverse(camera.viewMatrix, new Matrix4());
        expect(expected).toEqualEpsilon(camera.inverseViewMatrix, CesiumMath.EPSILON15);
    });

    it('get inverse transform', function() {
        camera._setTransform(new Matrix4(5.0, 0.0, 0.0, 1.0, 0.0, 5.0, 0.0, 2.0, 0.0, 0.0, 5.0, 3.0, 0.0, 0.0, 0.0, 1.0));
        var expected = Matrix4.inverseTransformation(camera.transform, new Matrix4());
        expect(expected).toEqual(camera.inverseTransform);
    });

    it('get heading is undefined when morphing', function() {
        camera._mode = SceneMode.MORPHING;
        expect(camera.heading).not.toBeDefined();
    });

    it('get heading in 2D', function() {
        camera._mode = SceneMode.SCENE2D;

        var heading = CesiumMath.TWO_PI - Math.atan2(camera.right.y, camera.right.x);
        expect(camera.heading).toEqual(heading);
    });

    it('get heading in CV', function() {
        camera._mode = SceneMode.COLUMBUS_VIEW;

        var heading = CesiumMath.TWO_PI - Math.atan2(camera.right.y, camera.right.x);
        expect(camera.heading).toEqualEpsilon(heading, CesiumMath.EPSILON8);
    });

    it('get heading in 3D', function() {
        camera._mode = SceneMode.SCENE3D;

        var ellipsoid = Ellipsoid.WGS84;
        var toFixedFrame = Transforms.eastNorthUpToFixedFrame(camera.position, ellipsoid);
        var transform = Matrix4.getRotation(toFixedFrame, new Matrix3());
        Matrix3.transpose(transform, transform);

        var right = Matrix3.multiplyByVector(transform, camera.right, new Cartesian3());
        var heading = CesiumMath.TWO_PI - CesiumMath.zeroToTwoPi(Math.atan2(right.y, right.x));

        expect(camera.heading).toEqual(heading);
    });

    it('set heading in 2D', function() {
        camera._mode = SceneMode.SCENE2D;

        var heading = camera.heading;
        var newHeading = CesiumMath.toRadians(45.0);
        camera.setView({
            heading : newHeading
        });

        expect(camera.heading).not.toEqual(heading);
        expect(camera.heading).toEqualEpsilon(newHeading, CesiumMath.EPSILON14);
    });

    it('set heading in CV', function() {
        camera._mode = SceneMode.COLUMBUS_VIEW;

        camera.position = Cartesian3.fromDegrees(0.0, 0.0, 100000.0);
        camera.direction = Cartesian3.negate(Cartesian3.normalize(camera.position, new Cartesian3()), new Cartesian3());
        camera.up = Cartesian3.clone(Cartesian3.UNIT_Z);
        camera.right = Cartesian3.cross(camera.direction, camera.up, new Cartesian3());

        var heading = camera.heading;
        var newHeading = CesiumMath.toRadians(45.0);
        camera.setView({
            heading : newHeading
        });

        expect(camera.heading).not.toEqual(heading);
        expect(camera.heading).toEqualEpsilon(newHeading, CesiumMath.EPSILON14);
    });

    it('set heading in 3D', function() {
        camera._mode = SceneMode.SCENE3D;

        camera.position = Cartesian3.clone(Cartesian3.UNIT_X);
        camera.direction = Cartesian3.negate(Cartesian3.UNIT_X, new Cartesian3());
        camera.up = Cartesian3.clone(Cartesian3.UNIT_Z);
        camera.right = Cartesian3.cross(camera.direction, camera.up, new Cartesian3());

        var heading = camera.heading;
        var newHeading = CesiumMath.toRadians(45.0);
        camera.setView({
            heading : newHeading
        });

        expect(camera.heading).not.toEqual(heading);
        expect(camera.heading).toEqualEpsilon(newHeading, CesiumMath.EPSILON14);
    });

    it('set heading in 3D (2)', function() {
        camera._mode = SceneMode.SCENE3D;

        camera.position = Cartesian3.fromDegrees(136.0, -24.0, 4500000.0);
        Cartesian3.negate(camera.position, camera.direction);
        Cartesian3.normalize(camera.direction, camera.direction);
        Cartesian3.clone(Cartesian3.UNIT_Z, camera.up);
        Cartesian3.cross(camera.direction, camera.up, camera.right);
        Cartesian3.cross(camera.right, camera.direction, camera.up);

        camera.setView({ heading : CesiumMath.PI });

        expect(camera.heading).toEqualEpsilon(CesiumMath.PI, CesiumMath.EPSILON8);
        expect(camera.up.z).toBeLessThan(0.0);

        camera.setView({ heading : CesiumMath.TWO_PI });

        expect(camera.heading).toEqualEpsilon(CesiumMath.TWO_PI, CesiumMath.EPSILON8);
        expect(camera.up.z).toBeGreaterThan(0.0);
    });

    it('pitch is undefined when mode is not 3D or Columbus view', function() {
        camera._mode = SceneMode.MORPHING;
        expect(camera.pitch).not.toBeDefined();
    });

    it('get pitch in CV', function() {
        camera._mode = SceneMode.COLUMBUS_VIEW;

        camera.position = Cartesian3.fromDegrees(0.0, 0.0, 100000.0);
        camera.direction = Cartesian3.negate(Cartesian3.normalize(camera.position, new Cartesian3()), new Cartesian3());
        camera.up = Cartesian3.clone(Cartesian3.UNIT_Z);
        camera.right = Cartesian3.cross(camera.direction, camera.up, new Cartesian3());

        var pitch = CesiumMath.PI_OVER_TWO - Math.acos(-camera.direction.z);
        expect(camera.pitch).toEqualEpsilon(pitch, CesiumMath.EPSILON6);
    });

    it('get pitch in 3D', function() {
        camera._mode = SceneMode.SCENE3D;

        var direction = Cartesian3.normalize(camera.position, new Cartesian3());
        Cartesian3.negate(direction, direction);
        var pitch = CesiumMath.PI_OVER_TWO - Math.acos(-Cartesian3.dot(camera.direction, direction));

        expect(camera.pitch).toEqual(pitch);
    });

    it('set pitch in CV', function() {
        camera._mode = SceneMode.COLUMBUS_VIEW;

        camera.position = Cartesian3.fromDegrees(0.0, 0.0, 100000.0);
        camera.direction = Cartesian3.negate(Cartesian3.normalize(camera.position, new Cartesian3()), new Cartesian3());
        camera.up = Cartesian3.clone(Cartesian3.UNIT_Z);
        camera.right = Cartesian3.cross(camera.direction, camera.up, new Cartesian3());

        var pitch = camera.pitch;
        var newPitch = CesiumMath.toRadians(45.0);
        camera.setView({
            pitch : newPitch
        });

        expect(camera.pitch).not.toEqual(pitch);
        expect(camera.pitch).toEqualEpsilon(newPitch, CesiumMath.EPSILON6);
    });

    it('set pitch in 3D', function() {
        camera._mode = SceneMode.SCENE3D;

        camera.position = Cartesian3.clone(Cartesian3.UNIT_X);
        camera.direction = Cartesian3.negate(Cartesian3.UNIT_X, new Cartesian3());
        camera.up = Cartesian3.clone(Cartesian3.UNIT_Z);
        camera.right = Cartesian3.cross(camera.direction, camera.up, new Cartesian3());

        var pitch = camera.pitch;
        var newPitch = CesiumMath.toRadians(45.0);
        camera.setView({
            pitch : newPitch
        });

        expect(camera.pitch).not.toEqual(pitch);
        expect(camera.pitch).toEqualEpsilon(newPitch, CesiumMath.EPSILON14);
    });

    it('get roll in CV', function() {
        camera._mode = SceneMode.COLUMBUS_VIEW;

        camera.position = Cartesian3.fromDegrees(0.0, 0.0, 100000.0);
        camera.direction = Cartesian3.negate(Cartesian3.normalize(camera.position, new Cartesian3()), new Cartesian3());
        camera.up = Cartesian3.clone(Cartesian3.UNIT_Z);
        camera.right = Cartesian3.cross(camera.direction, camera.up, new Cartesian3());

        camera.look(camera.direction, CesiumMath.toRadians(45.0));

        var roll = CesiumMath.zeroToTwoPi(-CesiumMath.toRadians(45.0));
        expect(camera.roll).toEqualEpsilon(roll, CesiumMath.EPSILON6);
    });

    it('get roll in 3D', function() {
        camera._mode = SceneMode.SCENE3D;

        var ellipsoid = Ellipsoid.WGS84;
        camera.position = Cartesian3.clone(Cartesian3.UNIT_X);
        Cartesian3.multiplyByScalar(camera.position, ellipsoid.maximumRadius + 100.0, camera.position);
        camera.direction = new Cartesian3(-1.0, 0.0, 1.0);
        Cartesian3.normalize(camera.direction, camera.direction);
        camera.right = Cartesian3.cross(camera.direction, Cartesian3.UNIT_Z, new Cartesian3());
        Cartesian3.normalize(camera.right, camera.right);
        camera.up = Cartesian3.cross(camera.right, camera.direction, new Cartesian3());

        var toFixedFrame = Transforms.eastNorthUpToFixedFrame(camera.position, ellipsoid);
        var transform = Matrix4.getRotation(toFixedFrame, new Matrix3());
        Matrix3.transpose(transform, transform);

        var right = Matrix3.multiplyByVector(transform, camera.right, new Cartesian3());
        var roll = CesiumMath.TWO_PI - Math.atan2(right.z, right.x);

        expect(camera.roll).toEqual(roll);
    });

    it('get roll returns correct value past 90 degrees', function() {
        var roll = CesiumMath.toRadians(110.0);
        camera.setView({
            position : Cartesian3.fromDegrees(-72.0, 40.0, 20.0),
            heading : 0.0,
            pitch : 0.0,
            roll : roll
        });

        expect(camera.roll).toEqualEpsilon(roll, CesiumMath.EPSILON14);
    });

    it('set roll in CV', function() {
        camera._mode = SceneMode.COLUMBUS_VIEW;

        camera.position = Cartesian3.fromDegrees(0.0, 0.0, 100000.0);
        camera.direction = Cartesian3.clone(Cartesian3.UNIT_Y);
        camera.up = Cartesian3.clone(Cartesian3.UNIT_Z);
        camera.right = Cartesian3.cross(camera.direction, camera.up, new Cartesian3());

        var roll = camera.roll;
        var newRoll = CesiumMath.PI_OVER_FOUR;
        camera.setView({
            roll : newRoll
        });

        expect(camera.roll).not.toEqual(roll);
        expect(camera.roll).toEqualEpsilon(newRoll, CesiumMath.EPSILON6);
    });

    it('set roll in 3D', function() {
        camera._mode = SceneMode.SCENE3D;

        camera.position = Cartesian3.fromDegrees(0.0, 0.0, 100000.0);
        camera.direction = Cartesian3.clone(Cartesian3.UNIT_Z);
        camera.up = Cartesian3.clone(Cartesian3.UNIT_X);
        camera.right = Cartesian3.cross(camera.direction, camera.up, new Cartesian3());

        var roll = camera.roll;
        var newRoll = CesiumMath.PI_OVER_FOUR;
        camera.setView({
            roll : newRoll
        });

        expect(camera.roll).not.toEqual(roll);
        expect(camera.roll).toEqualEpsilon(newRoll, CesiumMath.EPSILON6);
    });

    it('update throws without mode', function() {
        expect(function() {
            camera.update();
        }).toThrowDeveloperError();
    });

    it('setView with cartographic in 2D', function() {
        var ellipsoid = Ellipsoid.WGS84;
        var projection = new GeographicProjection(ellipsoid);
        var maxRadii = ellipsoid.maximumRadius;

        camera._mode = SceneMode.SCENE2D;
        camera._projection = projection;

        var frustum = new OrthographicFrustum();
        frustum.right = maxRadii * Math.PI;
        frustum.left = -frustum.right;
        frustum.top = frustum.right * (scene.drawingBufferHeight / scene.drawingBufferWidth);
        frustum.bottom = -frustum.top;
        frustum.near = 0.01 * maxRadii;
        frustum.far = 60.0 * maxRadii;
        camera.frustum = frustum;

        var ratio = frustum.top / frustum.right;
        var cart = Cartographic.fromDegrees(-75.0, 42.0, 100.0);
        camera.setView({
            heading : 0.0,
            pitch : -CesiumMath.PI_OVER_TWO,
            roll : 0.0,
            positionCartographic : cart
        });

        expect(Cartesian2.fromCartesian3(camera.position, new Cartesian2())).toEqualEpsilon(Cartesian2.fromCartesian3(projection.project(cart), new Cartesian2()), CesiumMath.EPSILON11);
        expect(camera.direction).toEqualEpsilon(Cartesian3.negate(Cartesian3.UNIT_Z, new Cartesian3()), CesiumMath.EPSILON6);
        expect(camera.up).toEqualEpsilon(Cartesian3.UNIT_Y, CesiumMath.EPSILON6);
        expect(camera.right).toEqualEpsilon(Cartesian3.UNIT_X, CesiumMath.EPSILON6);
        expect(frustum.right - frustum.left).toEqualEpsilon(cart.height, CesiumMath.EPSILON6);
        expect(frustum.top / frustum.right).toEqual(ratio);
    });

    it('setView with cartographic in Columbus View', function() {
        var ellipsoid = Ellipsoid.WGS84;
        var projection = new GeographicProjection(ellipsoid);

        camera._mode = SceneMode.COLUMBUS_VIEW;
        camera._projection = projection;

        var cart = Cartographic.fromDegrees(-75.0, 42.0, 100.0);
        camera.setView({
            heading : 0.0,
            pitch : -CesiumMath.PI_OVER_TWO,
            roll : 0.0,
            positionCartographic : cart
        });

        expect(camera.position).toEqualEpsilon(projection.project(cart), CesiumMath.EPSILON11);
        expect(camera.direction).toEqualEpsilon(Cartesian3.negate(Cartesian3.UNIT_Z, new Cartesian3()), CesiumMath.EPSILON6);
        expect(camera.up).toEqualEpsilon(Cartesian3.UNIT_Y, CesiumMath.EPSILON6);
        expect(camera.right).toEqualEpsilon(Cartesian3.UNIT_X, CesiumMath.EPSILON6);
    });

    it('setView with cartographic in 3D', function() {
        var ellipsoid = Ellipsoid.WGS84;
        var projection = new GeographicProjection(ellipsoid);

        camera._mode = SceneMode.SCENE3D;
        camera._projection = projection;

        var cart = new Cartographic(-75.0, 0.0, 100.0);
        camera.setView({
            heading : 0.0,
            pitch : -CesiumMath.PI_OVER_TWO,
            roll : 0.0,
            positionCartographic : cart
        });

        expect(camera.position).toEqualEpsilon(ellipsoid.cartographicToCartesian(cart), CesiumMath.EPSILON6);
        expect(camera.direction).toEqualEpsilon(Cartesian3.normalize(Cartesian3.negate(camera.position, new Cartesian3()), new Cartesian3()), CesiumMath.EPSILON6);
        expect(camera.up).toEqualEpsilon(Cartesian3.UNIT_Z, CesiumMath.EPSILON6);
        expect(camera.right).toEqualEpsilon(Cartesian3.cross(camera.direction, camera.up, new Cartesian3()), CesiumMath.EPSILON6);
    });

    it('setView right rotation order', function() {
        var position = Cartesian3.fromDegrees(-117.16, 32.71, 0.0);
        var heading =  CesiumMath.toRadians(180.0);
        var pitch = CesiumMath.toRadians(0.0);
        var roll = CesiumMath.toRadians(45.0);

        camera.setView({
            position : position,
            heading : heading,
            pitch : pitch,
            roll : roll
        });

        expect(camera.position).toEqualEpsilon(position, CesiumMath.EPSILON6);
        expect(camera.heading).toEqualEpsilon(heading, CesiumMath.EPSILON6);
        expect(camera.pitch).toEqualEpsilon(pitch, CesiumMath.EPSILON6);
        expect(camera.roll).toEqualEpsilon(roll, CesiumMath.EPSILON6);
    });

    it('setView (1)', function() {
        var position = Cartesian3.fromDegrees(-117.16, 32.71, 0.0);
        var heading =  CesiumMath.toRadians(45.0);
        var pitch = CesiumMath.toRadians(-50.0);
        var roll = CesiumMath.toRadians(45.0);

        camera.setView({
            position : position,
            heading : heading,
            pitch : pitch,
            roll : roll
        });

        expect(camera.position).toEqualEpsilon(position, CesiumMath.EPSILON6);
        expect(camera.heading).toEqualEpsilon(heading, CesiumMath.EPSILON6);
        expect(camera.pitch).toEqualEpsilon(pitch, CesiumMath.EPSILON6);
        expect(camera.roll).toEqualEpsilon(roll, CesiumMath.EPSILON6);

        heading =  CesiumMath.toRadians(200.0);

        camera.setView({heading : heading});

        expect(camera.position).toEqualEpsilon(position, CesiumMath.EPSILON6);
        expect(camera.heading).toEqualEpsilon(heading, CesiumMath.EPSILON6);
        expect(camera.pitch).toEqualEpsilon(pitch, CesiumMath.EPSILON6);
        expect(camera.roll).toEqualEpsilon(roll, CesiumMath.EPSILON6);
    });

    it('setView (2)', function() {
        var position = Cartesian3.fromDegrees(-117.16, 32.71, 0.0);
        var heading =  CesiumMath.toRadians(45.0);
        var pitch = CesiumMath.toRadians(50.0);
        var roll = CesiumMath.toRadians(45.0);

        camera.setView({
            position : position,
            heading : heading,
            pitch : pitch,
            roll : roll
        });

        expect(camera.position).toEqualEpsilon(position, CesiumMath.EPSILON6);
        expect(camera.heading).toEqualEpsilon(heading, CesiumMath.EPSILON6);
        expect(camera.pitch).toEqualEpsilon(pitch, CesiumMath.EPSILON6);
        expect(camera.roll).toEqualEpsilon(roll, CesiumMath.EPSILON6);

        pitch =  CesiumMath.toRadians(-50.0);

        camera.setView({pitch : pitch});

        expect(camera.position).toEqualEpsilon(position, CesiumMath.EPSILON6);
        expect(camera.heading).toEqualEpsilon(heading, CesiumMath.EPSILON6);
        expect(camera.pitch).toEqualEpsilon(pitch, CesiumMath.EPSILON6);
        expect(camera.roll).toEqualEpsilon(roll, CesiumMath.EPSILON6);
    });

    it('setView (3)', function() {
        var position = Cartesian3.fromDegrees(-117.16, 32.71, 0.0);
        var heading =  CesiumMath.toRadians(45.0);
        var pitch = CesiumMath.toRadians(50.0);
        var roll = CesiumMath.toRadians(45.0);

        camera.setView({
            position : position,
            heading : heading,
            pitch : pitch,
            roll : roll
        });

        expect(camera.position).toEqualEpsilon(position, CesiumMath.EPSILON6);
        expect(camera.heading).toEqualEpsilon(heading, CesiumMath.EPSILON6);
        expect(camera.pitch).toEqualEpsilon(pitch, CesiumMath.EPSILON6);
        expect(camera.roll).toEqualEpsilon(roll, CesiumMath.EPSILON6);

        roll =  CesiumMath.toRadians(200.0);

        camera.setView({roll : roll});

        expect(camera.position).toEqualEpsilon(position, CesiumMath.EPSILON6);
        expect(camera.heading).toEqualEpsilon(heading, CesiumMath.EPSILON6);
        expect(camera.pitch).toEqualEpsilon(pitch, CesiumMath.EPSILON6);
        expect(camera.roll).toEqualEpsilon(roll, CesiumMath.EPSILON6);
    });

    it('worldToCameraCoordinates throws without cartesian', function() {
        expect(function() {
            camera.worldToCameraCoordinates();
        }).toThrowDeveloperError();
    });

    it('worldToCameraCoordinates transforms to the cameras reference frame', function() {
        camera._setTransform(new Matrix4(0.0, 0.0, 1.0, 0.0,
                                         1.0, 0.0, 0.0, 0.0,
                                         0.0, 1.0, 0.0, 0.0,
                                         0.0, 0.0, 0.0, 1.0));
        expect(camera.worldToCameraCoordinates(Cartesian4.UNIT_X)).toEqual(Cartesian4.UNIT_Z);
    });

    it('worldToCameraCoordinatesPoint throws without cartesian', function() {
        expect(function() {
            camera.worldToCameraCoordinatesPoint();
        }).toThrowDeveloperError();
    });

    it('worldToCameraCoordinatesPoint transforms to the cameras reference frame', function() {
        camera._setTransform(new Matrix4(0.0, 0.0, 1.0, 10.0,
                                         1.0, 0.0, 0.0, 20.0,
                                         0.0, 1.0, 0.0, 30.0,
                                         0.0, 0.0, 0.0, 1.0));
        var expected = Cartesian3.add(Matrix4.getColumn(camera.inverseTransform, 3, new Cartesian4()), Cartesian3.UNIT_Z, new Cartesian3());
        expect(camera.worldToCameraCoordinatesPoint(Cartesian3.UNIT_X)).toEqual(expected);
    });

    it('worldToCameraCoordinatesVector throws without cartesian', function() {
        expect(function() {
            camera.worldToCameraCoordinatesVector();
        }).toThrowDeveloperError();
    });

    it('worldToCameraCoordinatesVector transforms to the cameras reference frame', function() {
        camera._setTransform(new Matrix4(0.0, 0.0, 1.0, 10.0,
                                         1.0, 0.0, 0.0, 20.0,
                                         0.0, 1.0, 0.0, 30.0,
                                         0.0, 0.0, 0.0, 1.0));
        expect(camera.worldToCameraCoordinatesVector(Cartesian3.UNIT_X)).toEqual(Cartesian3.UNIT_Z);
    });

    it('cameraToWorldCoordinates throws without cartesian', function() {
        expect(function() {
            camera.cameraToWorldCoordinates();
        }).toThrowDeveloperError();
    });

    it('cameraToWorldCoordinates transforms from the cameras reference frame', function() {
        camera._setTransform(new Matrix4(0.0, 0.0, 1.0, 0.0,
                                         1.0, 0.0, 0.0, 0.0,
                                         0.0, 1.0, 0.0, 0.0,
                                         0.0, 0.0, 0.0, 1.0));
        expect(camera.cameraToWorldCoordinates(Cartesian4.UNIT_Z)).toEqual(Cartesian4.UNIT_X);
    });

    it('cameraToWorldCoordinatesPoint throws without cartesian', function() {
        expect(function() {
            camera.cameraToWorldCoordinatesPoint();
        }).toThrowDeveloperError();
    });

    it('cameraToWorldCoordinatesPoint transforms from the cameras reference frame', function() {
        camera._setTransform(new Matrix4(0.0, 0.0, 1.0, 10.0,
                                         1.0, 0.0, 0.0, 20.0,
                                         0.0, 1.0, 0.0, 30.0,
                                         0.0, 0.0, 0.0, 1.0));
        var expected = Cartesian3.add(Cartesian3.UNIT_X, Matrix4.getColumn(camera.transform, 3, new Cartesian4()), new Cartesian3());
        expect(camera.cameraToWorldCoordinatesPoint(Cartesian3.UNIT_Z)).toEqual(expected);
    });

    it('cameraToWorldCoordinatesVector throws without cartesian', function() {
        expect(function() {
            camera.cameraToWorldCoordinatesVector();
        }).toThrowDeveloperError();
    });

    it('cameraToWorldCoordinatesVector transforms from the cameras reference frame', function() {
        camera._setTransform(new Matrix4(0.0, 0.0, 1.0, 10.0,
                                         1.0, 0.0, 0.0, 20.0,
                                         0.0, 1.0, 0.0, 30.0,
                                         0.0, 0.0, 0.0, 1.0));
        expect(camera.cameraToWorldCoordinatesVector(Cartesian3.UNIT_Z)).toEqual(Cartesian3.UNIT_X);
    });

    it('move throws without an axis', function() {
        expect(function() {
            expect(camera.move());
        }).toThrowDeveloperError();
    });

    it('moves', function() {
        var direction = Cartesian3.normalize(new Cartesian3(1.0, 1.0, 0.0), new Cartesian3());
        camera.move(direction, moveAmount);
        expect(camera.position).toEqualEpsilon(new Cartesian3(direction.x * moveAmount, direction.y * moveAmount, 1.0), CesiumMath.EPSILON10);
        expect(camera.up).toEqual(up);
        expect(camera.direction).toEqual(dir);
        expect(camera.right).toEqual(right);
    });

    it('moves up', function() {
        camera.moveUp(moveAmount);
        expect(camera.position).toEqualEpsilon(new Cartesian3(0.0, moveAmount, 1.0), CesiumMath.EPSILON10);
        expect(camera.up).toEqual(up);
        expect(camera.direction).toEqual(dir);
        expect(camera.right).toEqual(right);
    });

    it('moves down', function() {
        camera.moveDown(moveAmount);
        expect(camera.position).toEqualEpsilon(new Cartesian3(0.0, -moveAmount, 1.0), CesiumMath.EPSILON10);
        expect(camera.up).toEqual(up);
        expect(camera.direction).toEqual(dir);
        expect(camera.right).toEqual(right);
    });

    it('moves right', function() {
        camera.moveRight(moveAmount);
        expect(camera.position).toEqual(new Cartesian3(moveAmount, 0.0, 1.0), CesiumMath.EPSILON10);
        expect(camera.up).toEqual(up);
        expect(camera.direction).toEqual(dir);
        expect(camera.right).toEqual(right);
    });

    it('moves left', function() {
        camera.moveLeft(moveAmount);
        expect(camera.position).toEqual(new Cartesian3(-moveAmount, 0.0, 1.0), CesiumMath.EPSILON10);
        expect(camera.up).toEqual(up);
        expect(camera.direction).toEqual(dir);
        expect(camera.right).toEqual(right);
    });

    it('moves forward', function() {
        camera.moveForward(moveAmount);
        expect(camera.position).toEqual(new Cartesian3(0.0, 0.0, 1.0 - moveAmount), CesiumMath.EPSILON10);
        expect(camera.up).toEqual(up);
        expect(camera.direction).toEqual(dir);
        expect(camera.right).toEqual(right);
    });

    it('moves backward', function() {
        camera.moveBackward(moveAmount);
        expect(camera.position).toEqual(new Cartesian3(0.0, 0.0, 1.0 + moveAmount), CesiumMath.EPSILON10);
        expect(camera.up).toEqual(up);
        expect(camera.direction).toEqual(dir);
        expect(camera.right).toEqual(right);
    });

    it('move clamps position in 2D', function() {
        var frustum = new OrthographicFrustum();
        frustum.near = 1.0;
        frustum.far = 2.0;
        frustum.left = -2.0;
        frustum.right = 2.0;
        frustum.top = 1.0;
        frustum.bottom = -1.0;
        camera.frustum = frustum;

        camera.update(SceneMode.SCENE2D);

        var max = scene.mapProjection.project(new Cartographic(Math.PI, CesiumMath.toRadians(85.05112878)));
        var factor = 1000.0;
        var dx = max.x * factor;
        var dy = max.y * factor;

        camera.moveUp(dy);
        camera.moveRight(dx);
        expect(camera.position.x).toBeLessThan(dx);
        expect(camera.position.y).toBeLessThan(dy);

        camera.moveDown(dy);
        camera.moveLeft(dx);
        expect(camera.position.x).toBeGreaterThan(-dx);
        expect(camera.position.y).toBeGreaterThan(-dy);
    });

    it('look throws without an axis', function() {
        expect(function() {
            expect(camera.look());
        }).toThrowDeveloperError();
    });

    it('looks', function() {
        camera.look(Cartesian3.UNIT_X, CesiumMath.PI);
        expect(camera.position).toEqual(position);
        expect(camera.right).toEqual(right);
        expect(camera.up).toEqualEpsilon(Cartesian3.negate(Cartesian3.UNIT_Y, new Cartesian3()), CesiumMath.EPSILON10);
        expect(camera.direction).toEqualEpsilon(Cartesian3.UNIT_Z, CesiumMath.EPSILON10);
    });

    it('looks left', function() {
        camera.lookLeft(turnAmount);
        expect(camera.position).toEqual(position);
        expect(camera.up).toEqualEpsilon(up, CesiumMath.EPSILON15);
        expect(camera.direction).toEqualEpsilon(Cartesian3.negate(right, new Cartesian3()), CesiumMath.EPSILON15);
        expect(camera.right).toEqualEpsilon(dir, CesiumMath.EPSILON15);
    });

    it('looks right', function() {
        camera.lookRight(turnAmount);
        expect(camera.position).toEqual(position);
        expect(camera.up).toEqualEpsilon(up, CesiumMath.EPSILON15);
        expect(camera.direction).toEqualEpsilon(right, CesiumMath.EPSILON15);
        expect(camera.right).toEqualEpsilon(Cartesian3.negate(dir, new Cartesian3()), CesiumMath.EPSILON15);
    });

    it('looks up', function() {
        camera.lookUp(turnAmount);
        expect(camera.position).toEqual(position);
        expect(camera.right).toEqualEpsilon(right, CesiumMath.EPSILON15);
        expect(camera.direction).toEqualEpsilon(up, CesiumMath.EPSILON15);
        expect(camera.up).toEqualEpsilon(Cartesian3.negate(dir, new Cartesian3()), CesiumMath.EPSILON15);
    });

    it('looks down', function() {
        camera.lookDown(turnAmount);
        expect(camera.position).toEqual(position);
        expect(camera.right).toEqualEpsilon(right, CesiumMath.EPSILON15);
        expect(camera.direction).toEqualEpsilon(Cartesian3.negate(up, new Cartesian3()), CesiumMath.EPSILON15);
        expect(camera.up).toEqualEpsilon(dir, CesiumMath.EPSILON15);
    });

    it('twists left', function() {
        camera.twistLeft(CesiumMath.PI_OVER_TWO);
        expect(camera.position).toEqual(position);
        expect(camera.direction).toEqualEpsilon(dir, CesiumMath.EPSILON15);
        expect(camera.up).toEqualEpsilon(Cartesian3.negate(right, new Cartesian3()), CesiumMath.EPSILON15);
        expect(camera.right).toEqualEpsilon(up, CesiumMath.EPSILON15);
    });

    it('twists right', function() {
        camera.twistRight(CesiumMath.PI_OVER_TWO);
        expect(camera.position).toEqual(position);
        expect(camera.direction).toEqualEpsilon(dir, CesiumMath.EPSILON15);
        expect(camera.up).toEqualEpsilon(right, CesiumMath.EPSILON14);
        expect(camera.right).toEqualEpsilon(Cartesian3.negate(up, new Cartesian3()), CesiumMath.EPSILON15);
    });

    it('rotate throws without an axis', function() {
        expect(function() {
            expect(camera.rotate());
        }).toThrowDeveloperError();
    });

    it('rotates up', function() {
        camera.rotateUp(rotateAmount);
        expect(camera.up).toEqualEpsilon(Cartesian3.negate(dir, new Cartesian3()), CesiumMath.EPSILON15);
        expect(camera.direction).toEqualEpsilon(up, CesiumMath.EPSILON15);
        expect(camera.right).toEqualEpsilon(right, CesiumMath.EPSILON15);
        expect(camera.position).toEqualEpsilon(Cartesian3.negate(Cartesian3.UNIT_Y, new Cartesian3()), CesiumMath.EPSILON15);
    });

    it('rotates up with constrained axis 0', function() {
        camera.constrainedAxis = Cartesian3.UNIT_Y;
        camera.rotateUp(rotateAmount);
        expect(camera.up).toEqualEpsilon(Cartesian3.negate(dir, new Cartesian3()), CesiumMath.EPSILON15);
        expect(camera.direction).toEqualEpsilon(up, CesiumMath.EPSILON15);
        expect(camera.right).toEqualEpsilon(right, CesiumMath.EPSILON15);
        expect(camera.position).toEqualEpsilon(Cartesian3.negate(Cartesian3.UNIT_Y, new Cartesian3()), CesiumMath.EPSILON15);
    });

    it('rotates up with constrained axis 1', function() {
        camera.up = Cartesian3.negate(dir, new Cartesian3());
        camera.direction = right;
        camera.right = Cartesian3.cross(camera.direction, camera.up, new Cartesian3());

        camera.constrainedAxis = Cartesian3.UNIT_Y;
        camera.rotateUp(rotateAmount);
        expect(camera.up).toEqualEpsilon(Cartesian3.negate(Cartesian3.UNIT_Y, new Cartesian3()), CesiumMath.EPSILON14);
        expect(camera.direction).toEqualEpsilon(right, CesiumMath.EPSILON15);
        expect(camera.right).toEqualEpsilon(dir, CesiumMath.EPSILON15);
        expect(camera.position).toEqualEpsilon(Cartesian3.negate(Cartesian3.UNIT_Y, new Cartesian3()), CesiumMath.EPSILON15);
    });

    it('rotates down', function() {
        camera.rotateDown(rotateAmount);
        expect(camera.up).toEqualEpsilon(dir, CesiumMath.EPSILON15);
        expect(camera.direction).toEqualEpsilon(Cartesian3.negate(up, new Cartesian3()), CesiumMath.EPSILON15);
        expect(camera.right).toEqualEpsilon(right, CesiumMath.EPSILON15);
        expect(camera.position).toEqualEpsilon(Cartesian3.UNIT_Y, CesiumMath.EPSILON15);
    });

    it('rotates down with constrained axis 0 ', function() {
        camera.constrainedAxis = Cartesian3.UNIT_Y;
        camera.rotateDown(rotateAmount);
        expect(camera.up).toEqualEpsilon(dir, CesiumMath.EPSILON15);
        expect(camera.direction).toEqualEpsilon(Cartesian3.negate(up, new Cartesian3()), CesiumMath.EPSILON15);
        expect(camera.right).toEqualEpsilon(right, CesiumMath.EPSILON15);
        expect(camera.position).toEqualEpsilon(Cartesian3.UNIT_Y, CesiumMath.EPSILON15);
    });

    it('rotates down with constrained axis 1', function() {
        camera.up = Cartesian3.negate(dir, new Cartesian3());
        camera.direction = right;
        camera.right = Cartesian3.cross(camera.direction, camera.up, new Cartesian3());

        camera.constrainedAxis = Cartesian3.UNIT_Y;
        camera.rotateDown(rotateAmount);
        expect(camera.up).toEqualEpsilon(Cartesian3.UNIT_Y, CesiumMath.EPSILON15);
        expect(camera.direction).toEqualEpsilon(right, CesiumMath.EPSILON15);
        expect(camera.right).toEqualEpsilon(Cartesian3.negate(dir, new Cartesian3()), CesiumMath.EPSILON15);
        expect(camera.position).toEqualEpsilon(Cartesian3.UNIT_Y, CesiumMath.EPSILON15);
    });

    it('rotates left', function() {
        camera.rotateLeft(rotateAmount);
        expect(camera.up).toEqualEpsilon(up, CesiumMath.EPSILON15);
        expect(camera.direction).toEqualEpsilon(right, CesiumMath.EPSILON15);
        expect(camera.right).toEqualEpsilon(Cartesian3.negate(dir, new Cartesian3()), CesiumMath.EPSILON15);
        expect(camera.position).toEqualEpsilon(Cartesian3.negate(Cartesian3.UNIT_X, new Cartesian3()), CesiumMath.EPSILON15);
    });

    it('rotates left with contrained axis', function() {
        camera.constrainedAxis = Cartesian3.UNIT_Z;
        camera.rotateLeft(rotateAmount);
        expect(camera.up).toEqualEpsilon(Cartesian3.UNIT_X, CesiumMath.EPSILON15);
        expect(camera.direction).toEqualEpsilon(Cartesian3.negate(Cartesian3.UNIT_Z, new Cartesian3()), CesiumMath.EPSILON15);
        expect(camera.right).toEqualEpsilon(Cartesian3.negate(Cartesian3.UNIT_Y, new Cartesian3()), CesiumMath.EPSILON15);
        expect(camera.position).toEqualEpsilon(Cartesian3.UNIT_Z, CesiumMath.EPSILON15);
    });

    it('rotates right', function() {
        camera.rotateRight(rotateAmount);
        expect(camera.up).toEqualEpsilon(up, CesiumMath.EPSILON15);
        expect(camera.direction).toEqualEpsilon(Cartesian3.negate(right, new Cartesian3()), CesiumMath.EPSILON15);
        expect(camera.right).toEqualEpsilon(dir, CesiumMath.EPSILON15);
        expect(camera.position).toEqualEpsilon(Cartesian3.UNIT_X, CesiumMath.EPSILON15);
    });

    it('rotates right with contrained axis', function() {
        camera.constrainedAxis = Cartesian3.UNIT_Z;
        camera.rotateRight(rotateAmount);
        expect(camera.up).toEqualEpsilon(Cartesian3.negate(Cartesian3.UNIT_X, new Cartesian3()), CesiumMath.EPSILON15);
        expect(camera.direction).toEqualEpsilon(Cartesian3.negate(Cartesian3.UNIT_Z, new Cartesian3()), CesiumMath.EPSILON15);
        expect(camera.right).toEqualEpsilon(Cartesian3.UNIT_Y, CesiumMath.EPSILON15);
        expect(camera.position).toEqualEpsilon(Cartesian3.UNIT_Z, CesiumMath.EPSILON15);
    });

    it('rotates', function() {
        var axis = Cartesian3.normalize(new Cartesian3(Math.cos(CesiumMath.PI_OVER_FOUR), Math.sin(CesiumMath.PI_OVER_FOUR), 0.0), new Cartesian3());
        var angle = CesiumMath.PI_OVER_TWO;
        camera.rotate(axis, angle);

        expect(camera.position).toEqualEpsilon(new Cartesian3(-axis.x, axis.y, 0.0), CesiumMath.EPSILON15);
        expect(camera.direction).toEqualEpsilon(Cartesian3.negate(Cartesian3.normalize(camera.position, new Cartesian3()), new Cartesian3()), CesiumMath.EPSILON15);
        expect(camera.right).toEqualEpsilon(Cartesian3.normalize(new Cartesian3(0.5, 0.5, axis.x), new Cartesian3()), CesiumMath.EPSILON15);
        expect(camera.up).toEqualEpsilon(Cartesian3.cross(camera.right, camera.direction, new Cartesian3()), CesiumMath.EPSILON15);
    });

    it('rotate past constrained axis stops at constained axis', function() {
        camera.constrainedAxis = Cartesian3.UNIT_Y;
        camera.rotateUp(Math.PI);
        expect(camera.up).toEqualEpsilon(Cartesian3.negate(dir, new Cartesian3()), CesiumMath.EPSILON4);
        expect(camera.direction).toEqualEpsilon(up, CesiumMath.EPSILON4);
        expect(camera.right).toEqualEpsilon(right, CesiumMath.EPSILON4);
        expect(camera.position).toEqualEpsilon(Cartesian3.negate(Cartesian3.UNIT_Y, new Cartesian3()), CesiumMath.EPSILON4);
    });

    it('zooms out 2D', function() {
        var frustum = new OrthographicFrustum();
        frustum.near = 1.0;
        frustum.far = 2.0;
        frustum.left = -2.0;
        frustum.right = 2.0;
        frustum.top = 1.0;
        frustum.bottom = -1.0;
        camera.frustum = frustum;

        camera.update(SceneMode.SCENE2D);

        camera.zoomOut(zoomAmount);
        expect(camera.frustum.right).toEqualEpsilon(2.5, CesiumMath.EPSILON10);
        expect(camera.frustum.left).toEqual(-2.5, CesiumMath.EPSILON10);
        expect(camera.frustum.top).toEqual(1.25, CesiumMath.EPSILON10);
        expect(camera.frustum.bottom).toEqual(-1.25, CesiumMath.EPSILON10);
    });

    it('zooms in 2D', function() {
        var frustum = new OrthographicFrustum();
        frustum.near = 1.0;
        frustum.far = 2.0;
        frustum.left = -2.0;
        frustum.right = 2.0;
        frustum.top = 1.0;
        frustum.bottom = -1.0;
        camera.frustum = frustum;

        camera.update(SceneMode.SCENE2D);

        camera.zoomIn(zoomAmount);
        expect(camera.frustum.right).toEqualEpsilon(1.5, CesiumMath.EPSILON10);
        expect(camera.frustum.left).toEqual(-1.5, CesiumMath.EPSILON10);
        expect(camera.frustum.top).toEqual(0.75, CesiumMath.EPSILON10);
        expect(camera.frustum.bottom).toEqual(-0.75, CesiumMath.EPSILON10);
    });

    it('clamps zoom out in 2D', function() {
        var frustum = new OrthographicFrustum();
        frustum.near = 1.0;
        frustum.far = 2.0;
        frustum.left = -2.0;
        frustum.right = 2.0;
        frustum.top = 1.0;
        frustum.bottom = -1.0;
        camera.frustum = frustum;

        camera.update(SceneMode.SCENE2D);

        var max = scene.mapProjection.project(new Cartographic(Math.PI, CesiumMath.toRadians(85.05112878)));
        var factor = 1000.0;
        var dx = max.x * factor;
        var ratio = frustum.top / frustum.right;

        camera.zoomOut(dx);
        expect(frustum.right).toBeLessThan(dx);
        expect(frustum.left).toBeGreaterThan(-dx);
        expect(frustum.top).toEqual(frustum.right * ratio);
        expect(frustum.bottom).toEqual(-frustum.top);
    });

    it('clamps zoom in in 2D', function() {
        var frustum = new OrthographicFrustum();
        frustum.near = 1.0;
        frustum.far = 2.0;
        frustum.left = -2.0;
        frustum.right = 2.0;
        frustum.top = 1.0;
        frustum.bottom = -1.0;
        camera.frustum = frustum;

        camera.update(SceneMode.SCENE2D);

        var max = scene.mapProjection.project(new Cartographic(Math.PI, CesiumMath.toRadians(85.05112878)));
        var factor = 1000.0;
        var dx = max.x * factor;

        camera.zoomIn(dx * 2.0);
        expect(frustum.right).toEqual(1.0);
        expect(frustum.left).toEqual(-1.0);
    });

    it('zooms in 3D', function() {
        camera.zoomIn(zoomAmount);
        expect(camera.position).toEqualEpsilon(new Cartesian3(0.0, 0.0, 1.0 - zoomAmount), CesiumMath.EPSILON10);
        expect(camera.up).toEqual(up);
        expect(camera.direction).toEqual(dir);
        expect(camera.right).toEqual(right);
    });

    it('zooms out in 3D', function() {
        camera.zoomOut(zoomAmount);
        expect(camera.position).toEqualEpsilon(new Cartesian3(0.0, 0.0, 1.0 + zoomAmount), CesiumMath.EPSILON10);
        expect(camera.up).toEqual(up);
        expect(camera.direction).toEqual(dir);
        expect(camera.right).toEqual(right);
    });

    it('zooms in throws with undefined OrthogrphicFrustum properties 2D', function() {
        camera._mode = SceneMode.SCENE2D;
        camera.frustum = new OrthographicFrustum();
        expect(function () {
            camera.zoomIn(zoomAmount);
        }).toThrowDeveloperError();
    });

    it('lookAt', function() {
        var target = Cartesian3.fromDegrees(0.0, 0.0);
        var offset = new Cartesian3(0.0, -1.0, 0.0);

        var tempCamera = camera.clone();
        tempCamera.lookAt(target, offset);

        expect(tempCamera.position).toEqualEpsilon(offset, CesiumMath.EPSILON11);
        expect(tempCamera.direction).toEqualEpsilon(Cartesian3.negate(Cartesian3.normalize(offset, new Cartesian3()), new Cartesian3()), CesiumMath.EPSILON11);
        expect(tempCamera.right).toEqualEpsilon(Cartesian3.cross(tempCamera.direction, Cartesian3.UNIT_Z, new Cartesian3()), CesiumMath.EPSILON11);
        expect(tempCamera.up).toEqualEpsilon(Cartesian3.cross(tempCamera.right, tempCamera.direction, new Cartesian3()), CesiumMath.EPSILON11);

        expect(1.0 - Cartesian3.magnitude(tempCamera.direction)).toBeLessThan(CesiumMath.EPSILON14);
        expect(1.0 - Cartesian3.magnitude(tempCamera.up)).toBeLessThan(CesiumMath.EPSILON14);
        expect(1.0 - Cartesian3.magnitude(tempCamera.right)).toBeLessThan(CesiumMath.EPSILON14);
    });

    it('lookAt with heading, pitch and range', function() {
        var target = Cartesian3.fromDegrees(0.0, 0.0);
        var heading = CesiumMath.toRadians(45.0);
        var pitch = CesiumMath.toRadians(-45.0);
        var range = 2.0;

        var tempCamera = camera.clone();
        tempCamera.lookAt(target, new HeadingPitchRange(heading, pitch, range));

        tempCamera.lookAtTransform(Matrix4.IDENTITY);

        expect(Cartesian3.distance(tempCamera.position, target)).toEqualEpsilon(range, CesiumMath.EPSILON6);
        expect(tempCamera.heading).toEqualEpsilon(heading, CesiumMath.EPSILON6);
        expect(tempCamera.pitch).toEqualEpsilon(pitch, CesiumMath.EPSILON6);

        expect(1.0 - Cartesian3.magnitude(tempCamera.direction)).toBeLessThan(CesiumMath.EPSILON14);
        expect(1.0 - Cartesian3.magnitude(tempCamera.up)).toBeLessThan(CesiumMath.EPSILON14);
        expect(1.0 - Cartesian3.magnitude(tempCamera.right)).toBeLessThan(CesiumMath.EPSILON14);
    });

    it('lookAt throws with no target parameter', function() {
        expect(function() {
            camera.lookAt(undefined, Cartesian3.ZERO);
        }).toThrowDeveloperError();
    });

    it('lookAt throws with no offset parameter', function() {
        expect(function() {
            camera.lookAt(Cartesian3.ZERO, undefined);
        }).toThrowDeveloperError();
    });

    it('lookAt in 2D mode', function() {
        var frustum = new OrthographicFrustum();
        frustum.near = 1.0;
        frustum.far = 2.0;
        frustum.left = -2.0;
        frustum.right = 2.0;
        frustum.top = 1.0;
        frustum.bottom = -1.0;

        var tempCamera = camera.clone();
        tempCamera.frustum = frustum;
        tempCamera.update(SceneMode.SCENE2D);

        var target = Cartesian3.fromDegrees(0.0, 0.0);
        var offset = new Cartesian3(10000.0, 10000.0, 30000.0);
        tempCamera.lookAt(target, offset);

        expect(Cartesian2.clone(tempCamera.position)).toEqual(Cartesian2.ZERO);
        expect(tempCamera.direction).toEqual(Cartesian3.negate(Cartesian3.UNIT_Z, new Cartesian3()));
        expect(tempCamera.up).toEqualEpsilon(Cartesian3.normalize(Cartesian3.fromElements(-offset.x, -offset.y, 0.0), new Cartesian3()), CesiumMath.EPSILON11);
        expect(tempCamera.right).toEqualEpsilon(Cartesian3.cross(tempCamera.direction, tempCamera.up, new Cartesian3()), CesiumMath.EPSILON11);
        expect(tempCamera.frustum.right).toEqual(Cartesian3.magnitude(offset) * 0.5);
        expect(tempCamera.frustum.left).toEqual(-Cartesian3.magnitude(offset) * 0.5);
    });

    it('lookAt in 2D mode with heading, pitch and range', function() {
        var frustum = new OrthographicFrustum();
        frustum.near = 1.0;
        frustum.far = 2.0;
        frustum.left = -2.0;
        frustum.right = 2.0;
        frustum.top = 1.0;
        frustum.bottom = -1.0;

        var tempCamera = camera.clone();
        tempCamera.frustum = frustum;
        tempCamera.update(SceneMode.SCENE2D);

        var target = Cartesian3.fromDegrees(0.0, 0.0);
        var heading = CesiumMath.toRadians(90.0);
        var pitch = CesiumMath.toRadians(-45.0);
        var range = 2.0;

        tempCamera.lookAt(target, new HeadingPitchRange(heading, pitch, range));

        expect(Cartesian2.clone(tempCamera.position)).toEqual(Cartesian2.ZERO);

        tempCamera.lookAtTransform(Matrix4.IDENTITY);
        expect(tempCamera.direction).toEqual(Cartesian3.negate(Cartesian3.UNIT_Z, new Cartesian3()));
        expect(tempCamera.heading).toEqualEpsilon(heading, CesiumMath.EPSILON6);
        expect(tempCamera.frustum.right).toEqual(range * 0.5);
        expect(tempCamera.frustum.left).toEqual(-range * 0.5);
    });

    it('lookAt throws when morphing', function() {
        camera.update(SceneMode.MORPHING);

        expect(function() {
            camera.lookAt(Cartesian3.ZERO, Cartesian3.UNIT_X);
        }).toThrowDeveloperError();
    });

    it('lookAtTransform', function() {
        var target = new Cartesian3(-1.0, -1.0, 0.0);
        var offset = new Cartesian3(1.0, 1.0, 0.0);
        var transform = Transforms.eastNorthUpToFixedFrame(target, Ellipsoid.UNIT_SPHERE);

        var tempCamera = camera.clone();
        tempCamera.lookAtTransform(transform, offset);

        expect(tempCamera.position).toEqualEpsilon(offset, CesiumMath.EPSILON11);
        expect(tempCamera.direction).toEqualEpsilon(Cartesian3.negate(Cartesian3.normalize(offset, new Cartesian3()), new Cartesian3()), CesiumMath.EPSILON11);
        expect(tempCamera.right).toEqualEpsilon(Cartesian3.cross(tempCamera.direction, Cartesian3.UNIT_Z, new Cartesian3()), CesiumMath.EPSILON11);
        expect(tempCamera.up).toEqualEpsilon(Cartesian3.cross(tempCamera.right, tempCamera.direction, new Cartesian3()), CesiumMath.EPSILON11);

        expect(1.0 - Cartesian3.magnitude(tempCamera.direction)).toBeLessThan(CesiumMath.EPSILON14);
        expect(1.0 - Cartesian3.magnitude(tempCamera.up)).toBeLessThan(CesiumMath.EPSILON14);
        expect(1.0 - Cartesian3.magnitude(tempCamera.right)).toBeLessThan(CesiumMath.EPSILON14);
    });

    it('lookAtTransform with no offset parameter', function() {
        var ellipsoid = Ellipsoid.WGS84;
        var cartOrigin = Cartographic.fromDegrees(-75.59777, 40.03883);
        var origin = ellipsoid.cartographicToCartesian(cartOrigin);
        var transform = Transforms.eastNorthUpToFixedFrame(origin);

        var height = 1000.0;
        cartOrigin.height = height;

        camera.position = ellipsoid.cartographicToCartesian(cartOrigin);
        camera.direction = Cartesian3.negate(Cartesian3.fromCartesian4(Matrix4.getColumn(transform, 2, new Cartesian4())), new Cartesian3());
        camera.up = Cartesian3.fromCartesian4(Matrix4.getColumn(transform, 1, new Cartesian4(), new Matrix4()));
        camera.right = Cartesian3.fromCartesian4(Matrix4.getColumn(transform, 0, new Cartesian4()));

        camera.lookAtTransform(transform);

        expect(camera.position).toEqualEpsilon(new Cartesian3(0.0, 0.0, height), CesiumMath.EPSILON9);
        expect(camera.direction).toEqualEpsilon(Cartesian3.negate(Cartesian3.UNIT_Z, new Cartesian3()), CesiumMath.EPSILON9);
        expect(camera.up).toEqualEpsilon(Cartesian3.UNIT_Y, CesiumMath.EPSILON9);
        expect(camera.right).toEqualEpsilon(Cartesian3.UNIT_X, CesiumMath.EPSILON9);
    });

    it('lookAtTransform with heading, pitch and range', function() {
        var target = Cartesian3.fromDegrees(0.0, 0.0);
        var heading = CesiumMath.toRadians(45.0);
        var pitch = CesiumMath.toRadians(-45.0);
        var range = 2.0;
        var transform = Transforms.eastNorthUpToFixedFrame(target);

        var tempCamera = camera.clone();
        tempCamera.lookAtTransform(transform, new HeadingPitchRange(heading, pitch, range));

        tempCamera.lookAtTransform(Matrix4.IDENTITY);

        expect(Cartesian3.distance(tempCamera.position, target)).toEqualEpsilon(range, CesiumMath.EPSILON6);
        expect(tempCamera.heading).toEqualEpsilon(heading, CesiumMath.EPSILON6);
        expect(tempCamera.pitch).toEqualEpsilon(pitch, CesiumMath.EPSILON6);

        expect(1.0 - Cartesian3.magnitude(tempCamera.direction)).toBeLessThan(CesiumMath.EPSILON14);
        expect(1.0 - Cartesian3.magnitude(tempCamera.up)).toBeLessThan(CesiumMath.EPSILON14);
        expect(1.0 - Cartesian3.magnitude(tempCamera.right)).toBeLessThan(CesiumMath.EPSILON14);
    });

    it('lookAtTransform throws with no transform parameter', function() {
        expect(function() {
            camera.lookAtTransform(undefined, Cartesian3.ZERO);
        }).toThrowDeveloperError();
    });

    it('lookAtTransform in 2D mode', function() {
        var frustum = new OrthographicFrustum();
        frustum.near = 1.0;
        frustum.far = 2.0;
        frustum.left = -2.0;
        frustum.right = 2.0;
        frustum.top = 1.0;
        frustum.bottom = -1.0;

        var tempCamera = camera.clone();
        tempCamera.frustum = frustum;
        tempCamera.update(SceneMode.SCENE2D);

        var transform = Transforms.eastNorthUpToFixedFrame(Cartesian3.fromDegrees(0.0, 0.0));
        var offset = new Cartesian3(10000.0, 10000.0, 30000.0);
        tempCamera.lookAtTransform(transform, offset);

        expect(Cartesian2.clone(tempCamera.position)).toEqual(Cartesian2.ZERO);
        expect(tempCamera.direction).toEqual(Cartesian3.negate(Cartesian3.UNIT_Z, new Cartesian3()));
        expect(tempCamera.up).toEqualEpsilon(Cartesian3.normalize(Cartesian3.fromElements(-offset.x, -offset.y, 0.0), new Cartesian3()), CesiumMath.EPSILON11);
        expect(tempCamera.right).toEqualEpsilon(Cartesian3.cross(tempCamera.direction, tempCamera.up, new Cartesian3()), CesiumMath.EPSILON11);
        expect(tempCamera.frustum.right).toEqual(Cartesian3.magnitude(offset) * 0.5);
        expect(tempCamera.frustum.left).toEqual(-Cartesian3.magnitude(offset) * 0.5);
    });

    it('lookAtTransform in 2D mode with heading, pitch and range', function() {
        var frustum = new OrthographicFrustum();
        frustum.near = 1.0;
        frustum.far = 2.0;
        frustum.left = -2.0;
        frustum.right = 2.0;
        frustum.top = 1.0;
        frustum.bottom = -1.0;

        var tempCamera = camera.clone();
        tempCamera.frustum = frustum;
        tempCamera.update(SceneMode.SCENE2D);

        var target = Cartesian3.fromDegrees(0.0, 0.0);
        var heading = CesiumMath.toRadians(90.0);
        var pitch = CesiumMath.toRadians(-45.0);
        var range = 2.0;
        var transform = Transforms.eastNorthUpToFixedFrame(target);

        tempCamera.lookAtTransform(transform, new HeadingPitchRange(heading, pitch, range));

        expect(Cartesian2.clone(tempCamera.position)).toEqual(Cartesian2.ZERO);

        tempCamera.lookAtTransform(Matrix4.IDENTITY);
        expect(tempCamera.direction).toEqual(Cartesian3.negate(Cartesian3.UNIT_Z, new Cartesian3()));
        expect(tempCamera.heading).toEqualEpsilon(heading, CesiumMath.EPSILON6);
        expect(tempCamera.frustum.right).toEqual(range * 0.5);
        expect(tempCamera.frustum.left).toEqual(-range * 0.5);
    });

    it('lookAtTransform throws when morphing', function() {
        camera.update(SceneMode.MORPHING);

        expect(function() {
            camera.lookAtTransform(Matrix4.IDENTITY, Cartesian3.UNIT_X);
        }).toThrowDeveloperError();
    });

    it('viewRectangle throws without rectangle', function() {
        expect(function () {
            camera.viewRectangle();
        }).toThrowDeveloperError();
    });

    it('views rectangle in 3D (1)', function() {
        var rectangle = new Rectangle(
            -Math.PI,
            -CesiumMath.PI_OVER_TWO,
            Math.PI,
            CesiumMath.PI_OVER_TWO);
        camera.viewRectangle(rectangle);
        expect(camera.position).toEqualEpsilon(new Cartesian3(14680290.639204923, 0.0, 0.0), CesiumMath.EPSILON6);
        expect(camera.direction).toEqualEpsilon(Cartesian3.negate(Cartesian3.UNIT_X, new Cartesian3()), CesiumMath.EPSILON10);
        expect(camera.up).toEqualEpsilon(Cartesian3.UNIT_Z, CesiumMath.EPSILON10);
        expect(camera.right).toEqualEpsilon(Cartesian3.UNIT_Y, CesiumMath.EPSILON10);
    });

    it('views rectangle in 3D (2)', function() {
        var rectangle = new Rectangle(
            CesiumMath.toRadians(21.25),
            CesiumMath.toRadians(41.23),
            CesiumMath.toRadians(21.51),
            CesiumMath.toRadians(41.38));
        camera.viewRectangle(rectangle, Ellipsoid.WGS84);
        expect(camera.position).toEqualEpsilon(new Cartesian3(4481581.054168208, 1754494.5938935655, 4200573.072090136), CesiumMath.EPSILON6);
        expect(camera.direction).toEqualEpsilon(new Cartesian3(-0.7015530983057745, -0.2746510892984876, -0.6575637074875123), CesiumMath.EPSILON10);
        expect(camera.up).toEqualEpsilon(new Cartesian3(-0.6123128513437499, -0.23971441651266895, 0.7533989451779698), CesiumMath.EPSILON10);
        expect(camera.right).toEqualEpsilon(new Cartesian3(-0.36454934142973716, 0.9311840729217532, 0.0), CesiumMath.EPSILON10);
    });

    it('views rectangle in 3D (3)', function() {
        var rectangle = new Rectangle(
            CesiumMath.toRadians(90.0),
            CesiumMath.toRadians(-50.0),
            CesiumMath.toRadians(157.0),
            CesiumMath.toRadians(0.0));
        camera.viewRectangle(rectangle);
        expect(camera.position).toEqualEpsilon(new Cartesian3(-7210721.873278953, 8105929.1576369405, -5972336.199381728), CesiumMath.EPSILON6);
        expect(camera.direction).toEqualEpsilon(new Cartesian3(0.5822498554483325, -0.6545358652367963, 0.48225294913469874), CesiumMath.EPSILON10);
        expect(camera.up).toEqualEpsilon(new Cartesian3(-0.32052676705406324, 0.3603199946588929, 0.8760320159964963), CesiumMath.EPSILON10);
        expect(camera.right).toEqualEpsilon(new Cartesian3(-0.7471597536218517, -0.6646444933705039, 0.0), CesiumMath.EPSILON10);
    });

    it('views rectangle in 3D across IDL', function() {
        var rectangle = new Rectangle(
            0.1,
            -CesiumMath.PI_OVER_TWO,
            -0.1,
            CesiumMath.PI_OVER_TWO);
        camera.viewRectangle(rectangle);
        expect(camera.position).toEqualEpsilon(new Cartesian3(-14680290.639204923, 0.0, 0.0), CesiumMath.EPSILON6);
        expect(camera.direction).toEqualEpsilon(Cartesian3.UNIT_X, CesiumMath.EPSILON10);
        expect(camera.up).toEqualEpsilon(Cartesian3.UNIT_Z, CesiumMath.EPSILON10);
        expect(camera.right).toEqualEpsilon(Cartesian3.negate(Cartesian3.UNIT_Y, new Cartesian3()), CesiumMath.EPSILON10);
    });

    it('views rectangle in 2D with larger longitude', function() {
        var frustum = new OrthographicFrustum();
        frustum.left = -10.0;
        frustum.right = 10.0;
        frustum.bottom = -10.0;
        frustum.top = 10.0;
        frustum.near = 1.0;
        frustum.far = 21.0;
        camera.frustum = frustum;

        var rectangle = new Rectangle(
            -CesiumMath.PI_OVER_TWO,
            -CesiumMath.PI_OVER_FOUR,
            CesiumMath.PI_OVER_TWO,
            CesiumMath.PI_OVER_FOUR);
        var projection = new GeographicProjection();
        var edge = projection.project(new Cartographic(CesiumMath.PI_OVER_TWO, CesiumMath.PI_OVER_FOUR));
        var expected = Math.max(edge.x, edge.y);

        camera._mode = SceneMode.SCENE2D;
        camera._projection = projection;
        camera.viewRectangle(rectangle);

        expect(camera.position.x).toEqual(0);
        expect(camera.position.y).toEqual(0);
        expect(frustum.right - expected <= CesiumMath.EPSILON14).toEqual(true);
        expect(frustum.left + expected <= CesiumMath.EPSILON14).toEqual(true);
        expect(frustum.top - expected <= CesiumMath.EPSILON14).toEqual(true);
        expect(frustum.bottom + expected <= CesiumMath.EPSILON14).toEqual(true);
    });

    it('views rectangle in 2D with larger latitude', function() {
        var frustum = new OrthographicFrustum();
        frustum.left = -10.0;
        frustum.right = 10.0;
        frustum.bottom = -10.0;
        frustum.top = 10.0;
        frustum.near = 1.0;
        frustum.far = 21.0;
        camera.frustum = frustum;

        var rectangle = new Rectangle(
            -CesiumMath.PI_OVER_FOUR,
            -CesiumMath.PI_OVER_TWO,
            CesiumMath.PI_OVER_FOUR,
            CesiumMath.PI_OVER_TWO);
        var projection = new GeographicProjection();
        var edge = projection.project(new Cartographic(CesiumMath.PI_OVER_FOUR, CesiumMath.PI_OVER_TWO));
        var expected = Math.max(edge.x, edge.y);

        camera._mode = SceneMode.SCENE2D;
        camera._projection = projection;
        camera.viewRectangle(rectangle);

        expect(camera.position.x).toEqual(0);
        expect(camera.position.y).toEqual(0);
        expect(frustum.right - expected <= CesiumMath.EPSILON14).toEqual(true);
        expect(frustum.left + expected <= CesiumMath.EPSILON14).toEqual(true);
        expect(frustum.top - expected <= CesiumMath.EPSILON14).toEqual(true);
        expect(frustum.bottom + expected <= CesiumMath.EPSILON14).toEqual(true);
    });

    it('views rectangle in Columbus View', function() {
        var rectangle = new Rectangle(
            -CesiumMath.PI_OVER_TWO,
            -CesiumMath.PI_OVER_TWO,
            CesiumMath.PI_OVER_TWO,
            CesiumMath.PI_OVER_TWO);
        var projection = new GeographicProjection();
        camera._mode = SceneMode.COLUMBUS_VIEW;
        camera._projection = projection;
        camera.viewRectangle(rectangle);
        expect(camera.position).toEqualEpsilon(new Cartesian3(0.0, 0.0, 23137321.67119748), CesiumMath.EPSILON8);
        expect(camera.direction).toEqualEpsilon(new Cartesian3(0.0, 0.0, -1.0), CesiumMath.EPSILON2);
        expect(camera.up).toEqualEpsilon(new Cartesian3(0.0, 1.0, 0.0), CesiumMath.EPSILON2);
        expect(camera.right).toEqualEpsilon(new Cartesian3(1.0, 0.0, 0.0), CesiumMath.EPSILON10);
    });

    it('getRectangleCameraCoordinates throws without rectangle', function() {
        expect(function () {
            camera.getRectangleCameraCoordinates();
        }).toThrowDeveloperError();
    });

    it('getRectangleCameraCoordinates rectangle in 3D', function() {
        var rectangle = new Rectangle(
            -Math.PI,
            -CesiumMath.PI_OVER_TWO,
            Math.PI,
            CesiumMath.PI_OVER_TWO);
        var position = Cartesian3.clone(camera.position);
        var direction = Cartesian3.clone(camera.direction);
        var up = Cartesian3.clone(camera.up);
        var right = Cartesian3.clone(camera.right);
        camera._mode = SceneMode.SCENE3D;
        camera.getRectangleCameraCoordinates(rectangle, position);
        expect(position).toEqualEpsilon(new Cartesian3(14680290.639204923, 0.0, 0.0), CesiumMath.EPSILON6);
        expect(camera.direction).toEqual(direction);
        expect(camera.up).toEqual(up);
        expect(camera.right).toEqual(right);
    });

    it('gets coordinates for rectangle in 3D across IDL', function() {
        var rectangle = new Rectangle(
            0.1,
            -CesiumMath.PI_OVER_TWO,
            -0.1,
            CesiumMath.PI_OVER_TWO);
        var position = new Cartesian3();
        var direction = Cartesian3.clone(camera.direction);
        var up = Cartesian3.clone(camera.up);
        var right = Cartesian3.clone(camera.right);
        camera._mode = SceneMode.SCENE3D;
        position = camera.getRectangleCameraCoordinates(rectangle);
        expect(position).toEqualEpsilon(new Cartesian3(-14680290.639204923, 0.0, 0.0), CesiumMath.EPSILON6);
        expect(camera.direction).toEqual(direction);
        expect(camera.up).toEqual(up);
        expect(camera.right).toEqual(right);
    });

    it('views rectangle in 2D with larger latitude', function() {
        var rectangle = new Rectangle(
            -CesiumMath.PI_OVER_FOUR,
            -CesiumMath.PI_OVER_TWO,
            CesiumMath.PI_OVER_FOUR,
            CesiumMath.PI_OVER_TWO);
        var projection = new GeographicProjection();
        var cam = new Camera(scene);
        var frustum = new OrthographicFrustum();
        frustum.right = 1.0;
        frustum.left = -1.0;
        frustum.top = 1.0;
        frustum.bottom = -1.0;
        frustum.near = 1.0;
        frustum.far = 2.0;
        cam.frustum = frustum;
        var z = cam.position.z;

        cam._mode = SceneMode.SCENE2D;
        cam._projection = projection;
        camera.position = cam.getRectangleCameraCoordinates(rectangle);

        expect(camera.position.x).toEqual(0);
        expect(camera.position.y).toEqual(0);
        expect(camera.position.z).not.toEqual(z);

        expect(cam.frustum.left).toEqual(-1.0);
        expect(cam.frustum.far).toEqual(2.0);

    });

    it('gets coordinates for rectangle in Columbus View', function() {
        var rectangle = new Rectangle(
            -CesiumMath.PI_OVER_TWO,
            -CesiumMath.PI_OVER_TWO,
            CesiumMath.PI_OVER_TWO,
            CesiumMath.PI_OVER_TWO);
        var projection = new GeographicProjection();
        camera._mode = SceneMode.COLUMBUS_VIEW;
        camera._projection = projection;
        var direction = Cartesian3.clone(camera.direction);
        var up = Cartesian3.clone(camera.up);
        var right = Cartesian3.clone(camera.right);
        camera.position = camera.getRectangleCameraCoordinates(rectangle);
        expect(camera.position).toEqualEpsilon(new Cartesian3(0.0, 0.0, 23137321.67119748), CesiumMath.EPSILON8);
        expect(camera.direction).toEqual(direction);
        expect(camera.up).toEqual(up);
        expect(camera.right).toEqual(right);
    });


    it('get rectangle coordinate returns camera position if scene mode is morphing', function() {
        var rectangle = new Rectangle(
            -CesiumMath.PI_OVER_TWO,
            -CesiumMath.PI_OVER_TWO,
            CesiumMath.PI_OVER_TWO,
            CesiumMath.PI_OVER_TWO);
        var projection = new GeographicProjection();
        camera._mode = SceneMode.MORPHING;
        camera._projection = projection;
        var position = Cartesian3.clone(camera.position);
        var direction = Cartesian3.clone(camera.direction);
        var up = Cartesian3.clone(camera.up);
        var right = Cartesian3.clone(camera.right);
        camera.getRectangleCameraCoordinates(rectangle, camera.position);
        expect(camera.position).toEqual(position);
        expect(camera.direction).toEqual(direction);
        expect(camera.up).toEqual(up);
        expect(camera.right).toEqual(right);
    });

    it('pick ellipsoid thows without a position', function() {
        expect(function() {
            camera.pickEllipsoid();
        }).toThrowDeveloperError();
    });

    it('pick ellipsoid', function() {
        var ellipsoid = Ellipsoid.WGS84;
        var maxRadii = ellipsoid.maximumRadius;

        camera.position = Cartesian3.multiplyByScalar(Cartesian3.UNIT_X, 2.0 * maxRadii, new Cartesian3());
        camera.direction = Cartesian3.normalize(Cartesian3.negate(camera.position, new Cartesian3()), new Cartesian3());
        camera.up = Cartesian3.clone(Cartesian3.UNIT_Z);
        camera.right = Cartesian3.cross(camera.direction, camera.up, new Cartesian3());

        var frustum = new PerspectiveFrustum();
        frustum.fov = CesiumMath.toRadians(60.0);
        frustum.aspectRatio = scene.drawingBufferWidth / scene.drawingBufferHeight;
        frustum.near = 100;
        frustum.far = 60.0 * maxRadii;
        camera.frustum = frustum;

        var windowCoord = new Cartesian2(scene.canvas.clientWidth * 0.5, scene.canvas.clientHeight * 0.5);
        var p = camera.pickEllipsoid(windowCoord, ellipsoid);
        var c = ellipsoid.cartesianToCartographic(p);
        expect(c).toEqual(new Cartographic(0.0, 0.0, 0.0));

        p = camera.pickEllipsoid(Cartesian2.ZERO, ellipsoid);
        expect(p).toBeUndefined();
    });

    it('pickEllipsoid works near the surface', function() {
        var ellipsoid = Ellipsoid.WGS84;
        var minRadii = ellipsoid.minimumRadius;

        // Ten meters above the surface at the north pole, looking down.
        camera.position = new Cartesian3(0.0, 0.0, minRadii + 10.0);
        camera.direction = new Cartesian3(0.0, 0.0, -1.0);
        camera.up = new Cartesian3(1.0, 0.0, 0.0);
        camera.right = new Cartesian3(0.0, 1.0, 0.0);

        var p = camera.pickEllipsoid(Cartesian2.ZERO, ellipsoid);
        expect(p.z).toEqualEpsilon(minRadii, 1e-4);
    });

    it('pick map in 2D', function() {
        var ellipsoid = Ellipsoid.WGS84;
        var projection = new GeographicProjection(ellipsoid);
        var maxRadii = ellipsoid.maximumRadius;

        camera.position = new Cartesian3(0.0, 0.0, 2.0 * maxRadii);
        camera.direction = Cartesian3.normalize(Cartesian3.negate(camera.position, new Cartesian3()), new Cartesian3());
        camera.up = Cartesian3.clone(Cartesian3.UNIT_Y);

        var frustum = new OrthographicFrustum();
        frustum.right = maxRadii * Math.PI;
        frustum.left = -frustum.right;
        frustum.top = frustum.right * (scene.drawingBufferHeight / scene.drawingBufferWidth);
        frustum.bottom = -frustum.top;
        frustum.near = 0.01 * maxRadii;
        frustum.far = 60.0 * maxRadii;
        camera.frustum = frustum;

        camera._mode = SceneMode.SCENE2D;
        camera._projection = projection;

        var windowCoord = new Cartesian2(scene.canvas.clientWidth * 0.5, scene.canvas.clientHeight * 0.5);
        var p = camera.pickEllipsoid(windowCoord);
        var c = ellipsoid.cartesianToCartographic(p);
        expect(c).toEqual(new Cartographic(0.0, 0.0, 0.0));

        p = camera.pickEllipsoid(Cartesian2.ZERO);
        expect(p).toBeUndefined();
    });

    it('pick rotated map in 2D', function() {
        var ellipsoid = Ellipsoid.WGS84;
        var projection = new GeographicProjection(ellipsoid);
        var maxRadii = ellipsoid.maximumRadius;

        camera.position = new Cartesian3(0.0, 0.0, 2.0 * maxRadii);
        camera.direction = Cartesian3.normalize(Cartesian3.negate(camera.position, new Cartesian3()), new Cartesian3());
        camera.up = Cartesian3.clone(Cartesian3.UNIT_Y);

        var frustum = new OrthographicFrustum();
        frustum.right = maxRadii * Math.PI;
        frustum.left = -frustum.right;
        frustum.top = frustum.right * (scene.drawingBufferHeight / scene.drawingBufferWidth);
        frustum.bottom = -frustum.top;
        frustum.near = 0.01 * maxRadii;
        frustum.far = 60.0 * maxRadii;
        camera.frustum = frustum;

        camera._mode = SceneMode.SCENE2D;
        camera._projection = projection;

        var windowCoord = new Cartesian2(scene.canvas.clientWidth * 0.5, scene.canvas.clientHeight * 0.5 + 1.0);
        var p = camera.pickEllipsoid(windowCoord);
        var c = ellipsoid.cartesianToCartographic(p);
        expect(c.longitude).toEqual(0.0);
        expect(c.latitude).toBeLessThan(0.0);

        camera.up = Cartesian3.negate(Cartesian3.UNIT_X, new Cartesian3());
        camera.right = Cartesian3.clone(Cartesian3.UNIT_Y);

        p = camera.pickEllipsoid(windowCoord);
        c = ellipsoid.cartesianToCartographic(p);
        expect(c.latitude).toEqual(0.0);
        expect(c.longitude).toBeGreaterThan(0.0);
    });

    it('pick map in columbus view', function() {
        var ellipsoid = Ellipsoid.WGS84;
        var projection = new GeographicProjection(ellipsoid);
        var maxRadii = ellipsoid.maximumRadius;

        camera.position = Cartesian3.multiplyByScalar(Cartesian3.normalize(new Cartesian3(0.0, -1.0, 1.0), new Cartesian3()), 5.0 * maxRadii, new Cartesian3());
        camera.direction = Cartesian3.normalize(Cartesian3.subtract(Cartesian3.ZERO, camera.position, new Cartesian3()), new Cartesian3());
        camera.right = Cartesian3.normalize(Cartesian3.cross(camera.direction, Cartesian3.UNIT_Z, new Cartesian3()), new Cartesian3());
        camera.up = Cartesian3.cross(camera.right, camera.direction, new Cartesian3());

        var frustum = new PerspectiveFrustum();
        frustum.fov = CesiumMath.toRadians(60.0);
        frustum.aspectRatio = scene.drawingBufferWidth / scene.drawingBufferHeight;
        frustum.near = 0.01 * maxRadii;
        frustum.far = 60.0 * maxRadii;
        camera.frustum = frustum;

        camera.update(SceneMode.COLUMBUS_VIEW);

        var windowCoord = new Cartesian2(scene.canvas.clientWidth * 0.5, scene.canvas.clientHeight * 0.5);
        var p = camera.pickEllipsoid(windowCoord);
        var c = ellipsoid.cartesianToCartographic(p);
        expect(c).toEqual(new Cartographic(0.0, 0.0, 0.0));

        p = camera.pickEllipsoid(Cartesian2.ZERO);
        expect(p).toBeUndefined();
    });

    it('pick map in morph', function() {
        var ellipsoid = Ellipsoid.WGS84;
        var maxRadii = ellipsoid.maximumRadius;

        camera.position = Cartesian3.multiplyByScalar(Cartesian3.UNIT_X, 2.0 * maxRadii, new Cartesian3());
        camera.direction = Cartesian3.normalize(Cartesian3.negate(camera.position, new Cartesian3()), new Cartesian3());
        camera.up = Cartesian3.clone(Cartesian3.UNIT_Z);
        camera.right = Cartesian3.cross(camera.direction, camera.up, new Cartesian3());

        var frustum = new PerspectiveFrustum();
        frustum.fov = CesiumMath.toRadians(60.0);
        frustum.aspectRatio = scene.drawingBufferWidth / scene.drawingBufferHeight;
        frustum.near = 100;
        frustum.far = 60.0 * maxRadii;
        camera.frustum = frustum;

        camera.update(SceneMode.MORPHING);

        var windowCoord = new Cartesian2(scene.canvas.clientWidth * 0.5, scene.canvas.clientHeight * 0.5);
        var p = camera.pickEllipsoid(windowCoord);
        expect(p).toBeUndefined();
    });

    it('get pick ray throws without a position', function() {
        expect(function () {
            camera.getPickRay();
        }).toThrowDeveloperError();
    });

    it('get pick ray perspective', function() {
        var windowCoord = new Cartesian2(scene.canvas.clientWidth / 2, scene.canvas.clientHeight);
        var ray = camera.getPickRay(windowCoord);

        var windowHeight = camera.frustum.near * Math.tan(camera.frustum.fovy * 0.5);
        var expectedDirection = Cartesian3.normalize(new Cartesian3(0.0, -windowHeight, -1.0), new Cartesian3());
        expect(ray.origin).toEqual(camera.position);
        expect(ray.direction).toEqualEpsilon(expectedDirection, CesiumMath.EPSILON15);
    });

    it('get pick ray orthographic', function() {
        var frustum = new OrthographicFrustum();
        frustum.left = -10.0;
        frustum.right = 10.0;
        frustum.bottom = -10.0;
        frustum.top = 10.0;
        frustum.near = 1.0;
        frustum.far = 21.0;
        camera.frustum = frustum;

        var windowCoord = new Cartesian2((3.0 / 5.0) * scene.canvas.clientWidth, (1.0 - (3.0 / 5.0)) * scene.canvas.clientHeight);
        var ray = camera.getPickRay(windowCoord);

        var cameraPosition = camera.position;
        var expectedPosition = new Cartesian3(cameraPosition.x + 2.0, cameraPosition.y + 2, cameraPosition.z);
        expect(ray.origin).toEqualEpsilon(expectedPosition, CesiumMath.EPSILON14);
        expect(ray.direction).toEqual(camera.direction);
    });

    it('gets magnitude in 2D', function() {
        var ellipsoid = Ellipsoid.WGS84;
        var projection = new GeographicProjection(ellipsoid);
        var maxRadii = ellipsoid.maximumRadius;

        camera._mode = SceneMode.SCENE2D;
        camera._projection = projection;

        var frustum = new OrthographicFrustum();
        frustum.right = maxRadii * Math.PI;
        frustum.left = -frustum.right;
        frustum.top = frustum.right * (scene.drawingBufferHeight / scene.drawingBufferWidth);
        frustum.bottom = -frustum.top;
        frustum.near = 0.01 * maxRadii;
        frustum.far = 60.0 * maxRadii;
        camera.frustum = frustum;

        expect(camera.getMagnitude()).toEqual(frustum.right - frustum.left);
    });

    it('gets magnitude in Columbus view', function() {
        camera._mode = SceneMode.COLUMBUS_VIEW;
        expect(camera.getMagnitude()).toEqual(camera.position.z);
    });

    it('gets magnitude in 3D', function() {
        expect(camera.getMagnitude()).toEqual(Cartesian3.magnitude(camera.position));
    });

    it('create animation throws without a duration', function() {
        expect(function() {
            camera.createCorrectPositionTween();
        }).toThrowDeveloperError();
    });

    it('does not animate in 3D', function() {
        expect(camera.createCorrectPositionTween(0.05)).not.toBeDefined();
    });

    it('animates position to visible map in 2D', function() {
        var frustum = new OrthographicFrustum();
        frustum.near = 1.0;
        frustum.far = 2.0;
        frustum.left = -2.0;
        frustum.right = 2.0;
        frustum.top = 1.0;
        frustum.bottom = -1.0;
        camera.frustum = frustum;

        camera.update(SceneMode.SCENE2D);

        var max = scene.mapProjection.project(new Cartographic(Math.PI, CesiumMath.PI_OVER_TWO));
        var factor = 1000.0;
        var dx = max.x * factor;
        var dy = max.y * factor;
        var tweens = new TweenCollection();

        camera.moveUp(dy);
        camera.moveRight(dx);

        var correctAnimation = camera.createCorrectPositionTween(0.05);
        expect(correctAnimation).toBeDefined();
        var animation = tweens.add(correctAnimation);
        while(tweens.contains(animation)) {
            tweens.update();
        }

        expect(camera.position.x).toEqual(max.x);
        expect(camera.position.y).toEqual(max.y);

        camera.moveDown(dy);
        camera.moveLeft(dx);

        correctAnimation = camera.createCorrectPositionTween(0.05);
        expect(correctAnimation).toBeDefined();
        animation = tweens.add(correctAnimation);
        while(tweens.contains(animation)) {
            tweens.update();
        }

        expect(camera.position.x).toEqual(-max.x);
        expect(camera.position.y).toEqual(-max.y);
    });

    it('animates frustum in 2D', function() {
        var frustum = new OrthographicFrustum();
        frustum.near = 1.0;
        frustum.far = 2.0;
        frustum.left = -2.0;
        frustum.right = 2.0;
        frustum.top = 1.0;
        frustum.bottom = -1.0;
        camera.frustum = frustum;

        camera.update(SceneMode.SCENE2D);

        var max = scene.mapProjection.project(new Cartographic(Math.PI, CesiumMath.toRadians(85.05112878)));
        var factor = 1000.0;
        var dx = max.x * factor;
        var tweens = new TweenCollection();

        camera.zoomOut(dx);

        var right = frustum.right;
        var top = frustum.top;

        var correctAnimation = camera.createCorrectPositionTween(0.05);
        expect(correctAnimation).toBeDefined();
        var animation = tweens.add(correctAnimation);
        while(tweens.contains(animation)) {
            tweens.update();
        }

        expect(frustum.right).toBeLessThan(right);
        expect(frustum.right).toBeGreaterThan(max.x);
        expect(frustum.left).toEqual(-frustum.right);
        expect(frustum.top).toBeLessThan(top);
        expect(frustum.top).toBeGreaterThan(max.y);
        expect(frustum.bottom).toEqual(-frustum.top);
    });

    it('animates position to visible map in Columbus view', function() {
        var maxRadii = Ellipsoid.WGS84.maximumRadius;
        var frustum = new PerspectiveFrustum();
        frustum.fov = CesiumMath.toRadians(60.0);
        frustum.aspectRatio = scene.drawingBufferWidth / scene.drawingBufferHeight;
        frustum.near = 100;
        frustum.far = 60.0 * maxRadii;
        camera.frustum = frustum;
        camera.position = Cartesian3.multiplyByScalar(Cartesian3.UNIT_Z, maxRadii * 5.0, new Cartesian3());

        camera.update(SceneMode.COLUMBUS_VIEW);

        var max = scene.mapProjection.project(new Cartographic(Math.PI, CesiumMath.PI_OVER_TWO));
        var factor = 1000.0;
        var dx = max.x * factor;
        var dy = max.y * factor;
        var tweens = new TweenCollection();

        camera.moveUp(dy);
        camera.moveRight(dx);

        var correctAnimation = camera.createCorrectPositionTween(0.05);
        expect(correctAnimation).toBeDefined();
        var animation = tweens.add(correctAnimation);
        while(tweens.contains(animation)) {
            tweens.update();
        }

        expect(camera.position.x).toEqualEpsilon(max.x, CesiumMath.EPSILON6);
        expect(camera.position.y).toEqualEpsilon(max.y, CesiumMath.EPSILON6);

        camera.moveDown(dy);
        camera.moveLeft(dx);

        correctAnimation = camera.createCorrectPositionTween(0.05);
        expect(correctAnimation).toBeDefined();
        animation = tweens.add(correctAnimation);
        while(tweens.contains(animation)) {
            tweens.update();
        }

        expect(camera.position.x).toEqualEpsilon(-max.x, CesiumMath.EPSILON6);
        expect(camera.position.y).toEqualEpsilon(-max.y, CesiumMath.EPSILON6);
    });

    it('animates position to visible map in Columbus view with web mercator projection', function() {
        var projection = new WebMercatorProjection();
        var mercatorCamera = new Camera(new FakeScene(projection));
        mercatorCamera.position = Cartesian3.clone(position);
        mercatorCamera.up = Cartesian3.clone(up);
        mercatorCamera.direction = Cartesian3.clone(dir);
        mercatorCamera.right = Cartesian3.clone(right);
        mercatorCamera.minimumZoomDistance = 0.0;
        mercatorCamera.update(SceneMode.COLUMBUS_VIEW);

        var maxRadii = Ellipsoid.WGS84.maximumRadius;
        var frustum = new PerspectiveFrustum();
        frustum.fov = CesiumMath.toRadians(60.0);
        frustum.aspectRatio = scene.drawingBufferWidth / scene.drawingBufferHeight;
        frustum.near = 100;
        frustum.far = 60.0 * maxRadii;
        mercatorCamera.frustum = frustum;
        mercatorCamera.position = Cartesian3.multiplyByScalar(Cartesian3.UNIT_Z, maxRadii * 5.0, new Cartesian3());

        var max = projection.project(new Cartographic(Math.PI, CesiumMath.PI_OVER_TWO));
        var factor = 1000.0;
        var dx = max.x * factor;
        var dy = max.y * factor;
        var tweens = new TweenCollection();

        mercatorCamera.moveUp(dy);
        mercatorCamera.moveRight(dx);

        var correctAnimation = mercatorCamera.createCorrectPositionTween(0.05);
        expect(correctAnimation).toBeDefined();
        var animation = tweens.add(correctAnimation);
        while(tweens.contains(animation)) {
            tweens.update();
        }

        expect(mercatorCamera.position.x).toEqualEpsilon(max.x, CesiumMath.EPSILON6);
        expect(mercatorCamera.position.y).toEqualEpsilon(max.y, CesiumMath.EPSILON6);

        mercatorCamera.moveDown(dy);
        mercatorCamera.moveLeft(dx);

        correctAnimation = mercatorCamera.createCorrectPositionTween(0.05);
        expect(correctAnimation).toBeDefined();
        animation = tweens.add(correctAnimation);
        while(tweens.contains(animation)) {
            tweens.update();
        }

        expect(mercatorCamera.position.x).toEqualEpsilon(-max.x, CesiumMath.EPSILON6);
        expect(mercatorCamera.position.y).toEqualEpsilon(-max.y, CesiumMath.EPSILON6);
    });

    it('flyTo uses CameraFlightPath', function() {
        spyOn(CameraFlightPath, 'createTween').and.returnValue({
            startObject : {},
            stopObject: {},
            duration : 0.0
        });

        var options = {
            destination : Cartesian3.fromDegrees(-117.16, 32.71, 15000.0)
        };
        camera.flyTo(options);

        expect(CameraFlightPath.createTween).toHaveBeenCalledWith(scene, options);
    });

<<<<<<< HEAD
    it('flyToRectangle uses createTweenRectangle', function() {
        spyOn(CameraFlightPath, 'createTweenRectangle').and.returnValue({
=======
    it('flyTo with heading, pitch and roll', function() {
        scene.mode = SceneMode.SCENE3D;

        var heading = CesiumMath.toRadians(180.0);
        var pitch = 0.0;
        var roll = CesiumMath.toRadians(45.0);

        var options = {
            destination : Cartesian3.fromDegrees(-117.16, 32.71, 0.0),
            orientation : {
                heading : heading,
                pitch : pitch,
                roll : roll
            },
            duration : 0.0
        };
        camera.flyTo(options);

        expect(camera.heading).toEqualEpsilon(heading, CesiumMath.EPSILON6);
        expect(camera.pitch).toEqualEpsilon(pitch, CesiumMath.EPSILON6);
        expect(camera.roll).toEqualEpsilon(roll, CesiumMath.EPSILON6);
    });

    it('viewBoundingSphere', function() {
        scene.mode = SceneMode.SCENE3D;

        var sphere = new BoundingSphere(Cartesian3.fromDegrees(-117.16, 32.71, 0.0), 10000.0);
        camera.viewBoundingSphere(sphere);
        camera._setTransform(Matrix4.IDENTITY);

        var distance = Cartesian3.distance(camera.position, sphere.center);
        expect(distance).toBeGreaterThan(sphere.radius);
        expect(distance).toBeLessThan(sphere.radius * 3.0);
    });

    it('viewBoundingSphere with offset', function() {
        scene.mode = SceneMode.SCENE3D;

        var heading = CesiumMath.toRadians(45.0);
        var pitch = CesiumMath.toRadians(-45.0);
        var range = 15.0;

        var sphere = new BoundingSphere(Cartesian3.fromDegrees(-117.16, 32.71, 0.0), 10.0);
        camera.viewBoundingSphere(sphere, new HeadingPitchRange(heading, pitch, range));
        camera._setTransform(Matrix4.IDENTITY);

        var distance = Cartesian3.distance(camera.position, sphere.center);
        expect(distance).toEqualEpsilon(range, CesiumMath.EPSILON10);
        expect(camera.heading).toEqualEpsilon(heading, CesiumMath.EPSILON6);
        expect(camera.pitch).toEqualEpsilon(pitch, CesiumMath.EPSILON5);
    });

    it('viewBoundingSphere throws when morphing', function() {
        camera._mode = SceneMode.MORPHING;

        expect(function() {
            camera.viewBoundingSphere(new BoundingSphere());
        }).toThrowDeveloperError();
    });

    it('flyToBoundingSphere uses CameraFlightPath', function() {
        spyOn(CameraFlightPath, 'createTween').andReturn({
>>>>>>> 9f5fa6a2
            startObject : {},
            stopObject: {},
            duration : 0.0
        });

        var sphere = new BoundingSphere(Cartesian3.fromDegrees(-117.16, 32.71, 0.0), 100000.0);
        camera.flyToBoundingSphere(sphere);

        expect(CameraFlightPath.createTween).toHaveBeenCalled();
    });

    it('flyToBoundingSphere uses CameraFlightPath', function() {
        scene.mode = SceneMode.SCENE3D;

        var sphere = new BoundingSphere(Cartesian3.fromDegrees(-117.16, 32.71, 0.0), 10000.0);
        camera.flyToBoundingSphere(sphere, {
            duration : 0.0
        });

        var distance = Cartesian3.distance(camera.position, sphere.center);
        expect(distance).toBeGreaterThan(sphere.radius);
        expect(distance).toBeLessThan(sphere.radius * 3.0);
    });

});<|MERGE_RESOLUTION|>--- conflicted
+++ resolved
@@ -1944,13 +1944,20 @@
         };
         camera.flyTo(options);
 
-        expect(CameraFlightPath.createTween).toHaveBeenCalledWith(scene, options);
-    });
-
-<<<<<<< HEAD
-    it('flyToRectangle uses createTweenRectangle', function() {
-        spyOn(CameraFlightPath, 'createTweenRectangle').and.returnValue({
-=======
+        var expectedOptions = {
+            destination : options.destination,
+            direction : undefined,
+            up : undefined,
+            duration : undefined,
+            complete : undefined,
+            cancel : undefined,
+            endTransform : undefined,
+            convert : undefined
+        };
+
+        expect(CameraFlightPath.createTween).toHaveBeenCalledWith(scene, expectedOptions);
+    });
+
     it('flyTo with heading, pitch and roll', function() {
         scene.mode = SceneMode.SCENE3D;
 
@@ -2012,8 +2019,7 @@
     });
 
     it('flyToBoundingSphere uses CameraFlightPath', function() {
-        spyOn(CameraFlightPath, 'createTween').andReturn({
->>>>>>> 9f5fa6a2
+        spyOn(CameraFlightPath, 'createTween').and.returnValue({
             startObject : {},
             stopObject: {},
             duration : 0.0
