--- conflicted
+++ resolved
@@ -1,26 +1,7 @@
-<<<<<<< HEAD
-defineSuite([
-        'Scene/QuadtreeTile',
-        'Core/BoundingSphere',
-        'Core/Cartesian3',
-        'Core/Cartographic',
-        'Core/GeographicTilingScheme',
-        'Core/GeographicProjection',
-        'Core/Math',
-        'Core/Rectangle',
-        'Core/WebMercatorTilingScheme'
-    ], function(
-        QuadtreeTile,
-        BoundingSphere,
-        Cartesian3,
-        Cartographic,
-        GeographicTilingScheme,
-        GeographicProjection,
-        CesiumMath,
-        Rectangle,
-        WebMercatorTilingScheme) {
-    'use strict';
-=======
+import { BoundingSphere } from '../../Source/Cesium.js';
+import { Cartesian3 } from '../../Source/Cesium.js';
+import { Cartographic } from '../../Source/Cesium.js';
+import { GeographicProjection } from '../../Source/Cesium.js';
 import { GeographicTilingScheme } from '../../Source/Cesium.js';
 import { Math as CesiumMath } from '../../Source/Cesium.js';
 import { Rectangle } from '../../Source/Cesium.js';
@@ -28,7 +9,6 @@
 import { QuadtreeTile } from '../../Source/Cesium.js';
 
 describe('Scene/QuadtreeTile', function() {
->>>>>>> e5cc188f
 
     it('throws without a options', function() {
         expect(function() {
