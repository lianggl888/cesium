--- conflicted
+++ resolved
@@ -1,795 +1,4 @@
-<<<<<<< HEAD
-import { defer } from '../../Source/Cesium.js';
-import { Ellipsoid } from '../../Source/Cesium.js';
-import { GeographicTilingScheme } from '../../Source/Cesium.js';
-import { Math as CesiumMath } from '../../Source/Cesium.js';
-import { Rectangle } from '../../Source/Cesium.js';
-import { Request } from '../../Source/Cesium.js';
-import { RequestScheduler } from '../../Source/Cesium.js';
-import { Resource } from '../../Source/Cesium.js';
-import { WebMercatorProjection } from '../../Source/Cesium.js';
-import { WebMercatorTilingScheme } from '../../Source/Cesium.js';
-import { GetFeatureInfoFormat } from '../../Source/Cesium.js';
-import { Imagery } from '../../Source/Cesium.js';
-import { ImageryLayer } from '../../Source/Cesium.js';
-import { ImageryProvider } from '../../Source/Cesium.js';
-import { ImageryState } from '../../Source/Cesium.js';
-import { UrlTemplateImageryProvider } from '../../Source/Cesium.js';
-import pollToPromise from '../pollToPromise.js';
-
-describe('Scene/UrlTemplateImageryProvider', function() {
-
-    beforeEach(function() {
-        RequestScheduler.clearForSpecs();
-    });
-
-    afterEach(function() {
-        Resource._Implementations.createImage = Resource._DefaultImplementations.createImage;
-    });
-
-    it('conforms to ImageryProvider interface', function() {
-        expect(UrlTemplateImageryProvider).toConformToInterface(ImageryProvider);
-    });
-
-    it('requires the url to be specified', function() {
-        function createWithoutUrl() {
-            return new UrlTemplateImageryProvider({});
-        }
-        expect(createWithoutUrl).toThrowDeveloperError();
-    });
-
-    it('resolves readyPromise', function() {
-        var provider = new UrlTemplateImageryProvider({
-            url: 'made/up/tms/server/'
-        });
-
-        return provider.readyPromise.then(function(result) {
-            expect(result).toBe(true);
-            expect(provider.ready).toBe(true);
-        });
-    });
-
-    it('resolves readyPromise with Resource', function() {
-        var resource = new Resource({
-            url : 'made/up/tms/server/'
-        });
-
-        var provider = new UrlTemplateImageryProvider({
-            url: resource
-        });
-
-        return provider.readyPromise.then(function(result) {
-            expect(result).toBe(true);
-            expect(provider.ready).toBe(true);
-        });
-    });
-
-    it('returns valid value for hasAlphaChannel', function() {
-        var provider = new UrlTemplateImageryProvider({
-            url: 'made/up/tms/server/'
-        });
-
-        return pollToPromise(function() {
-            return provider.ready;
-        }).then(function() {
-            expect(typeof provider.hasAlphaChannel).toBe('boolean');
-        });
-    });
-
-    it('requestImage returns a promise for an image and loads it for cross-origin use', function() {
-        var provider = new UrlTemplateImageryProvider({
-            url: 'made/up/tms/server/{Z}/{X}/{reverseY}'
-        });
-
-        expect(provider.url).toEqual('made/up/tms/server/{Z}/{X}/{reverseY}');
-
-        return pollToPromise(function() {
-            return provider.ready;
-        }).then(function() {
-            expect(provider.tileWidth).toEqual(256);
-            expect(provider.tileHeight).toEqual(256);
-            expect(provider.maximumLevel).toBeUndefined();
-            expect(provider.minimumLevel).toBe(0);
-            expect(provider.tilingScheme).toBeInstanceOf(WebMercatorTilingScheme);
-            expect(provider.rectangle).toEqual(new WebMercatorTilingScheme().rectangle);
-
-            spyOn(Resource._Implementations, 'createImage').and.callFake(function(request, crossOrigin, deferred) {
-                // Just return any old image.
-                Resource._DefaultImplementations.createImage(new Request({url: 'Data/Images/Red16x16.png'}), crossOrigin, deferred);
-            });
-
-            return provider.requestImage(0, 0, 0).then(function(image) {
-                expect(Resource._Implementations.createImage).toHaveBeenCalled();
-                expect(image).toBeImageOrImageBitmap();
-            });
-        });
-    });
-
-    it('when no credit is supplied, the provider has no logo', function() {
-        var provider = new UrlTemplateImageryProvider({
-            url: 'made/up/tms/server'
-        });
-        expect(provider.credit).toBeUndefined();
-    });
-
-    it('turns the supplied credit into a logo', function() {
-        var providerWithCredit = new UrlTemplateImageryProvider({
-            url: 'made/up/gms/server',
-            credit: 'Thanks to our awesome made up source of this imagery!'
-        });
-        expect(providerWithCredit.credit).toBeDefined();
-    });
-
-    it('rectangle passed to constructor does not affect tile numbering', function() {
-        var rectangle = new Rectangle(0.1, 0.2, 0.3, 0.4);
-        var provider = new UrlTemplateImageryProvider({
-            url: 'made/up/tms/server/{z}/{x}/{reverseY}',
-            rectangle: rectangle
-        });
-
-        return pollToPromise(function() {
-            return provider.ready;
-        }).then(function() {
-            expect(provider.tileWidth).toEqual(256);
-            expect(provider.tileHeight).toEqual(256);
-            expect(provider.maximumLevel).toBeUndefined();
-            expect(provider.minimumLevel).toBe(0);
-            expect(provider.tilingScheme).toBeInstanceOf(WebMercatorTilingScheme);
-            expect(provider.rectangle).toEqualEpsilon(rectangle, CesiumMath.EPSILON14);
-            expect(provider.tileDiscardPolicy).toBeUndefined();
-
-            spyOn(Resource._Implementations, 'createImage').and.callFake(function(request, crossOrigin, deferred) {
-                expect(request.url).toContain('/0/0/0');
-
-                // Just return any old image.
-                Resource._DefaultImplementations.createImage(new Request({url: 'Data/Images/Red16x16.png'}), crossOrigin, deferred);
-            });
-
-            return provider.requestImage(0, 0, 0).then(function(image) {
-                expect(Resource._Implementations.createImage).toHaveBeenCalled();
-                expect(image).toBeImageOrImageBitmap();
-            });
-        });
-    });
-
-    it('uses minimumLevel and maximumLevel passed to constructor', function() {
-        var provider = new UrlTemplateImageryProvider({
-            url: 'made/up/tms/server',
-            minimumLevel: 1,
-            maximumLevel: 5
-        });
-
-        return pollToPromise(function() {
-            return provider.ready;
-        }).then(function() {
-            expect(provider.minimumLevel).toEqual(1);
-            expect(provider.maximumLevel).toEqual(5);
-        });
-    });
-
-    it('raises error event when image cannot be loaded', function() {
-        var provider = new UrlTemplateImageryProvider({
-            url: 'made/up/tms/server'
-        });
-
-        var layer = new ImageryLayer(provider);
-
-        var tries = 0;
-        provider.errorEvent.addEventListener(function(error) {
-            expect(error.timesRetried).toEqual(tries);
-            ++tries;
-            if (tries < 3) {
-                error.retry = true;
-            }
-            setTimeout(function() {
-                RequestScheduler.update();
-            }, 1);
-        });
-
-        Resource._Implementations.createImage = function(request, crossOrigin, deferred) {
-            if (tries === 2) {
-                // Succeed after 2 tries
-                Resource._DefaultImplementations.createImage(new Request({url: 'Data/Images/Red16x16.png'}), crossOrigin, deferred);
-            } else {
-                // fail
-                setTimeout(function() {
-                    deferred.reject();
-                }, 1);
-            }
-        };
-
-        return pollToPromise(function() {
-            return provider.ready;
-        }).then(function() {
-            var imagery = new Imagery(layer, 0, 0, 0);
-            imagery.addReference();
-            layer._requestImagery(imagery);
-            RequestScheduler.update();
-
-            return pollToPromise(function() {
-                return imagery.state === ImageryState.RECEIVED;
-            }).then(function() {
-                expect(imagery.image).toBeImageOrImageBitmap();
-                expect(tries).toEqual(2);
-                imagery.releaseReference();
-            });
-        });
-    });
-
-    it('evaluation of pattern X Y reverseX reverseY Z reverseZ', function() {
-        var provider = new UrlTemplateImageryProvider({
-            url: 'made/up/tms/server/{z}/{reverseZ}/{reverseY}/{y}/{reverseX}/{x}.PNG',
-            tilingScheme: new GeographicTilingScheme(),
-            maximumLevel: 6
-        });
-
-        return pollToPromise(function() {
-            return provider.ready;
-        }).then(function() {
-            spyOn(Resource._Implementations, 'createImage').and.callFake(function(request, crossOrigin, deferred) {
-                expect(request.url).toEqual('made/up/tms/server/2/3/2/1/4/3.PNG');
-
-                // Just return any old image.
-                Resource._DefaultImplementations.createImage(new Request({url: 'Data/Images/Red16x16.png'}), crossOrigin, deferred);
-            });
-
-            return provider.requestImage(3, 1, 2).then(function(image) {
-                expect(Resource._Implementations.createImage).toHaveBeenCalled();
-                expect(image).toBeImageOrImageBitmap();
-            });
-        });
-    });
-
-    it('evaluation of schema zero padding for X Y Z as 0000', function() {
-        var provider = new UrlTemplateImageryProvider({
-            url: 'made/up/tms/server/{z}/{reverseZ}/{reverseY}/{y}/{reverseX}/{x}.PNG',
-            urlSchemeZeroPadding: {
-                '{x}'        : '0000',
-                '{y}'        : '0000',
-                '{z}'        : '0000'
-            },
-            tilingScheme: new GeographicTilingScheme(),
-            maximumLevel: 6
-        });
-
-        return pollToPromise(function() {
-            return provider.ready;
-        }).then(function() {
-            spyOn(Resource._Implementations, 'createImage').and.callFake(function(request, crossOrigin, deferred) {
-                expect(request.url).toEqual('made/up/tms/server/0002/3/2/0001/4/0003.PNG');
-
-                // Just return any old image.
-                Resource._DefaultImplementations.createImage(new Request({url: 'Data/Images/Red16x16.png'}), crossOrigin, deferred);
-            });
-
-            return provider.requestImage(3, 1, 2).then(function(image) {
-                expect(Resource._Implementations.createImage).toHaveBeenCalled();
-                expect(image).toBeImageOrImageBitmap();
-            });
-        });
-    });
-
-    it('evaluation of schema zero padding for reverseX reverseY reverseZ as 0000', function() {
-        var provider = new UrlTemplateImageryProvider({
-            url: 'made/up/tms/server/{z}/{reverseZ}/{reverseY}/{y}/{reverseX}/{x}.PNG',
-            urlSchemeZeroPadding: {
-                '{reverseX}' : '0000',
-                '{reverseY}' : '0000',
-                '{reverseZ}' : '0000'
-            },
-            tilingScheme: new GeographicTilingScheme(),
-            maximumLevel: 6
-        });
-
-        return pollToPromise(function() {
-            return provider.ready;
-        }).then(function() {
-            spyOn(Resource._Implementations, 'createImage').and.callFake(function(request, crossOrigin, deferred) {
-                expect(request.url).toEqual('made/up/tms/server/2/0003/0002/1/0004/3.PNG');
-
-                // Just return any old image.
-                Resource._DefaultImplementations.createImage(new Request({url: 'Data/Images/Red16x16.png'}), crossOrigin, deferred);
-            });
-
-            return provider.requestImage(3, 1, 2).then(function(image) {
-                expect(Resource._Implementations.createImage).toHaveBeenCalled();
-                expect(image).toBeImageOrImageBitmap();
-            });
-        });
-    });
-
-    it('evaluation of schema zero padding for x y z as 0000 and large x and y', function() {
-        var provider = new UrlTemplateImageryProvider({
-            url: 'made/up/tms/server/{z}/{reverseZ}/{reverseY}/{y}/{reverseX}/{x}.PNG',
-            urlSchemeZeroPadding: {
-                '{x}' : '0000',
-                '{y}' : '0000',
-                '{z}' : '0000'
-            },
-            tilingScheme: new GeographicTilingScheme(),
-            maximumLevel: 6
-        });
-
-        return pollToPromise(function() {
-            return provider.ready;
-        }).then(function() {
-            spyOn(Resource._Implementations, 'createImage').and.callFake(function(request, crossOrigin, deferred) {
-                expect(request.url).toEqual('made/up/tms/server/0005/0/21/0010/51/0012.PNG');
-
-                // Just return any old image.
-                Resource._DefaultImplementations.createImage(new Request({url: 'Data/Images/Red16x16.png'}), crossOrigin, deferred);
-            });
-
-            return provider.requestImage(12, 10, 5).then(function(image) {
-                expect(Resource._Implementations.createImage).toHaveBeenCalled();
-                expect(image).toBeImageOrImageBitmap();
-            });
-        });
-    });
-
-    it('evaluates pattern northDegrees', function() {
-        var provider = new UrlTemplateImageryProvider({
-            url: '{northDegrees}',
-            tilingScheme: new GeographicTilingScheme()
-        });
-
-        return pollToPromise(function() {
-            return provider.ready;
-        }).then(function() {
-            spyOn(Resource._Implementations, 'createImage').and.callFake(function(request, crossOrigin, deferred) {
-                expect(request.url).toEqualEpsilon(45.0, CesiumMath.EPSILON11);
-
-                // Just return any old image.
-                Resource._DefaultImplementations.createImage(new Request({url: 'Data/Images/Red16x16.png'}), crossOrigin, deferred);
-            });
-
-            return provider.requestImage(3, 1, 2).then(function(image) {
-                expect(Resource._Implementations.createImage).toHaveBeenCalled();
-                expect(image).toBeImageOrImageBitmap();
-            });
-        });
-    });
-
-    it('evaluates pattern southDegrees', function() {
-        var provider = new UrlTemplateImageryProvider({
-            url: '{southDegrees}',
-            tilingScheme: new GeographicTilingScheme()
-        });
-
-        return pollToPromise(function() {
-            return provider.ready;
-        }).then(function() {
-            spyOn(Resource._Implementations, 'createImage').and.callFake(function(request, crossOrigin, deferred) {
-                expect(request.url).toEqualEpsilon(0.0, CesiumMath.EPSILON11);
-
-                // Just return any old image.
-                Resource._DefaultImplementations.createImage(new Request({url: 'Data/Images/Red16x16.png'}), crossOrigin, deferred);
-            });
-
-            return provider.requestImage(3, 1, 2).then(function(image) {
-                expect(Resource._Implementations.createImage).toHaveBeenCalled();
-                expect(image).toBeImageOrImageBitmap();
-            });
-        });
-    });
-
-    it('evaluates pattern eastDegrees', function() {
-        var provider = new UrlTemplateImageryProvider({
-            url: '{eastDegrees}',
-            tilingScheme: new GeographicTilingScheme()
-        });
-
-        return pollToPromise(function() {
-            return provider.ready;
-        }).then(function() {
-            spyOn(Resource._Implementations, 'createImage').and.callFake(function(request, crossOrigin, deferred) {
-                expect(request.url).toEqualEpsilon(0.0, CesiumMath.EPSILON11);
-
-                // Just return any old image.
-                Resource._DefaultImplementations.createImage(new Request({url: 'Data/Images/Red16x16.png'}), crossOrigin, deferred);
-            });
-
-            return provider.requestImage(3, 1, 2).then(function(image) {
-                expect(Resource._Implementations.createImage).toHaveBeenCalled();
-                expect(image).toBeImageOrImageBitmap();
-            });
-        });
-    });
-
-    it('evaluates pattern westDegrees', function() {
-        var provider = new UrlTemplateImageryProvider({
-            url: '{westDegrees}',
-            tilingScheme: new GeographicTilingScheme()
-        });
-
-        return pollToPromise(function() {
-            return provider.ready;
-        }).then(function() {
-            spyOn(Resource._Implementations, 'createImage').and.callFake(function(request, crossOrigin, deferred) {
-                expect(request.url).toEqualEpsilon(-45.0, CesiumMath.EPSILON11);
-
-                // Just return any old image.
-                Resource._DefaultImplementations.createImage(new Request({url: 'Data/Images/Red16x16.png'}), crossOrigin, deferred);
-            });
-
-            return provider.requestImage(3, 1, 2).then(function(image) {
-                expect(Resource._Implementations.createImage).toHaveBeenCalled();
-                expect(image).toBeImageOrImageBitmap();
-            });
-        });
-    });
-
-    it('evaluates pattern northProjected', function() {
-        var provider = new UrlTemplateImageryProvider({
-            url: '{northProjected}',
-            tilingScheme: new WebMercatorTilingScheme()
-        });
-
-        return pollToPromise(function() {
-            return provider.ready;
-        }).then(function() {
-            spyOn(Resource._Implementations, 'createImage').and.callFake(function(request, crossOrigin, deferred) {
-                expect(request.url).toEqualEpsilon(Math.PI * Ellipsoid.WGS84.maximumRadius / 2.0, CesiumMath.EPSILON11);
-
-                // Just return any old image.
-                Resource._DefaultImplementations.createImage(new Request({url: 'Data/Images/Red16x16.png'}), crossOrigin, deferred);
-            });
-
-            return provider.requestImage(3, 1, 2).then(function(image) {
-                expect(Resource._Implementations.createImage).toHaveBeenCalled();
-                expect(image).toBeImageOrImageBitmap();
-            });
-        });
-    });
-
-    it('evaluates pattern southProjected', function() {
-        var provider = new UrlTemplateImageryProvider({
-            url: '{southProjected}'
-        });
-
-        return pollToPromise(function() {
-            return provider.ready;
-        }).then(function() {
-            spyOn(Resource._Implementations, 'createImage').and.callFake(function(request, crossOrigin, deferred) {
-                expect(request.url).toEqualEpsilon(Math.PI * Ellipsoid.WGS84.maximumRadius / 2.0, CesiumMath.EPSILON11);
-
-                // Just return any old image.
-                Resource._DefaultImplementations.createImage(new Request({url: 'Data/Images/Red16x16.png'}), crossOrigin, deferred);
-            });
-
-            return provider.requestImage(3, 0, 2).then(function(image) {
-                expect(Resource._Implementations.createImage).toHaveBeenCalled();
-                expect(image).toBeImageOrImageBitmap();
-            });
-        });
-    });
-
-    it('evaluates pattern eastProjected', function() {
-        var provider = new UrlTemplateImageryProvider({
-            url: '{eastProjected}'
-        });
-
-        return pollToPromise(function() {
-            return provider.ready;
-        }).then(function() {
-            spyOn(Resource._Implementations, 'createImage').and.callFake(function(request, crossOrigin, deferred) {
-                expect(request.url).toEqualEpsilon(-Math.PI * Ellipsoid.WGS84.maximumRadius / 2.0, CesiumMath.EPSILON11);
-
-                // Just return any old image.
-                Resource._DefaultImplementations.createImage(new Request({url: 'Data/Images/Red16x16.png'}), crossOrigin, deferred);
-            });
-
-            return provider.requestImage(0, 1, 2).then(function(image) {
-                expect(Resource._Implementations.createImage).toHaveBeenCalled();
-                expect(image).toBeImageOrImageBitmap();
-            });
-        });
-    });
-
-    it('evaluates pattern westProjected', function() {
-        var provider = new UrlTemplateImageryProvider({
-            url: '{westProjected}'
-        });
-
-        return pollToPromise(function() {
-            return provider.ready;
-        }).then(function() {
-            spyOn(Resource._Implementations, 'createImage').and.callFake(function(request, crossOrigin, deferred) {
-                expect(request.url).toEqualEpsilon(-Math.PI * Ellipsoid.WGS84.maximumRadius / 2.0, CesiumMath.EPSILON11);
-
-                // Just return any old image.
-                Resource._DefaultImplementations.createImage(new Request({url: 'Data/Images/Red16x16.png'}), crossOrigin, deferred);
-            });
-
-            return provider.requestImage(1, 1, 2).then(function(image) {
-                expect(Resource._Implementations.createImage).toHaveBeenCalled();
-                expect(image).toBeImageOrImageBitmap();
-            });
-        });
-    });
-
-    it('evalutes multiple coordinate patterns', function() {
-        var provider = new UrlTemplateImageryProvider({
-            url: '{westDegrees} {westProjected} {southProjected} {southDegrees} {eastProjected} {eastDegrees} {northDegrees} {northProjected}'
-        });
-
-        return pollToPromise(function() {
-            return provider.ready;
-        }).then(function() {
-            spyOn(Resource._Implementations, 'createImage').and.callFake(function(request, crossOrigin, deferred) {
-                expect(request.url).toEqual(
-                    '-90 ' +
-                    (-Math.PI * Ellipsoid.WGS84.maximumRadius / 2.0) + ' ' +
-                    '0 ' +
-                    '0 ' +
-                    '0 ' +
-                    '0 ' +
-                    CesiumMath.toDegrees(WebMercatorProjection.mercatorAngleToGeodeticLatitude(Math.PI / 2)) + ' ' +
-                    (Math.PI * Ellipsoid.WGS84.maximumRadius / 2.0));
-
-                // Just return any old image.
-                Resource._DefaultImplementations.createImage(new Request({url: 'Data/Images/Red16x16.png'}), crossOrigin, deferred);
-            });
-
-            return provider.requestImage(1, 1, 2).then(function(image) {
-                expect(Resource._Implementations.createImage).toHaveBeenCalled();
-                expect(image).toBeImageOrImageBitmap();
-            });
-        });
-    });
-
-    it('evaluates pattern s', function() {
-        var provider = new UrlTemplateImageryProvider({
-            url: '{s}'
-        });
-
-        return pollToPromise(function() {
-            return provider.ready;
-        }).then(function() {
-            spyOn(Resource._Implementations, 'createImage').and.callFake(function(request, crossOrigin, deferred) {
-                expect(['a', 'b', 'c'].indexOf(request.url)).toBeGreaterThanOrEqualTo(0);
-
-                // Just return any old image.
-                Resource._DefaultImplementations.createImage(new Request({url: 'Data/Images/Red16x16.png'}), crossOrigin, deferred);
-            });
-
-            return provider.requestImage(3, 1, 2).then(function(image) {
-                expect(Resource._Implementations.createImage).toHaveBeenCalled();
-                expect(image).toBeImageOrImageBitmap();
-            });
-        });
-    });
-
-    it('uses custom subdomain string', function() {
-        var provider = new UrlTemplateImageryProvider({
-            url: '{s}',
-            subdomains: '123'
-        });
-
-        return pollToPromise(function() {
-            return provider.ready;
-        }).then(function() {
-            spyOn(Resource._Implementations, 'createImage').and.callFake(function(request, crossOrigin, deferred) {
-                expect(['1', '2', '3'].indexOf(request.url)).toBeGreaterThanOrEqualTo(0);
-
-                // Just return any old image.
-                Resource._DefaultImplementations.createImage(new Request({url: 'Data/Images/Red16x16.png'}), crossOrigin, deferred);
-            });
-
-            return provider.requestImage(3, 1, 2).then(function(image) {
-                expect(Resource._Implementations.createImage).toHaveBeenCalled();
-                expect(image).toBeImageOrImageBitmap();
-            });
-        });
-    });
-
-    it('uses custom subdomain array', function() {
-        var provider = new UrlTemplateImageryProvider({
-            url: '{s}',
-            subdomains: ['foo', 'bar']
-        });
-
-        return pollToPromise(function() {
-            return provider.ready;
-        }).then(function() {
-            spyOn(Resource._Implementations, 'createImage').and.callFake(function(request, crossOrigin, deferred) {
-                expect(['foo', 'bar'].indexOf(request.url)).toBeGreaterThanOrEqualTo(0);
-
-                // Just return any old image.
-                Resource._DefaultImplementations.createImage(new Request({url: 'Data/Images/Red16x16.png'}), crossOrigin, deferred);
-            });
-
-            return provider.requestImage(3, 1, 2).then(function(image) {
-                expect(Resource._Implementations.createImage).toHaveBeenCalled();
-                expect(image).toBeImageOrImageBitmap();
-            });
-        });
-    });
-
-    it('uses custom tags', function() {
-        var provider = new UrlTemplateImageryProvider({
-            url: 'made/up/tms/server/{custom1}/{custom2}/{z}/{y}/{x}.PNG',
-            tilingScheme: new GeographicTilingScheme(),
-            maximumLevel: 6,
-            customTags: {
-                custom1: function() { return 'foo';},
-                custom2: function() { return 'bar';}
-            }
-        });
-
-        return pollToPromise(function() {
-            return provider.ready;
-        }).then(function() {
-            spyOn(Resource._Implementations, 'createImage').and.callFake(function(request, crossOrigin, deferred) {
-                expect(request.url).toEqual('made/up/tms/server/foo/bar/2/1/3.PNG');
-
-                // Just return any old image.
-                Resource._DefaultImplementations.createImage(new Request({url: 'Data/Images/Red16x16.png'}), crossOrigin, deferred);
-            });
-
-            return provider.requestImage(3, 1, 2).then(function(image) {
-                expect(Resource._Implementations.createImage).toHaveBeenCalled();
-                expect(image).toBeImageOrImageBitmap();
-            });
-        });
-    });
-
-    describe('pickFeatures', function() {
-        it('returns undefined when enablePickFeatures is false', function() {
-            var provider = new UrlTemplateImageryProvider({
-                url: 'foo/bar',
-                pickFeaturesUrl: 'foo/bar',
-                getFeatureInfoFormats: [
-                    new GetFeatureInfoFormat('json', 'application/json'),
-                    new GetFeatureInfoFormat('xml', 'text/xml')
-                ],
-                enablePickFeatures: false
-            });
-
-            return pollToPromise(function() {
-                return provider.ready;
-            }).then(function() {
-                expect(provider.pickFeatures(0, 0, 0, 0.0, 0.0)).toBeUndefined();
-            });
-        });
-
-        it('does not return undefined when enablePickFeatures is subsequently set to true', function() {
-            var provider = new UrlTemplateImageryProvider({
-                url: 'foo/bar',
-                pickFeaturesUrl: 'foo/bar',
-                getFeatureInfoFormats: [
-                    new GetFeatureInfoFormat('json', 'application/json'),
-                    new GetFeatureInfoFormat('xml', 'text/xml')
-                ],
-                enablePickFeatures: false
-            });
-
-            provider.enablePickFeatures = true;
-
-            return pollToPromise(function() {
-                return provider.ready;
-            }).then(function() {
-                expect(provider.pickFeatures(0, 0, 0, 0.0, 0.0)).not.toBeUndefined();
-            });
-        });
-
-        it('returns undefined when enablePickFeatures is initialized as true and set to false', function() {
-            var provider = new UrlTemplateImageryProvider({
-                url: 'foo/bar',
-                pickFeaturesUrl: 'foo/bar',
-                getFeatureInfoFormats: [
-                    new GetFeatureInfoFormat('json', 'application/json'),
-                    new GetFeatureInfoFormat('xml', 'text/xml')
-                ],
-                enablePickFeatures: true
-            });
-
-            provider.enablePickFeatures = false;
-
-            return pollToPromise(function() {
-                return provider.ready;
-            }).then(function() {
-                expect(provider.pickFeatures(0, 0, 0, 0.0, 0.0)).toBeUndefined();
-            });
-        });
-    });
-
-    it('throws if tileWidth called before provider is ready', function() {
-        var provider = new UrlTemplateImageryProvider(defer());
-
-        expect(function() {
-            return provider.tileWidth();
-        }).toThrowDeveloperError();
-    });
-
-    it('throws if tileHeight called before provider is ready', function() {
-        var provider = new UrlTemplateImageryProvider(defer());
-
-        expect(function() {
-            return provider.tileHeight();
-        }).toThrowDeveloperError();
-    });
-
-    it('throws if maximumLevel called before provider is ready', function() {
-        var provider = new UrlTemplateImageryProvider(defer());
-
-        expect(function() {
-            return provider.maximumLevel();
-        }).toThrowDeveloperError();
-    });
-
-    it('throws if minimumLevel called before provider is ready', function() {
-        var provider = new UrlTemplateImageryProvider(defer());
-
-        expect(function() {
-            return provider.minimumLevel();
-        }).toThrowDeveloperError();
-    });
-
-    it('throws if tilingScheme called before provider is ready', function() {
-        var provider = new UrlTemplateImageryProvider(defer());
-
-        expect(function() {
-            return provider.tilingScheme();
-        }).toThrowDeveloperError();
-    });
-
-    it('throws if rectangle called before provider is ready', function() {
-        var provider = new UrlTemplateImageryProvider(defer());
-
-        expect(function() {
-            return provider.rectangle();
-        }).toThrowDeveloperError();
-    });
-
-    it('throws if tileDiscardPolicy called before provider is ready', function() {
-        var provider = new UrlTemplateImageryProvider(defer());
-
-        expect(function() {
-            return provider.tileDiscardPolicy();
-        }).toThrowDeveloperError();
-    });
-
-    it('throws if credit called before provider is ready', function() {
-        var provider = new UrlTemplateImageryProvider(defer());
-
-        expect(function() {
-            return provider.credit();
-        }).toThrowDeveloperError();
-    });
-
-    it('throws if hasAlphaChannel called before provider is ready', function() {
-        var provider = new UrlTemplateImageryProvider(defer());
-
-        expect(function() {
-            return provider.hasAlphaChannel();
-        }).toThrowDeveloperError();
-    });
-
-    it('throws if getTileCredits called before provider is ready', function() {
-        var provider = new UrlTemplateImageryProvider(defer());
-
-        expect(function() {
-            return provider.getTileCredits();
-        }).toThrowDeveloperError();
-    });
-
-    it('throws if requestImage called before provider is ready', function() {
-        var provider = new UrlTemplateImageryProvider(defer());
-
-        expect(function() {
-            return provider.requestImage();
-        }).toThrowDeveloperError();
-    });
-
-    it('throws if pickFeatures called before provider is ready', function() {
-        var provider = new UrlTemplateImageryProvider(defer());
-
-        expect(function() {
-            return provider.pickFeatures();
-        }).toThrowDeveloperError();
-    });
-=======
+import { defer } from "../../Source/Cesium.js";
 import { Ellipsoid } from "../../Source/Cesium.js";
 import { GeographicTilingScheme } from "../../Source/Cesium.js";
 import { Math as CesiumMath } from "../../Source/Cesium.js";
@@ -806,7 +15,6 @@
 import { ImageryState } from "../../Source/Cesium.js";
 import { UrlTemplateImageryProvider } from "../../Source/Cesium.js";
 import pollToPromise from "../pollToPromise.js";
-import { when } from "../../Source/Cesium.js";
 
 describe("Scene/UrlTemplateImageryProvider", function () {
   beforeEach(function () {
@@ -1687,7 +895,7 @@
   });
 
   it("throws if tileWidth called before provider is ready", function () {
-    var provider = new UrlTemplateImageryProvider(when.defer());
+    var provider = new UrlTemplateImageryProvider(defer());
 
     expect(function () {
       return provider.tileWidth();
@@ -1695,7 +903,7 @@
   });
 
   it("throws if tileHeight called before provider is ready", function () {
-    var provider = new UrlTemplateImageryProvider(when.defer());
+    var provider = new UrlTemplateImageryProvider(defer());
 
     expect(function () {
       return provider.tileHeight();
@@ -1703,7 +911,7 @@
   });
 
   it("throws if maximumLevel called before provider is ready", function () {
-    var provider = new UrlTemplateImageryProvider(when.defer());
+    var provider = new UrlTemplateImageryProvider(defer());
 
     expect(function () {
       return provider.maximumLevel();
@@ -1711,7 +919,7 @@
   });
 
   it("throws if minimumLevel called before provider is ready", function () {
-    var provider = new UrlTemplateImageryProvider(when.defer());
+    var provider = new UrlTemplateImageryProvider(defer());
 
     expect(function () {
       return provider.minimumLevel();
@@ -1719,7 +927,7 @@
   });
 
   it("throws if tilingScheme called before provider is ready", function () {
-    var provider = new UrlTemplateImageryProvider(when.defer());
+    var provider = new UrlTemplateImageryProvider(defer());
 
     expect(function () {
       return provider.tilingScheme();
@@ -1727,7 +935,7 @@
   });
 
   it("throws if rectangle called before provider is ready", function () {
-    var provider = new UrlTemplateImageryProvider(when.defer());
+    var provider = new UrlTemplateImageryProvider(defer());
 
     expect(function () {
       return provider.rectangle();
@@ -1735,7 +943,7 @@
   });
 
   it("throws if tileDiscardPolicy called before provider is ready", function () {
-    var provider = new UrlTemplateImageryProvider(when.defer());
+    var provider = new UrlTemplateImageryProvider(defer());
 
     expect(function () {
       return provider.tileDiscardPolicy();
@@ -1743,7 +951,7 @@
   });
 
   it("throws if credit called before provider is ready", function () {
-    var provider = new UrlTemplateImageryProvider(when.defer());
+    var provider = new UrlTemplateImageryProvider(defer());
 
     expect(function () {
       return provider.credit();
@@ -1751,7 +959,7 @@
   });
 
   it("throws if hasAlphaChannel called before provider is ready", function () {
-    var provider = new UrlTemplateImageryProvider(when.defer());
+    var provider = new UrlTemplateImageryProvider(defer());
 
     expect(function () {
       return provider.hasAlphaChannel();
@@ -1759,7 +967,7 @@
   });
 
   it("throws if getTileCredits called before provider is ready", function () {
-    var provider = new UrlTemplateImageryProvider(when.defer());
+    var provider = new UrlTemplateImageryProvider(defer());
 
     expect(function () {
       return provider.getTileCredits();
@@ -1767,7 +975,7 @@
   });
 
   it("throws if requestImage called before provider is ready", function () {
-    var provider = new UrlTemplateImageryProvider(when.defer());
+    var provider = new UrlTemplateImageryProvider(defer());
 
     expect(function () {
       return provider.requestImage();
@@ -1775,11 +983,10 @@
   });
 
   it("throws if pickFeatures called before provider is ready", function () {
-    var provider = new UrlTemplateImageryProvider(when.defer());
+    var provider = new UrlTemplateImageryProvider(defer());
 
     expect(function () {
       return provider.pickFeatures();
     }).toThrowDeveloperError();
   });
->>>>>>> 2fd0e8f7
 });