/*global defineSuite*/
defineSuite([
             'Core/Quaternion',
             'Core/Cartesian3',
             'Core/Math',
             'Core/Matrix3',
             'Specs/createPackableSpecs'
            ], function(
              Quaternion,
              Cartesian3,
              CesiumMath,
              Matrix3,
              createPackableSpecs) {
    "use strict";
    /*global jasmine,describe,xdescribe,it,xit,expect,beforeEach,afterEach,beforeAll,afterAll,spyOn,runs,waits,waitsFor*/

    it('construct with default values', function() {
        var quaternion = new Quaternion();
        expect(quaternion.x).toEqual(0.0);
        expect(quaternion.y).toEqual(0.0);
        expect(quaternion.z).toEqual(0.0);
        expect(quaternion.w).toEqual(0.0);
    });

    it('construct with all values', function() {
        var quaternion = new Quaternion(1.0, 2.0, 3.0, 4.0);
        expect(quaternion.x).toEqual(1.0);
        expect(quaternion.y).toEqual(2.0);
        expect(quaternion.z).toEqual(3.0);
        expect(quaternion.w).toEqual(4.0);
    });

    it('fromAxisAngle works without a result parameter', function() {
        var axis = new Cartesian3(0.0, 0.0, 1.0);
        var angle = CesiumMath.PI_OVER_TWO;
        var s = Math.sin(angle / 2.0);
        var c = Math.cos(angle / 2.0);
<<<<<<< HEAD
        var a = Cartesian3.multiplyByScalar(axis, s);
=======
        var a = Quaternion.multiplyByScalar(axis, s);
>>>>>>> 4a7f4885
        var expected = new Quaternion(a.x, a.y, a.z, c);
        var returnedResult = Quaternion.fromAxisAngle(axis, angle);
        expect(returnedResult).toEqual(expected);
    });

    it('fromAxisAngle works with a result parameter', function() {
        var axis = new Cartesian3(0.0, 0.0, 1.0);
        var angle = CesiumMath.PI_OVER_TWO;
        var s = Math.sin(angle / 2.0);
        var c = Math.cos(angle / 2.0);
<<<<<<< HEAD
        var a = Cartesian3.multiplyByScalar(axis, s);
=======
        var a = Quaternion.multiplyByScalar(axis, s);
>>>>>>> 4a7f4885
        var result = new Quaternion();
        var expected = new Quaternion(a.x, a.y, a.z, c);
        var returnedResult = Quaternion.fromAxisAngle(axis, angle, result);
        expect(result).toBe(returnedResult);
        expect(returnedResult).toEqual(expected);
    });

    it('fromRotationMatrix works when m22 is max', function() {
        var q = Quaternion.fromAxisAngle(Cartesian3.UNIT_Z, Math.PI);
        var rotation = new Matrix3(-1.0,  0.0, 0.0,
                                    0.0, -1.0, 0.0,
                                    0.0,  0.0, 1.0);
        expect(Quaternion.fromRotationMatrix(rotation)).toEqualEpsilon(q, CesiumMath.EPSILON15);
    });

    it('fromRotationMatrix works when m11 is max', function() {
        var q = Quaternion.fromAxisAngle(Cartesian3.UNIT_Y, Math.PI);
        var rotation = new Matrix3(-1.0, 0.0,  0.0,
                                    0.0, 1.0,  0.0,
                                    0.0, 0.0, -1.0);
        expect(Quaternion.fromRotationMatrix(rotation)).toEqualEpsilon(q, CesiumMath.EPSILON15);
    });

    it('fromRotationMatrix works when m00 is max', function() {
        var q = Quaternion.fromAxisAngle(Cartesian3.UNIT_X, Math.PI);
        var rotation = new Matrix3(1.0,  0.0,  0.0,
                                   0.0, -1.0,  0.0,
                                   0.0,  0.0, -1.0);
        expect(Quaternion.fromRotationMatrix(rotation)).toEqualEpsilon(q, CesiumMath.EPSILON15);
    });

    it('fromRotationMatrix works when trace is greater than zero', function() {
        var rotation = new Matrix3(1.0, 0.0, 0.0, 0.0, 1.0, 0.0, 0.0, 0.0, 1.0);
        var q = new Quaternion(0.0, 0.0, 0.0, 1.0);
        expect(Quaternion.fromRotationMatrix(rotation)).toEqualEpsilon(q, CesiumMath.EPSILON15);
    });

    it('fromRotationMatrix works with result parameter', function() {
        var rotation = new Matrix3(1.0, 0.0, 0.0, 0.0, 1.0, 0.0, 0.0, 0.0, 1.0);
        var q = new Quaternion(0.0, 0.0, 0.0, 1.0);
        var result = new Quaternion();
        var returnedResult = Quaternion.fromRotationMatrix(rotation, result);
        expect(returnedResult).toEqualEpsilon(q, CesiumMath.EPSILON15);
        expect(returnedResult).toBe(result);
    });

    it('fromRotationMatrix using a view matrix', function() {
        var direction = new Cartesian3(-0.2349326833984488, 0.8513513009480378, 0.46904967396353314);
        var up = new Cartesian3(0.12477198625717335, -0.4521499177166376, 0.8831717858696695);
        var right = new Cartesian3(0.9639702203483635, 0.26601017702986895, 6.456422901079747e-10);
        var matrix = new Matrix3( right.x,      right.y,      right.z,
                                  up.x,         up.y,         up.z,
                                 -direction.x, -direction.y, -direction.z);
        var quaternion = Quaternion.fromRotationMatrix(matrix);
        expect(Matrix3.fromQuaternion(quaternion)).toEqualEpsilon(matrix, CesiumMath.EPSILON12);
    });

    it('clone without a result parameter', function() {
        var quaternion = new Quaternion(1.0, 2.0, 3.0, 4.0);
        var result = quaternion.clone();
        expect(quaternion).toNotBe(result);
        expect(quaternion).toEqual(result);
    });

    it('clone with a result parameter', function() {
        var quaternion = new Quaternion(1.0, 2.0, 3.0, 4.0);
        var result = new Quaternion();
        var returnedResult = quaternion.clone(result);
        expect(quaternion).toNotBe(result);
        expect(result).toBe(returnedResult);
        expect(quaternion).toEqual(result);
    });

    it('clone works with a result parameter that is an input parameter', function() {
        var quaternion = new Quaternion(1.0, 2.0, 3.0, 4.0);
        var returnedResult = quaternion.clone(quaternion);
        expect(quaternion).toBe(returnedResult);
    });

    it('conjugate works without a result parameter', function() {
        var expected = new Quaternion(-1.0, -2.0, -3.0, 4.0);
        var quaternion = new Quaternion(1.0, 2.0, 3.0, 4.0);
        var returnedResult = Quaternion.conjugate(quaternion);
        expect(returnedResult).toEqual(expected);
    });

    it('conjugate works with a result parameter', function() {
        var expected = new Quaternion(-1.0, -2.0, -3.0, 4.0);
        var quaternion = new Quaternion(1.0, 2.0, 3.0, 4.0);
        var result = new Quaternion();
        var returnedResult = Quaternion.conjugate(quaternion, result);
        expect(result).toBe(returnedResult);
        expect(returnedResult).toEqual(expected);
    });

    it('conjugate works with a result parameter that is an input parameter', function() {
        var expected = new Quaternion(-1.0, -2.0, -3.0, 4.0);
        var quaternion = new Quaternion(1.0, 2.0, 3.0, 4.0);
        var returnedResult = Quaternion.conjugate(quaternion, quaternion);
        expect(quaternion).toBe(returnedResult);
        expect(quaternion).toEqual(expected);
    });

    it('magnitudeSquared computes correct result', function() {
        var expected = 2 * 2 + 3 * 3 + 4 * 4 + 5 * 5;
        var quaternion = new Quaternion(2.0, 3.0, 4.0, 5.0);
        var result = Quaternion.magnitudeSquared(quaternion);
        expect(result).toEqual(expected);
    });

    it('norm computes correct result', function() {
        var expected = Math.sqrt(2 * 2 + 3 * 3 + 4 * 4 + 5 * 5);
        var quaternion = new Quaternion(2.0, 3.0, 4.0, 5.0);
        var result = Quaternion.magnitude(quaternion);
        expect(result).toEqual(expected);
    });

    it('normalize works without a result parameter', function() {
        var quaternion = new Quaternion(2.0, 0.0, 0.0, 0.0);
        var expectedResult = new Quaternion(1.0, 0.0, 0.0, 0.0);
        var result = Quaternion.normalize(quaternion);
        expect(result).toEqual(expectedResult);
    });

    it('normalize works with a result parameter', function() {
        var quaternion = new Quaternion(2.0, 0.0, 0.0, 0.0);
        var expectedResult = new Quaternion(1.0, 0.0, 0.0, 0.0);
        var result = new Quaternion();
        var returnedResult = Quaternion.normalize(quaternion, result);
        expect(result).toBe(returnedResult);
        expect(result).toEqual(expectedResult);
    });

    it('normalize works with a result parameter that is an input parameter', function() {
        var quaternion = new Quaternion(2.0, 0.0, 0.0, 0.0);
        var expectedResult = new Quaternion(1.0, 0.0, 0.0, 0.0);
        var returnedResult = Quaternion.normalize(quaternion, quaternion);
        expect(quaternion).toBe(returnedResult);
        expect(quaternion).toEqual(expectedResult);
    });

    it('inverse works without a result parameter', function() {
        var quaternion = new Quaternion(2.0, 3.0, 4.0, 5.0);
        var magnitudeSquared = Quaternion.magnitudeSquared(quaternion);
        var expected = new Quaternion(-2.0 / magnitudeSquared, -3.0 / magnitudeSquared, -4.0 / magnitudeSquared, 5.0 / magnitudeSquared);
        var returnedResult = Quaternion.inverse(quaternion);
        expect(returnedResult).toEqual(expected);
    });

    it('inverse works with a result parameter', function() {
        var quaternion = new Quaternion(2.0, 3.0, 4.0, 5.0);
        var magnitudeSquared = Quaternion.magnitudeSquared(quaternion);
        var expected = new Quaternion(-2.0 / magnitudeSquared, -3.0 / magnitudeSquared, -4.0 / magnitudeSquared, 5.0 / magnitudeSquared);
        var result = new Quaternion();
        var returnedResult = Quaternion.inverse(quaternion, result);
        expect(returnedResult).toEqual(expected);
        expect(returnedResult).toBe(result);
    });

    it('inverse works with a result parameter that is an input parameter', function() {
        var quaternion = new Quaternion(2.0, 3.0, 4.0, 5.0);
        var magnitudeSquared = quaternion.magnitudeSquared();
        var expected = new Quaternion(-2.0 / magnitudeSquared, -3.0 / magnitudeSquared, -4.0 / magnitudeSquared, 5.0 / magnitudeSquared);
        var returnedResult = Quaternion.inverse(quaternion, quaternion);
        expect(returnedResult).toEqual(expected);
        expect(returnedResult).toBe(quaternion);
    });

    it('dot', function() {
        var left = new Quaternion(2.0, 3.0, 6.0, 8.0);
        var right = new Quaternion(4.0, 5.0, 7.0, 9.0);
        var expectedResult = 137.0;
        var result = Quaternion.dot(left, right);
        expect(result).toEqual(expectedResult);
    });

    it('multiply works without a result parameter', function() {
        var left = new Quaternion(1.0, 2.0, 3.0, 4.0);
        var right = new Quaternion(8.0, 7.0, 6.0, 5.0);

        var expected = new Quaternion(28.0, 56.0, 30.0, -20.0);
        var returnedResult = Quaternion.multiply(left, right);
        expect(returnedResult).toEqual(expected);

        expected = new Quaternion(46.0, 20.0, 48.0, -20.0);
        returnedResult = Quaternion.multiply(right, left);
        expect(returnedResult).toEqual(expected);
    });

    it('multiply works with a result parameter', function() {
        var left = new Quaternion(1.0, 2.0, 3.0, 4.0);
        var right = new Quaternion(8.0, 7.0, 6.0, 5.0);

        var expected = new Quaternion(28.0, 56.0, 30.0, -20.0);
        var result = new Quaternion();
        var returnedResult = Quaternion.multiply(left, right, result);
        expect(returnedResult).toEqual(expected);
        expect(result).toBe(returnedResult);
    });

    it('multiply works with a result parameter that is an input parameter', function() {
        var left = new Quaternion(1.0, 2.0, 3.0, 4.0);
        var right = new Quaternion(8.0, 7.0, 6.0, 5.0);

        var expected = new Quaternion(28.0, 56.0, 30.0, -20.0);
        var returnedResult = Quaternion.multiply(left, right, left);
        expect(returnedResult).toEqual(expected);
        expect(left).toBe(returnedResult);
    });

    it('add works without a result parameter', function() {
        var left = new Quaternion(2.0, 3.0, 6.0, 8.0);
        var right = new Quaternion(4.0, 5.0, 7.0, 9.0);
        var expectedResult = new Quaternion(6.0, 8.0, 13.0, 17.0);
        var result = Quaternion.add(left, right);
        expect(result).toEqual(expectedResult);
    });

    it('add works with a result parameter', function() {
        var left = new Quaternion(2.0, 3.0, 6.0, 8.0);
        var right = new Quaternion(4.0, 5.0, 7.0, 9.0);
        var result = new Quaternion();
        var expectedResult = new Quaternion(6.0, 8.0, 13.0,  17.0);
        var returnedResult = Quaternion.add(left, right, result);
        expect(result).toBe(returnedResult);
        expect(result).toEqual(expectedResult);
    });

    it('add works with a result parameter that is an input parameter', function() {
        var left = new Quaternion(2.0, 3.0, 6.0, 8.0);
        var right = new Quaternion(4.0, 5.0, 7.0, 9.0);
        var expectedResult = new Quaternion(6.0, 8.0, 13.0, 17.0);
        var returnedResult = Quaternion.add(left, right, left);
        expect(left).toBe(returnedResult);
        expect(left).toEqual(expectedResult);
    });

    it('subtract works without a result parameter', function() {
        var left = new Quaternion(2.0, 3.0, 4.0, 8.0);
        var right = new Quaternion(1.0, 5.0, 7.0, 9.0);
        var expectedResult = new Quaternion(1.0, -2.0, -3.0, -1.0);
        var result = Quaternion.subtract(left, right);
        expect(result).toEqual(expectedResult);
    });

    it('subtract works with a result parameter', function() {
        var left = new Quaternion(2.0, 3.0, 4.0, 8.0);
        var right = new Quaternion(1.0, 5.0, 7.0, 9.0);
        var result = new Quaternion();
        var expectedResult = new Quaternion(1.0, -2.0, -3.0, -1.0);
        var returnedResult = Quaternion.subtract(left, right, result);
        expect(result).toBe(returnedResult);
        expect(result).toEqual(expectedResult);
    });

    it('subtract works with this result parameter', function() {
        var left = new Quaternion(2.0, 3.0, 4.0, 8.0);
        var right = new Quaternion(1.0, 5.0, 7.0, 9.0);
        var expectedResult = new Quaternion(1.0, -2.0, -3.0, -1.0);
        var returnedResult = Quaternion.subtract(left, right, left);
        expect(returnedResult).toBe(left);
        expect(left).toEqual(expectedResult);
    });
    it('multiplyByScalar without a result parameter', function() {
        var quaternion = new Quaternion(1.0, 2.0, 3.0, 4.0);
        var scalar = 2;
        var expectedResult = new Quaternion(2.0, 4.0, 6.0, 8.0);
        var result = Quaternion.multiplyByScalar(quaternion, scalar);
        expect(result).toEqual(expectedResult);
    });

    it('multiplyByScalar with a result parameter', function() {
        var quaternion = new Quaternion(1.0, 2.0, 3.0, 4.0);
        var result = new Quaternion();
        var scalar = 2;
        var expectedResult = new Quaternion(2.0, 4.0, 6.0, 8.0);
        var returnedResult = Quaternion.multiplyByScalar(quaternion, scalar, result);
        expect(result).toBe(returnedResult);
        expect(result).toEqual(expectedResult);
    });

    it('multiplyByScalar with a result parameter that is an input parameter', function() {
        var quaternion = new Quaternion(1.0, 2.0, 3.0, 4.0);
        var scalar = 2;
        var expectedResult = new Quaternion(2.0, 4.0, 6.0, 8.0);
        var returnedResult = Quaternion.multiplyByScalar(quaternion, scalar, quaternion);
        expect(quaternion).toBe(returnedResult);
        expect(quaternion).toEqual(expectedResult);
    });

    it('divideByScalar without a result parameter', function() {
        var quaternion = new Quaternion(1.0, 2.0, 3.0, 4.0);
        var scalar = 2;
        var expectedResult = new Quaternion(0.5, 1.0, 1.5, 2.0);
        var result = Quaternion.divideByScalar(quaternion, scalar);
        expect(result).toEqual(expectedResult);
    });

    it('divideByScalar with a result parameter', function() {
        var quaternion = new Quaternion(1.0, 2.0, 3.0, 4.0);
        var result = new Quaternion();
        var scalar = 2;
        var expectedResult = new Quaternion(0.5, 1.0, 1.5, 2.0);
        var returnedResult = Quaternion.divideByScalar(quaternion, scalar, result);
        expect(result).toBe(returnedResult);
        expect(result).toEqual(expectedResult);
    });

    it('divideByScalar with a result parameter that is an input parameter', function() {
        var quaternion = new Quaternion(1.0, 2.0, 3.0, 4.0);
        var scalar = 2;
        var expectedResult = new Quaternion(0.5, 1.0, 1.5, 2.0);
        var returnedResult = Quaternion.divideByScalar(quaternion, scalar, quaternion);
        expect(quaternion).toBe(returnedResult);
        expect(quaternion).toEqual(expectedResult);
    });

    it('getAxis works without a result parameter', function() {
        // 60 degrees is used here to ensure that the sine and cosine of the half angle are not equal.
        var angle = Math.PI / 3.0;
        var cos = Math.cos(angle / 2.0);
        var sin = Math.sin(angle / 2.0);
        var expected = Cartesian3.normalize(new Cartesian3(2.0, 3.0, 6.0));
        var quaternion = new Quaternion(sin * expected.x, sin * expected.y, sin * expected.z, cos);
        var returnedResult = Quaternion.getAxis(quaternion);
        expect(returnedResult).toEqualEpsilon(expected, CesiumMath.EPSILON15);
    });

    it('getAxis works with a result parameter', function() {
        // 60 degrees is used here to ensure that the sine and cosine of the half angle are not equal.
        var angle = Math.PI / 3.0;
        var cos = Math.cos(angle / 2.0);
        var sin = Math.sin(angle / 2.0);
        var expected = Cartesian3.normalize(new Cartesian3(2.0, 3.0, 6.0));
        var quaternion = new Quaternion(sin * expected.x, sin * expected.y, sin * expected.z, cos);
        var result = new Cartesian3();
        var returnedResult = Quaternion.getAxis(quaternion, result);
        expect(returnedResult).toEqualEpsilon(expected, CesiumMath.EPSILON15);
        expect(result).toBe(returnedResult);
    });

    it('getAxis returns Cartesian3 0 when w equals 1.0 without a result parameter', function() {
        var expected = new Cartesian3(0.0, 0.0, 0.0);
        var quaternion = new Quaternion(4.0, 2.0, 3.0, 1.0);
        var returnedResult = Quaternion.getAxis(quaternion);
        expect(returnedResult).toEqual(expected);
    });

    it('getAxis returns Cartesian3 0 when w equals 1.0 with a result parameter', function() {
        var expected = new Cartesian3(0.0, 0.0, 0.0);
        var quaternion = new Quaternion(4.0, 2.0, 3.0, 1.0);
        var result = new Cartesian3(1, 2, 3);
        var returnedResult = Quaternion.getAxis(quaternion, result);
        expect(returnedResult).toEqual(expected);
        expect(result).toBe(returnedResult);
    });

    it('getAngle works', function() {
        // 60 degrees is used here to ensure that the sine and cosine of the half angle are not equal.
        var angle = Math.PI / 3.0;
        var cos = Math.cos(angle / 2.0);
        var sin = Math.sin(angle / 2.0);
        var axis = Cartesian3.normalize(new Cartesian3(2.0, 3.0, 6.0));
        var quaternion = new Quaternion(sin * axis.x, sin * axis.y, sin * axis.z, cos);
        var result = Quaternion.getAngle(quaternion);
        expect(result).toEqualEpsilon(angle, CesiumMath.EPSILON15);
    });

    it('negate without a result parameter', function() {
        var quaternion = new Quaternion(1.0, -2.0, -5.0, 4.0);
        var expectedResult = new Quaternion(-1.0, 2.0, 5.0, -4.0);
        var result = Quaternion.negate(quaternion);
        expect(result).toEqual(expectedResult);
    });

    it('negate with a result parameter', function() {
        var quaternion = new Quaternion(1.0, -2.0, -5.0, 4.0);
        var result = new Quaternion();
        var expectedResult = new Quaternion(-1.0, 2.0, 5.0, -4.0);
        var returnedResult = Quaternion.negate(quaternion, result);
        expect(result).toBe(returnedResult);
        expect(result).toEqual(expectedResult);
    });

    it('negate with a result parameter that is an input parameter', function() {
        var quaternion = new Quaternion(1.0, -2.0, -5.0);
        var expectedResult = new Quaternion(-1.0, 2.0, 5.0);
        var returnedResult = Quaternion.negate(quaternion, quaternion);
        expect(quaternion).toBe(returnedResult);
        expect(quaternion).toEqual(expectedResult);
    });

    it('lerp works without a result parameter', function() {
        var start = new Quaternion(4.0, 8.0, 10.0, 20.0);
        var end = new Quaternion(8.0, 20.0, 20.0, 30.0);
        var t = 0.25;
        var expectedResult = new Quaternion(5.0, 11.0, 12.5, 22.5);
        var result = Quaternion.lerp(start, end, t);
        expect(result).toEqual(expectedResult);
    });

    it('lerp works with a result parameter', function() {
        var start = new Quaternion(4.0, 8.0, 10.0, 20.0);
        var end = new Quaternion(8.0, 20.0, 20.0, 30.0);
        var t = 0.25;
        var result = new Quaternion();
        var expectedResult = new Quaternion(5.0, 11.0, 12.5, 22.5);
        var returnedResult = Quaternion.lerp(start, end, t, result);
        expect(result).toBe(returnedResult);
        expect(result).toEqual(expectedResult);
    });

    it('lerp works with a result parameter that is an input parameter', function() {
        var start = new Quaternion(4.0, 8.0, 10.0, 20.0);
        var end = new Quaternion(8.0, 20.0, 20.0, 30.0);
        var t = 0.25;
        var expectedResult = new Quaternion(5.0, 11.0, 12.5, 22.5);
        var returnedResult = Quaternion.lerp(start, end, t, start);
        expect(start).toBe(returnedResult);
        expect(start).toEqual(expectedResult);
    });

    it('lerp extrapolate forward', function() {
        var start = new Quaternion(4.0, 8.0, 10.0, 20.0);
        var end = new Quaternion(8.0, 20.0, 20.0, 30.0);
        var t = 2.0;
        var expectedResult = new Quaternion(12.0, 32.0, 30.0, 40.0);
        var result = Quaternion.lerp(start, end, t);
        expect(result).toEqual(expectedResult);
    });

    it('lerp extrapolate backward', function() {
        var start = new Quaternion(4.0, 8.0, 10.0, 20.0);
        var end = new Quaternion(8.0, 20.0, 20.0, 30.0);
        var t = -1.0;
        var expectedResult = new Quaternion(0.0, -4.0, 0.0, 10.0);
        var result = Quaternion.lerp(start, end, t);
        expect(result).toEqual(expectedResult);
    });

    it('slerp works without a result parameter', function() {
        var start = Quaternion.normalize(new Quaternion(0.0, 0.0, 0.0, 1.0));
        var end = new Quaternion(0.0, 0.0, Math.sin(CesiumMath.PI_OVER_FOUR), Math.cos(CesiumMath.PI_OVER_FOUR));
        var expected = new Quaternion(0.0, 0.0, Math.sin(Math.PI / 8.0), Math.cos(Math.PI / 8.0));

        expect(Quaternion.slerp(start, end, 0.0)).toEqual(start);
        expect(Quaternion.slerp(start, end, 1.0)).toEqual(end);
        expect(Quaternion.slerp(start, end, 0.5)).toEqualEpsilon(expected, CesiumMath.EPSILON15);
    });

    it('slerp works with a result parameter', function() {
        var start = Quaternion.normalize(new Quaternion(0.0, 0.0, 0.0, 1.0));
        var end = new Quaternion(0.0, 0.0, Math.sin(CesiumMath.PI_OVER_FOUR), Math.cos(CesiumMath.PI_OVER_FOUR));
        var expected = new Quaternion(0.0, 0.0, Math.sin(Math.PI / 8.0), Math.cos(Math.PI / 8.0));

        var result = new Quaternion();
        var returnedResult = Quaternion.slerp(start, end, 0.5, result);
        expect(result).toEqualEpsilon(expected, CesiumMath.EPSILON15);
        expect(result).toBe(returnedResult);
    });

    it('slerp works with a result parameter that is an input parameter', function() {
        var start = Quaternion.normalize(new Quaternion(0.0, 0.0, 0.0, 1.0));
        var end = new Quaternion(0.0, 0.0, Math.sin(CesiumMath.PI_OVER_FOUR), Math.cos(CesiumMath.PI_OVER_FOUR));
        var expected = new Quaternion(0.0, 0.0, Math.sin(Math.PI / 8.0), Math.cos(Math.PI / 8.0));

        var returnedResult = Quaternion.slerp(start, end, 0.5, start);
        expect(start).toEqualEpsilon(expected, CesiumMath.EPSILON15);
        expect(start).toBe(returnedResult);
    });

    it('slerp works with obtuse angles', function() {
        var start = Quaternion.normalize(new Quaternion(0.0, 0.0, 0.0, -1.0));
        var end = new Quaternion(0.0, 0.0, Math.sin(CesiumMath.PI_OVER_FOUR), Math.cos(CesiumMath.PI_OVER_FOUR));
        var expected = new Quaternion(0.0, 0.0, -Math.sin(Math.PI / 8.0), -Math.cos(Math.PI / 8.0));
        expect(Quaternion.slerp(start, end, 0.5)).toEqualEpsilon(expected, CesiumMath.EPSILON15);
    });

    it('slerp uses lerp when dot product is close to 1', function() {
        var start = new Quaternion(0.0, 0.0, 0.0, 1.0);
        var end = new Quaternion(1.0, 2.0, 3.0, 1.0);
        var expected = new Quaternion(0.5, 1.0, 1.5, 1.0);
        expect(Quaternion.slerp(start, end, 0.0)).toEqual(start);
        expect(Quaternion.slerp(start, end, 1.0)).toEqual(end);
        expect(Quaternion.slerp(start, end, 0.5)).toEqual(expected);
    });

    it('equals', function() {
        var quaternion = new Quaternion(1.0, 2.0, 3.0, 4.0);
        expect(Quaternion.equals(quaternion, new Quaternion(1.0, 2.0, 3.0, 4.0))).toEqual(true);
        expect(Quaternion.equals(quaternion, new Quaternion(2.0, 2.0, 3.0, 4.0))).toEqual(false);
        expect(Quaternion.equals(quaternion, new Quaternion(2.0, 1.0, 3.0, 4.0))).toEqual(false);
        expect(Quaternion.equals(quaternion, new Quaternion(1.0, 2.0, 4.0, 4.0))).toEqual(false);
        expect(Quaternion.equals(quaternion, new Quaternion(1.0, 2.0, 3.0, 5.0))).toEqual(false);
        expect(Quaternion.equals(quaternion, undefined)).toEqual(false);
    });

    it('equalsEpsilon', function() {
        var quaternion = new Quaternion(1.0, 2.0, 3.0, 4.0);
        expect(Quaternion.equalsEpsilon(quaternion, new Quaternion(1.0, 2.0, 3.0, 4.0), 0.0)).toEqual(true);
        expect(Quaternion.equalsEpsilon(quaternion, new Quaternion(1.0, 2.0, 3.0, 4.0), 1.0)).toEqual(true);
        expect(Quaternion.equalsEpsilon(quaternion, new Quaternion(2.0, 2.0, 3.0, 4.0), 1.0)).toEqual(true);
        expect(Quaternion.equalsEpsilon(quaternion, new Quaternion(1.0, 3.0, 3.0, 4.0), 1.0)).toEqual(true);
        expect(Quaternion.equalsEpsilon(quaternion, new Quaternion(1.0, 2.0, 4.0, 4.0), 1.0)).toEqual(true);
        expect(Quaternion.equalsEpsilon(quaternion, new Quaternion(1.0, 2.0, 3.0, 5.0), 1.0)).toEqual(true);
        expect(Quaternion.equalsEpsilon(quaternion, new Quaternion(2.0, 2.0, 3.0, 4.0), 0.99999)).toEqual(false);
        expect(Quaternion.equalsEpsilon(quaternion, new Quaternion(1.0, 3.0, 3.0, 4.0), 0.99999)).toEqual(false);
        expect(Quaternion.equalsEpsilon(quaternion, new Quaternion(1.0, 2.0, 4.0, 4.0), 0.99999)).toEqual(false);
        expect(Quaternion.equalsEpsilon(quaternion, new Quaternion(1.0, 2.0, 3.0, 5.0), 0.99999)).toEqual(false);
        expect(Quaternion.equalsEpsilon(quaternion, undefined, 1)).toEqual(false);
    });

    it('toString', function() {
        var quaternion = new Quaternion(1.123, 2.345, 6.789, 6.123);
        expect(quaternion.toString()).toEqual('(1.123, 2.345, 6.789, 6.123)');
    });

    it('fromAxisAngle throws with undefined axis', function() {
        expect(function() {
            Quaternion.fromAxisAngle(undefined, 1.0);
        }).toThrow();
    });

    it('fromAxisAngle throws with non-numeric angle', function() {
        expect(function() {
            Quaternion.fromAxisAngle(Cartesian3.UNIT_X, {});
        }).toThrow();
    });

    it('fromRotationMatrix throws with undefined matrix', function() {
        expect(function() {
            Quaternion.fromRotationMatrix(undefined);
        }).toThrow();
    });

    it('static clone returns undefined with no parameter', function() {
        expect(Quaternion.clone()).toBeUndefined();
    });

    it('static conjugate throws with no parameter', function() {
        expect(function() {
            Quaternion.conjugate();
        }).toThrow();
    });

    it('static magnitudeSquared throws with no parameter', function() {
        expect(function() {
            Quaternion.magnitudeSquared();
        }).toThrow();
    });

    it('static magnitude throws with no parameter', function() {
        expect(function() {
            Quaternion.magnitude();
        }).toThrow();
    });

    it('static normalize throws with no parameter', function() {
        expect(function() {
            Quaternion.normalize();
        }).toThrow();
    });

    it('static inverse throws with no parameter', function() {
        expect(function() {
            Quaternion.inverse();
        }).toThrow();
    });

    it('static dot throws with no left parameter', function() {
        expect(function() {
            Quaternion.dot(undefined, new Quaternion());
        }).toThrow();
    });

    it('static dot throws with no right parameter', function() {
        expect(function() {
            Quaternion.dot(new Quaternion(), undefined);
        }).toThrow();
    });

    it('static multiply throws with no right parameter', function() {
        expect(function() {
            Quaternion.multiply(new Quaternion(), undefined);
        }).toThrow();
    });

    it('static multiply throws with no left parameter', function() {
        expect(function() {
            Quaternion.multiply(undefined, new Quaternion());
        }).toThrow();
    });

    it('static add throws with no left parameter', function() {
        expect(function() {
            Quaternion.add(undefined, new Quaternion());
        }).toThrow();
    });

    it('static add throws with no right parameter', function() {
        expect(function() {
            Quaternion.add(new Quaternion(), undefined);
        }).toThrow();
    });

    it('static subtract throws with no left parameter', function() {
        expect(function() {
            Quaternion.subtract(undefined, new Quaternion());
        }).toThrow();
    });

    it('static subtract throws with no right parameter', function() {
        expect(function() {
            Quaternion.subtract(new Quaternion(), undefined);
        }).toThrow();
    });

    it('static multiplyByScalar throws with no quaternion parameter', function() {
        expect(function() {
            Quaternion.multiplyByScalar(undefined, 2.0);
        }).toThrow();
    });

    it('static multiplyByScalar throws with no scalar parameter', function() {
        expect(function() {
            Quaternion.multiplyByScalar(new Quaternion(), undefined);
        }).toThrow();
    });

    it('static divideByScalar throws with no quaternion parameter', function() {
        expect(function() {
            Quaternion.divideByScalar(undefined, 2.0);
        }).toThrow();
    });

    it('static divideByScalar throws with no scalar parameter', function() {
        expect(function() {
            Quaternion.divideByScalar(new Quaternion(), undefined);
        }).toThrow();
    });

    it('static getAxis throws with no parameter', function() {
        expect(function() {
            Quaternion.getAxis(undefined);
        }).toThrow();
    });

    it('static getAngle throws with no parameter', function() {
        expect(function() {
            Quaternion.getAngle(undefined);
        }).toThrow();
    });

    it('static negate throws with no quaternion parameter', function() {
        expect(function() {
            Quaternion.negate(undefined);
        }).toThrow();
    });

    it('static lerp throws with no start parameter', function() {
        var end = new Quaternion(8.0, 20.0, 6.0);
        var t = 0.25;
        expect(function() {
            Quaternion.lerp(undefined, end, t);
        }).toThrow();
    });

    it('static lerp throws with no end parameter', function() {
        var start = new Quaternion(4.0, 8.0, 6.0);
        var t = 0.25;
        expect(function() {
            Quaternion.lerp(start, undefined, t);
        }).toThrow();
    });

    it('static lerp throws with no t parameter', function() {
        var start = new Quaternion(4.0, 8.0, 6.0, 7.0);
        var end = new Quaternion(8.0, 20.0, 6.0, 7.0);
        expect(function() {
            Quaternion.lerp(start, end, undefined);
        }).toThrow();
    });

    it('static slerp throws with no start parameter', function() {
        var end = new Quaternion(8.0, 20.0, 6.0);
        var t = 0.25;
        expect(function() {
            Quaternion.slerp(undefined, end, t);
        }).toThrow();
    });

    it('static slerp throws with no end parameter', function() {
        var start = new Quaternion(4.0, 8.0, 6.0);
        var t = 0.25;
        expect(function() {
            Quaternion.slerp(start, undefined, t);
        }).toThrow();
    });

    it('static slerp throws with no t parameter', function() {
        var start = new Quaternion(4.0, 8.0, 6.0, 7.0);
        var end = new Quaternion(8.0, 20.0, 6.0, 7.0);
        expect(function() {
            Quaternion.slerp(start, end, undefined);
        }).toThrow();
    });

    it('static equalsEpsilon throws with no epsilon', function() {
        expect(function() {
            Quaternion.equalsEpsilon(new Quaternion(), new Quaternion(), undefined);
        }).toThrow();
    });

    createPackableSpecs(Quaternion, new Quaternion(1, 2, 3, 4), [1, 2, 3, 4]);
});<|MERGE_RESOLUTION|>--- conflicted
+++ resolved
@@ -35,11 +35,7 @@
         var angle = CesiumMath.PI_OVER_TWO;
         var s = Math.sin(angle / 2.0);
         var c = Math.cos(angle / 2.0);
-<<<<<<< HEAD
         var a = Cartesian3.multiplyByScalar(axis, s);
-=======
-        var a = Quaternion.multiplyByScalar(axis, s);
->>>>>>> 4a7f4885
         var expected = new Quaternion(a.x, a.y, a.z, c);
         var returnedResult = Quaternion.fromAxisAngle(axis, angle);
         expect(returnedResult).toEqual(expected);
@@ -50,11 +46,7 @@
         var angle = CesiumMath.PI_OVER_TWO;
         var s = Math.sin(angle / 2.0);
         var c = Math.cos(angle / 2.0);
-<<<<<<< HEAD
         var a = Cartesian3.multiplyByScalar(axis, s);
-=======
-        var a = Quaternion.multiplyByScalar(axis, s);
->>>>>>> 4a7f4885
         var result = new Quaternion();
         var expected = new Quaternion(a.x, a.y, a.z, c);
         var returnedResult = Quaternion.fromAxisAngle(axis, angle, result);
