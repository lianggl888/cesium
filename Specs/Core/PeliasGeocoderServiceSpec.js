<<<<<<< HEAD
import { Cartesian3 } from '../../Source/Cesium.js';
import { GeocodeType } from '../../Source/Cesium.js';
import { PeliasGeocoderService } from '../../Source/Cesium.js';
import { Resource } from '../../Source/Cesium.js';
=======
import { Cartesian3 } from "../../Source/Cesium.js";
import { GeocodeType } from "../../Source/Cesium.js";
import { PeliasGeocoderService } from "../../Source/Cesium.js";
import { Resource } from "../../Source/Cesium.js";
import { when } from "../../Source/Cesium.js";
>>>>>>> 2fd0e8f7

describe("Core/PeliasGeocoderService", function () {
  it("constructor throws without url", function () {
    expect(function () {
      return new PeliasGeocoderService(undefined);
    }).toThrowDeveloperError();
  });

  it("returns geocoder results", function () {
    var service = new PeliasGeocoderService("http://test.invalid/v1/");

<<<<<<< HEAD
        var query = 'some query';
        var data = {
            features: [{
                type: 'Feature',
                geometry: {
                    type: 'Point',
                    coordinates: [-75.172489, 39.927828]
                },
                properties: {
                    label: '1826 S 16th St, Philadelphia, PA, USA'
                }
            }]
        };
        spyOn(Resource.prototype, 'fetchJson').and.returnValue(Promise.resolve(data));
=======
    var query = "some query";
    var data = {
      features: [
        {
          type: "Feature",
          geometry: {
            type: "Point",
            coordinates: [-75.172489, 39.927828],
          },
          properties: {
            label: "1826 S 16th St, Philadelphia, PA, USA",
          },
        },
      ],
    };
    spyOn(Resource.prototype, "fetchJson").and.returnValue(when.resolve(data));
>>>>>>> 2fd0e8f7

    return service.geocode(query).then(function (results) {
      expect(results.length).toEqual(1);
      expect(results[0].displayName).toEqual(data.features[0].properties.label);
      expect(results[0].destination).toBeInstanceOf(Cartesian3);
    });
  });

  it("returns no geocoder results if Pelias has no results", function () {
    var service = new PeliasGeocoderService("http://test.invalid/v1/");

<<<<<<< HEAD
        var query = 'some query';
        var data = { features: [] };
        spyOn(Resource.prototype, 'fetchJson').and.returnValue(Promise.resolve(data));
=======
    var query = "some query";
    var data = { features: [] };
    spyOn(Resource.prototype, "fetchJson").and.returnValue(when.resolve(data));
>>>>>>> 2fd0e8f7

    return service.geocode(query).then(function (results) {
      expect(results.length).toEqual(0);
    });
  });

  it("calls search endpoint if specified", function () {
    var service = new PeliasGeocoderService("http://test.invalid/v1/");

<<<<<<< HEAD
        var query = 'some query';
        var data = { features: [] };
        spyOn(Resource.prototype, 'fetchJson').and.returnValue(Promise.resolve(data));
        var getDerivedResource = spyOn(service._url, 'getDerivedResource').and.callThrough();
=======
    var query = "some query";
    var data = { features: [] };
    spyOn(Resource.prototype, "fetchJson").and.returnValue(when.resolve(data));
    var getDerivedResource = spyOn(
      service._url,
      "getDerivedResource"
    ).and.callThrough();
>>>>>>> 2fd0e8f7

    service.geocode(query, GeocodeType.SEARCH);
    expect(getDerivedResource).toHaveBeenCalledWith({
      url: "search",
      queryParameters: {
        text: query,
      },
    });
  });

  it("calls autocomplete endpoint if specified", function () {
    var service = new PeliasGeocoderService("http://test.invalid/v1/");

<<<<<<< HEAD
        var query = 'some query';
        var data = { features: [] };
        spyOn(Resource.prototype, 'fetchJson').and.returnValue(Promise.resolve(data));
        var getDerivedResource = spyOn(service._url, 'getDerivedResource').and.callThrough();
=======
    var query = "some query";
    var data = { features: [] };
    spyOn(Resource.prototype, "fetchJson").and.returnValue(when.resolve(data));
    var getDerivedResource = spyOn(
      service._url,
      "getDerivedResource"
    ).and.callThrough();
>>>>>>> 2fd0e8f7

    service.geocode(query, GeocodeType.AUTOCOMPLETE);
    expect(getDerivedResource).toHaveBeenCalledWith({
      url: "autocomplete",
      queryParameters: {
        text: query,
      },
    });
  });
});<|MERGE_RESOLUTION|>--- conflicted
+++ resolved
@@ -1,15 +1,7 @@
-<<<<<<< HEAD
-import { Cartesian3 } from '../../Source/Cesium.js';
-import { GeocodeType } from '../../Source/Cesium.js';
-import { PeliasGeocoderService } from '../../Source/Cesium.js';
-import { Resource } from '../../Source/Cesium.js';
-=======
 import { Cartesian3 } from "../../Source/Cesium.js";
 import { GeocodeType } from "../../Source/Cesium.js";
 import { PeliasGeocoderService } from "../../Source/Cesium.js";
 import { Resource } from "../../Source/Cesium.js";
-import { when } from "../../Source/Cesium.js";
->>>>>>> 2fd0e8f7
 
 describe("Core/PeliasGeocoderService", function () {
   it("constructor throws without url", function () {
@@ -21,22 +13,6 @@
   it("returns geocoder results", function () {
     var service = new PeliasGeocoderService("http://test.invalid/v1/");
 
-<<<<<<< HEAD
-        var query = 'some query';
-        var data = {
-            features: [{
-                type: 'Feature',
-                geometry: {
-                    type: 'Point',
-                    coordinates: [-75.172489, 39.927828]
-                },
-                properties: {
-                    label: '1826 S 16th St, Philadelphia, PA, USA'
-                }
-            }]
-        };
-        spyOn(Resource.prototype, 'fetchJson').and.returnValue(Promise.resolve(data));
-=======
     var query = "some query";
     var data = {
       features: [
@@ -52,8 +28,9 @@
         },
       ],
     };
-    spyOn(Resource.prototype, "fetchJson").and.returnValue(when.resolve(data));
->>>>>>> 2fd0e8f7
+    spyOn(Resource.prototype, "fetchJson").and.returnValue(
+      Promise.resolve(data)
+    );
 
     return service.geocode(query).then(function (results) {
       expect(results.length).toEqual(1);
@@ -65,15 +42,11 @@
   it("returns no geocoder results if Pelias has no results", function () {
     var service = new PeliasGeocoderService("http://test.invalid/v1/");
 
-<<<<<<< HEAD
-        var query = 'some query';
-        var data = { features: [] };
-        spyOn(Resource.prototype, 'fetchJson').and.returnValue(Promise.resolve(data));
-=======
     var query = "some query";
     var data = { features: [] };
-    spyOn(Resource.prototype, "fetchJson").and.returnValue(when.resolve(data));
->>>>>>> 2fd0e8f7
+    spyOn(Resource.prototype, "fetchJson").and.returnValue(
+      Promise.resolve(data)
+    );
 
     return service.geocode(query).then(function (results) {
       expect(results.length).toEqual(0);
@@ -83,20 +56,15 @@
   it("calls search endpoint if specified", function () {
     var service = new PeliasGeocoderService("http://test.invalid/v1/");
 
-<<<<<<< HEAD
-        var query = 'some query';
-        var data = { features: [] };
-        spyOn(Resource.prototype, 'fetchJson').and.returnValue(Promise.resolve(data));
-        var getDerivedResource = spyOn(service._url, 'getDerivedResource').and.callThrough();
-=======
     var query = "some query";
     var data = { features: [] };
-    spyOn(Resource.prototype, "fetchJson").and.returnValue(when.resolve(data));
+    spyOn(Resource.prototype, "fetchJson").and.returnValue(
+      Promise.resolve(data)
+    );
     var getDerivedResource = spyOn(
       service._url,
       "getDerivedResource"
     ).and.callThrough();
->>>>>>> 2fd0e8f7
 
     service.geocode(query, GeocodeType.SEARCH);
     expect(getDerivedResource).toHaveBeenCalledWith({
@@ -110,20 +78,15 @@
   it("calls autocomplete endpoint if specified", function () {
     var service = new PeliasGeocoderService("http://test.invalid/v1/");
 
-<<<<<<< HEAD
-        var query = 'some query';
-        var data = { features: [] };
-        spyOn(Resource.prototype, 'fetchJson').and.returnValue(Promise.resolve(data));
-        var getDerivedResource = spyOn(service._url, 'getDerivedResource').and.callThrough();
-=======
     var query = "some query";
     var data = { features: [] };
-    spyOn(Resource.prototype, "fetchJson").and.returnValue(when.resolve(data));
+    spyOn(Resource.prototype, "fetchJson").and.returnValue(
+      Promise.resolve(data)
+    );
     var getDerivedResource = spyOn(
       service._url,
       "getDerivedResource"
     ).and.callThrough();
->>>>>>> 2fd0e8f7
 
     service.geocode(query, GeocodeType.AUTOCOMPLETE);
     expect(getDerivedResource).toHaveBeenCalledWith({
