--- conflicted
+++ resolved
@@ -1,120 +1,3 @@
-<<<<<<< HEAD
-import { Cartesian3 } from '../../Source/Cesium.js';
-import { Cartographic } from '../../Source/Cesium.js';
-import { Ellipsoid } from '../../Source/Cesium.js';
-import { GeographicTilingScheme } from '../../Source/Cesium.js';
-import { GoogleEarthEnterpriseTerrainData } from '../../Source/Cesium.js';
-import { Math as CesiumMath } from '../../Source/Cesium.js';
-import { Rectangle } from '../../Source/Cesium.js';
-import { TerrainData } from '../../Source/Cesium.js';
-import { TerrainMesh } from '../../Source/Cesium.js';
-
-describe('Core/GoogleEarthEnterpriseTerrainData', function() {
-
-    var sizeOfUint8 = Uint8Array.BYTES_PER_ELEMENT;
-    var sizeOfUint16 = Uint16Array.BYTES_PER_ELEMENT;
-    var sizeOfInt32 = Int32Array.BYTES_PER_ELEMENT;
-    var sizeOfUint32 = Uint32Array.BYTES_PER_ELEMENT;
-    var sizeOfFloat = Float32Array.BYTES_PER_ELEMENT;
-    var sizeOfDouble = Float64Array.BYTES_PER_ELEMENT;
-    var toEarthRadii = 1.0 / 6371010.0;
-
-    function getBuffer(tilingScheme, x, y, level) {
-        var rectangle = tilingScheme.tileXYToRectangle(x, y, level);
-        var center = Rectangle.center(rectangle);
-        var southwest = Rectangle.southwest(rectangle);
-        var stepX = CesiumMath.toDegrees(rectangle.width / 2) / 180.0;
-        var stepY = CesiumMath.toDegrees(rectangle.height / 2) / 180.0;
-
-        // 2 Uint8s: x and y values in units of step
-        var pointSize = 2 * sizeOfUint8 + sizeOfFloat;
-
-        // 3 shorts
-        var faceSize = 3 * sizeOfUint16;
-
-        // Doubles: OriginX, OriginY, SizeX, SizeY
-        // Int32s: numPoints, numFaces, level
-        // 4 corner points
-        // 2 face (3 shorts)
-        var quadSize = 4 * sizeOfDouble + 3 * sizeOfInt32 + 4 * pointSize + 2 * faceSize;
-
-        // QuadSize + size of each quad
-        var totalSize = 4 * (quadSize + sizeOfUint32);
-        var buf = new ArrayBuffer(totalSize);
-        var dv = new DataView(buf);
-
-        var altitudeStart = 0;
-        var offset = 0;
-        for (var i = 0; i < 4; ++i) {
-            altitudeStart = 0;
-            dv.setUint32(offset, quadSize, true);
-            offset += sizeOfUint32;
-
-            // Origin
-            var xOrigin = southwest.longitude;
-            var yOrigin = southwest.latitude;
-
-            if ((i & 2) !== 0) { // Top row
-                if ((i & 1) === 0) { // NE
-                    xOrigin = center.longitude;
-                    altitudeStart = 10;
-                }
-                yOrigin = center.latitude;
-            } else if ((i & 1) !== 0) { // SE
-                xOrigin = center.longitude;
-                altitudeStart = 10;
-            }
-
-            dv.setFloat64(offset, CesiumMath.toDegrees(xOrigin) / 180.0, true);
-            offset += sizeOfDouble;
-            dv.setFloat64(offset, CesiumMath.toDegrees(yOrigin) / 180.0, true);
-            offset += sizeOfDouble;
-
-            // Step - Each step is a degree
-            dv.setFloat64(offset, stepX, true);
-            offset += sizeOfDouble;
-            dv.setFloat64(offset, stepY, true);
-            offset += sizeOfDouble;
-
-            // NumPoints
-            dv.setInt32(offset, 4, true);
-            offset += sizeOfInt32;
-
-            // NumFaces
-            dv.setInt32(offset, 2, true);
-            offset += sizeOfInt32;
-
-            // Level
-            dv.setInt32(offset, 0, true);
-            offset += sizeOfInt32;
-
-            // Points
-            var j;
-            for (j = 0; j < 4; ++j) {
-                var xPos = 0;
-                var yPos = 0;
-                var altitude = altitudeStart;
-                if (j & 1) {
-                    ++xPos;
-                    altitude += 10;
-                }
-                if (j & 2) {
-                    ++yPos;
-                }
-
-                dv.setUint8(offset++, xPos);
-                dv.setUint8(offset++, yPos);
-                dv.setFloat32(offset, altitude * toEarthRadii, true);
-                offset += sizeOfFloat;
-            }
-
-            // Faces
-            var indices = [0, 1, 2, 1, 3, 2];
-            for (j = 0; j < indices.length; ++j) {
-                dv.setUint16(offset, indices[j], true);
-                offset += sizeOfUint16;
-            }
-=======
 import { Cartesian3 } from "../../Source/Cesium.js";
 import { Cartographic } from "../../Source/Cesium.js";
 import { Ellipsoid } from "../../Source/Cesium.js";
@@ -124,7 +7,6 @@
 import { Rectangle } from "../../Source/Cesium.js";
 import { TerrainData } from "../../Source/Cesium.js";
 import { TerrainMesh } from "../../Source/Cesium.js";
-import { when } from "../../Source/Cesium.js";
 
 describe("Core/GoogleEarthEnterpriseTerrainData", function () {
   var sizeOfUint8 = Uint8Array.BYTES_PER_ELEMENT;
@@ -220,7 +102,6 @@
         }
         if (j & 2) {
           ++yPos;
->>>>>>> 2fd0e8f7
         }
 
         dv.setUint8(offset++, xPos);
@@ -264,13 +145,13 @@
         tilingScheme.tileXYToRectangle(1, 1, 1),
       ];
 
-      return when(data.createMesh(tilingScheme, 0, 0, 0, 1))
+      return Promise.resolve(data.createMesh(tilingScheme, 0, 0, 0, 1))
         .then(function () {
           var swPromise = data.upsample(tilingScheme, 0, 0, 0, 0, 0, 1);
           var sePromise = data.upsample(tilingScheme, 0, 0, 0, 1, 0, 1);
           var nwPromise = data.upsample(tilingScheme, 0, 0, 0, 0, 1, 1);
           var nePromise = data.upsample(tilingScheme, 0, 0, 0, 1, 1, 1);
-          return when.join(swPromise, sePromise, nwPromise, nePromise);
+          return Promise.all([swPromise, sePromise, nwPromise, nePromise]);
         })
         .then(function (upsampleResults) {
           expect(upsampleResults.length).toBe(4);
@@ -331,87 +212,6 @@
               }
             }
 
-<<<<<<< HEAD
-    describe('upsample', function() {
-        it('works for all four children of a simple quad', function() {
-            var maxShort = 32767;
-            var tilingScheme = new GeographicTilingScheme();
-            var buffer = getBuffer(tilingScheme, 0, 0, 0);
-            var data = new GoogleEarthEnterpriseTerrainData({
-                buffer : buffer,
-                childTileMask : 15,
-                negativeAltitudeExponentBias : 32,
-                negativeElevationThreshold : CesiumMath.EPSILON12
-            });
-
-            tilingScheme = new GeographicTilingScheme();
-            var childRectangles = [
-                tilingScheme.tileXYToRectangle(0, 0, 1),
-                tilingScheme.tileXYToRectangle(1, 0, 1),
-                tilingScheme.tileXYToRectangle(0, 1, 1),
-                tilingScheme.tileXYToRectangle(1, 1, 1)
-            ];
-
-            return Promise.resolve(data.createMesh(tilingScheme, 0, 0, 0, 1)).then(function() {
-                var swPromise = data.upsample(tilingScheme, 0, 0, 0, 0, 0, 1);
-                var sePromise = data.upsample(tilingScheme, 0, 0, 0, 1, 0, 1);
-                var nwPromise = data.upsample(tilingScheme, 0, 0, 0, 0, 1, 1);
-                var nePromise = data.upsample(tilingScheme, 0, 0, 0, 1, 1, 1);
-                return Promise.all([swPromise, sePromise, nwPromise, nePromise]);
-            }).then(function(upsampleResults) {
-                expect(upsampleResults.length).toBe(4);
-
-                for (var i = 0; i < upsampleResults.length; ++i) {
-                    var upsampled = upsampleResults[i];
-                    expect(upsampled).toBeDefined();
-
-                    var uBuffer = upsampled._uValues;
-                    var vBuffer = upsampled._vValues;
-                    var ib = upsampled._indices;
-                    var heights = upsampled._heightValues;
-
-                    expect(uBuffer.length).toBe(4);
-                    expect(vBuffer.length).toBe(4);
-                    expect(heights.length).toBe(4);
-                    expect(ib.length).toBe(6);
-
-                    var rectangle = childRectangles[i];
-                    var north = 0;
-                    var south = 0;
-                    var east = 0;
-                    var west = 0;
-                    var index, u, v;
-                    for (var j = 0; j < ib.length; ++j) {
-                        index = ib[j];
-                        u = (uBuffer[index] / maxShort) * rectangle.width + rectangle.west;
-                        v = (vBuffer[index] / maxShort) * rectangle.height + rectangle.south;
-                        if (CesiumMath.equalsEpsilon(u, rectangle.west, CesiumMath.EPSILON7)) {
-                            ++west;
-                        } else if (CesiumMath.equalsEpsilon(u, rectangle.east, CesiumMath.EPSILON7)) {
-                            ++east;
-                        }
-
-                        if (CesiumMath.equalsEpsilon(v, rectangle.south, CesiumMath.EPSILON7)) {
-                            ++south;
-                        } else if (CesiumMath.equalsEpsilon(v, rectangle.north, CesiumMath.EPSILON7)) {
-                            ++north;
-                        }
-                    }
-
-                    // Each one is made up of 2 triangles
-                    expect(north).toEqual(3);
-                    expect(south).toEqual(3);
-                    expect(east).toEqual(3);
-                    expect(west).toEqual(3);
-
-                    // Each side of quad has 2 edge points
-                    expect(upsampled._westIndices.length).toEqual(2);
-                    expect(upsampled._southIndices.length).toEqual(2);
-                    expect(upsampled._eastIndices.length).toEqual(2);
-                    expect(upsampled._northIndices.length).toEqual(2);
-                }
-            });
-=======
             // Each one is made up of 2 triangles
             expect(north).toEqual(3);
             expect(south).toEqual(3);
@@ -424,7 +224,6 @@
             expect(upsampled._eastIndices.length).toEqual(2);
             expect(upsampled._northIndices.length).toEqual(2);
           }
->>>>>>> 2fd0e8f7
         });
     });
   });
