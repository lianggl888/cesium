/*global require*/
require({
    baseUrl : '../../Source'
}, ['Cesium'], function(Cesium) {
    "use strict";
    //A real application should require only the subset of modules that
    //are actually used, instead of requiring the Cesium module, which
    //includes everything.

    var canvas = document.getElementById('glCanvas');
    var ellipsoid = Cesium.Ellipsoid.WGS84; // Used in many Sandbox examples
    var scene = new Cesium.Scene(canvas);
    var primitives = scene.getPrimitives();

    var imageryLayerCollection = new Cesium.ImageryLayerCollection();
    var esri = new Cesium.ImageryLayer(undefined, new Cesium.ArcGISMapServerTileProvider({
        url : 'http://services.arcgisonline.com/ArcGIS/rest/services/World_Imagery/MapServer',
        proxy : new Cesium.DefaultProxy('/proxy/')
    }));
    imageryLayerCollection.add(esri);

    var cb = new Cesium.CentralBody(ellipsoid, undefined, imageryLayerCollection);

//    var aerial = new Cesium.ImageryLayer(cb, new Cesium.BingMapsTileProvider({
//        server : 'dev.virtualearth.net',
//        mapStyle : Cesium.BingMapsStyle.AERIAL,
//        // Some versions of Safari support WebGL, but don't correctly implement
//        // cross-origin image loading, so we need to load Bing imagery using a proxy.
//        proxy : Cesium.FeatureDetection.supportsCrossOriginImagery() ? undefined : new Cesium.DefaultProxy('/proxy/')
//    }));
//    cb.getImageLayers().add(aerial);
//
//    var road = new Cesium.ImageryLayer(cb, new Cesium.BingMapsTileProvider({
//        server : 'dev.virtualearth.net',
//        mapStyle : Cesium.BingMapsStyle.ROAD,
//        // Some versions of Safari support WebGL, but don't correctly implement
//        // cross-origin image loading, so we need to load Bing imagery using a proxy.
//        proxy : Cesium.FeatureDetection.supportsCrossOriginImagery() ? undefined : new Cesium.DefaultProxy('/proxy/')
//    }));
//    cb.getImageLayers().add(road);
//

    cb.nightImageSource = '../../Images/land_ocean_ice_lights_2048.jpg';
    cb.specularMapSource = '../../Images/earthspec1k.jpg';
    if (scene.getContext().getMaximumTextureSize() > 2048) {
        cb.cloudsMapSource = '../../Images/earthcloudmaptrans.jpg';
        cb.bumpMapSource = '../../Images/earthbump1k.jpg';
    }
    cb.showSkyAtmosphere = false;
    cb.showGroundAtmosphere = false;
    cb.showNight = false;
    cb.affectedByLighting = false;
    primitives.setCentralBody(cb);

    scene.getCamera().frustum.near = 1.0;
    scene.getCamera().getControllers().addCentralBody();

    var transitioner = new Cesium.SceneTransitioner(scene, ellipsoid);

    ///////////////////////////////////////////////////////////////////////////
    // Add examples from the Sandbox here:

    ///////////////////////////////////////////////////////////////////////////

    scene.setAnimation(function() {
        //scene.setSunPosition(scene.getCamera().position);
        scene.setSunPosition(Cesium.SunPosition.compute().position);

        // Add code here to update primitives based on changes to animation time, camera parameters, etc.
    });

    (function tick() {
        scene.render();
        Cesium.requestAnimationFrame(tick);
    }());

    ///////////////////////////////////////////////////////////////////////////
    // Example mouse & keyboard handlers

    function keydownHandler(e) {
        switch (e.keyCode) {
        case 'Q'.charCodeAt(0):
            cb.getImageLayers().raise(aerial);
            break;
        case 'A'.charCodeAt(0):
            cb.getImageLayers().lower(aerial);
            break;
        case 'W'.charCodeAt(0):
            cb.getImageLayers().raise(road);
            break;
        case 'S'.charCodeAt(0):
            cb.getImageLayers().lower(road);
            break;
        case 'E'.charCodeAt(0):
            cb.getImageLayers().raise(esri);
            break;
        case 'D'.charCodeAt(0):
            cb.getImageLayers().lower(esri);
            break;
        case "3".charCodeAt(0):  // "3" -> 3D globe
            cb.showSkyAtmosphere = true;
            cb.showGroundAtmosphere = true;
            transitioner.morphTo3D();
            break;
        case "2".charCodeAt(0):  // "2" -> Columbus View
            cb.showSkyAtmosphere = false;
            cb.showGroundAtmosphere = false;
            transitioner.morphToColumbusView();
            break;
        case "1".charCodeAt(0):  // "1" -> 2D map
            cb.showSkyAtmosphere = false;
            cb.showGroundAtmosphere = false;
            transitioner.morphTo2D();
            break;
        }
    }

    document.addEventListener('keydown', keydownHandler, false);

    canvas.oncontextmenu = function() {
        return false;
    };

    ///////////////////////////////////////////////////////////////////////////
    // Example resize handler

<<<<<<< HEAD
    window.onresize = function() {
=======
    var onResize = function () {
>>>>>>> 6e21623c
        var width = canvas.clientWidth;
        var height = canvas.clientHeight;

        if (canvas.width === width && canvas.height === height) {
            return;
        }

        canvas.width = width;
        canvas.height = height;

        scene.getContext().setViewport({
            x : 0,
            y : 0,
            width : width,
            height : height
        });

        scene.getCamera().frustum.aspectRatio = width / height;
    };
    window.addEventListener('resize', onResize, false);
    onResize();
});<|MERGE_RESOLUTION|>--- conflicted
+++ resolved
@@ -124,11 +124,7 @@
     ///////////////////////////////////////////////////////////////////////////
     // Example resize handler
 
-<<<<<<< HEAD
-    window.onresize = function() {
-=======
     var onResize = function () {
->>>>>>> 6e21623c
         var width = canvas.clientWidth;
         var height = canvas.clientHeight;
 
