/*global define*/
define([
        '../Core/Cartesian3',
        '../Core/Matrix4',
        '../Core/WebGLConstants'
    ], function(
        Cartesian3,
        Matrix4,
        WebGLConstants) {
    'use strict';
    /*global WebGLRenderingContext*/

    var viewerPositionWCScratch = new Cartesian3();

    function AutomaticUniform(options) {
        this._size = options.size;
        this._datatype = options.datatype;
        this.getValue = options.getValue;
    }

    // this check must use typeof, not defined, because defined doesn't work with undeclared variables.
    if (typeof WebGLRenderingContext === 'undefined') {
        return {};
    }

    var datatypeToGlsl = {};
    datatypeToGlsl[WebGLConstants.FLOAT] = 'float';
    datatypeToGlsl[WebGLConstants.FLOAT_VEC2] = 'vec2';
    datatypeToGlsl[WebGLConstants.FLOAT_VEC3] = 'vec3';
    datatypeToGlsl[WebGLConstants.FLOAT_VEC4] = 'vec4';
    datatypeToGlsl[WebGLConstants.INT] = 'int';
    datatypeToGlsl[WebGLConstants.INT_VEC2] = 'ivec2';
    datatypeToGlsl[WebGLConstants.INT_VEC3] = 'ivec3';
    datatypeToGlsl[WebGLConstants.INT_VEC4] = 'ivec4';
    datatypeToGlsl[WebGLConstants.BOOL] = 'bool';
    datatypeToGlsl[WebGLConstants.BOOL_VEC2] = 'bvec2';
    datatypeToGlsl[WebGLConstants.BOOL_VEC3] = 'bvec3';
    datatypeToGlsl[WebGLConstants.BOOL_VEC4] = 'bvec4';
    datatypeToGlsl[WebGLConstants.FLOAT_MAT2] = 'mat2';
    datatypeToGlsl[WebGLConstants.FLOAT_MAT3] = 'mat3';
    datatypeToGlsl[WebGLConstants.FLOAT_MAT4] = 'mat4';
    datatypeToGlsl[WebGLConstants.SAMPLER_2D] = 'sampler2D';
    datatypeToGlsl[WebGLConstants.SAMPLER_CUBE] = 'samplerCube';

    AutomaticUniform.prototype.getDeclaration = function(name) {
        var declaration = 'uniform ' + datatypeToGlsl[this._datatype] + ' ' + name;

        var size = this._size;
        if (size === 1) {
            declaration += ';';
        } else {
            declaration += '[' + size.toString() + '];';
        }

        return declaration;
    };

    /**
     * @private
     */
    var AutomaticUniforms = {
        /**
         * An automatic GLSL uniform containing the viewport's <code>x</code>, <code>y</code>, <code>width</code>,
         * and <code>height</code> properties in an <code>vec4</code>'s <code>x</code>, <code>y</code>, <code>z</code>,
         * and <code>w</code> components, respectively.
         *
         * @alias czm_viewport
         * @glslUniform
         *
         *
         * @example
         * // GLSL declaration
         * uniform vec4 czm_viewport;
         *
         * // Scale the window coordinate components to [0, 1] by dividing
         * // by the viewport's width and height.
         * vec2 v = gl_FragCoord.xy / czm_viewport.zw;
         *
         * @see Context#getViewport
         */
        czm_viewport : new AutomaticUniform({
            size : 1,
            datatype : WebGLConstants.FLOAT_VEC4,
            getValue : function(uniformState) {
                return uniformState.viewportCartesian4;
            }
        }),

        /**
         * An automatic GLSL uniform representing a 4x4 orthographic projection matrix that
         * transforms window coordinates to clip coordinates.  Clip coordinates is the
         * coordinate system for a vertex shader's <code>gl_Position</code> output.
         * <br /><br />
         * This transform is useful when a vertex shader inputs or manipulates window coordinates
         * as done by {@link BillboardCollection}.
         * <br /><br />
         * Do not confuse {@link czm_viewportTransformation} with <code>czm_viewportOrthographic</code>.
         * The former transforms from normalized device coordinates to window coordinates; the later transforms
         * from window coordinates to clip coordinates, and is often used to assign to <code>gl_Position</code>.
         *
         * @alias czm_viewportOrthographic
         * @glslUniform
         *
         *
         * @example
         * // GLSL declaration
         * uniform mat4 czm_viewportOrthographic;
         *
         * // Example
         * gl_Position = czm_viewportOrthographic * vec4(windowPosition, 0.0, 1.0);
         *
         * @see UniformState#viewportOrthographic
         * @see czm_viewport
         * @see czm_viewportTransformation
         * @see BillboardCollection
         */
        czm_viewportOrthographic : new AutomaticUniform({
            size : 1,
            datatype : WebGLConstants.FLOAT_MAT4,
            getValue : function(uniformState) {
                return uniformState.viewportOrthographic;
            }
        }),

        /**
         * An automatic GLSL uniform representing a 4x4 transformation matrix that
         * transforms normalized device coordinates to window coordinates.  The context's
         * full viewport is used, and the depth range is assumed to be <code>near = 0</code>
         * and <code>far = 1</code>.
         * <br /><br />
         * This transform is useful when there is a need to manipulate window coordinates
         * in a vertex shader as done by {@link BillboardCollection}.  In many cases,
         * this matrix will not be used directly; instead, {@link czm_modelToWindowCoordinates}
         * will be used to transform directly from model to window coordinates.
         * <br /><br />
         * Do not confuse <code>czm_viewportTransformation</code> with {@link czm_viewportOrthographic}.
         * The former transforms from normalized device coordinates to window coordinates; the later transforms
         * from window coordinates to clip coordinates, and is often used to assign to <code>gl_Position</code>.
         *
         * @alias czm_viewportTransformation
         * @glslUniform
         *
         *
         * @example
         * // GLSL declaration
         * uniform mat4 czm_viewportTransformation;
         *
         * // Use czm_viewportTransformation as part of the
         * // transform from model to window coordinates.
         * vec4 q = czm_modelViewProjection * positionMC;               // model to clip coordinates
         * q.xyz /= q.w;                                                // clip to normalized device coordinates (ndc)
         * q.xyz = (czm_viewportTransformation * vec4(q.xyz, 1.0)).xyz; // ndc to window coordinates
         *
         * @see UniformState#viewportTransformation
         * @see czm_viewport
         * @see czm_viewportOrthographic
         * @see czm_modelToWindowCoordinates
         * @see BillboardCollection
         */
        czm_viewportTransformation : new AutomaticUniform({
            size : 1,
            datatype : WebGLConstants.FLOAT_MAT4,
            getValue : function(uniformState) {
                return uniformState.viewportTransformation;
            }
        }),

        /**
         * An automatic GLSL uniform representing the depth after
         * only the globe has been rendered and packed into an RGBA texture.
         *
         * @private
         *
         * @alias czm_globeDepthTexture
         * @glslUniform
         *
         * @example
         * // GLSL declaration
         * uniform sampler2D czm_globeDepthTexture;
         *
         * // Get the depth at the current fragment
         * vec2 coords = gl_FragCoord.xy / czm_viewport.zw;
         * float depth = czm_unpackDepth(texture2D(czm_globeDepthTexture, coords));
         */
        czm_globeDepthTexture : new AutomaticUniform({
            size : 1,
            datatype : WebGLConstants.SAMPLER_2D,
            getValue : function(uniformState) {
                return uniformState.globeDepthTexture;
            }
        }),

        /**
         * An automatic GLSL uniform representing a 4x4 model transformation matrix that
         * transforms model coordinates to world coordinates.
         *
         * @alias czm_model
         * @glslUniform
         *
         *
         * @example
         * // GLSL declaration
         * uniform mat4 czm_model;
         *
         * // Example
         * vec4 worldPosition = czm_model * modelPosition;
         *
         * @see UniformState#model
         * @see czm_inverseModel
         * @see czm_modelView
         * @see czm_modelViewProjection
         */
        czm_model : new AutomaticUniform({
            size : 1,
            datatype : WebGLConstants.FLOAT_MAT4,
            getValue : function(uniformState) {
                return uniformState.model;
            }
        }),

        /**
         * An automatic GLSL uniform representing a 4x4 model transformation matrix that
         * transforms world coordinates to model coordinates.
         *
         * @alias czm_inverseModel
         * @glslUniform
         *
         *
         * @example
         * // GLSL declaration
         * uniform mat4 czm_inverseModel;
         *
         * // Example
         * vec4 modelPosition = czm_inverseModel * worldPosition;
         *
         * @see UniformState#inverseModel
         * @see czm_model
         * @see czm_inverseModelView
         */
        czm_inverseModel : new AutomaticUniform({
            size : 1,
            datatype : WebGLConstants.FLOAT_MAT4,
            getValue : function(uniformState) {
                return uniformState.inverseModel;
            }
        }),

        /**
         * An automatic GLSL uniform representing a 4x4 view transformation matrix that
         * transforms world coordinates to eye coordinates.
         *
         * @alias czm_view
         * @glslUniform
         *
         *
         * @example
         * // GLSL declaration
         * uniform mat4 czm_view;
         *
         * // Example
         * vec4 eyePosition = czm_view * worldPosition;
         *
         * @see UniformState#view
         * @see czm_viewRotation
         * @see czm_modelView
         * @see czm_viewProjection
         * @see czm_modelViewProjection
         * @see czm_inverseView
         */
        czm_view : new AutomaticUniform({
            size : 1,
            datatype : WebGLConstants.FLOAT_MAT4,
            getValue : function(uniformState) {
                return uniformState.view;
            }
        }),

        /**
         * An automatic GLSL uniform representing a 4x4 view transformation matrix that
         * transforms 3D world coordinates to eye coordinates.  In 3D mode, this is identical to
         * {@link czm_view}, but in 2D and Columbus View it represents the view matrix
         * as if the camera were at an equivalent location in 3D mode.  This is useful for lighting
         * 2D and Columbus View in the same way that 3D is lit.
         *
         * @alias czm_view3D
         * @glslUniform
         *
         *
         * @example
         * // GLSL declaration
         * uniform mat4 czm_view3D;
         *
         * // Example
         * vec4 eyePosition3D = czm_view3D * worldPosition3D;
         *
         * @see UniformState#view3D
         * @see czm_view
         */
        czm_view3D : new AutomaticUniform({
            size : 1,
            datatype : WebGLConstants.FLOAT_MAT4,
            getValue : function(uniformState) {
                return uniformState.view3D;
            }
        }),

        /**
         * An automatic GLSL uniform representing a 3x3 view rotation matrix that
         * transforms vectors in world coordinates to eye coordinates.
         *
         * @alias czm_viewRotation
         * @glslUniform
         *
         *
         * @example
         * // GLSL declaration
         * uniform mat3 czm_viewRotation;
         *
         * // Example
         * vec3 eyeVector = czm_viewRotation * worldVector;
         *
         * @see UniformState#viewRotation
         * @see czm_view
         * @see czm_inverseView
         * @see czm_inverseViewRotation
         */
        czm_viewRotation : new AutomaticUniform({
            size : 1,
            datatype : WebGLConstants.FLOAT_MAT3,
            getValue : function(uniformState) {
                return uniformState.viewRotation;
            }
        }),

        /**
         * An automatic GLSL uniform representing a 3x3 view rotation matrix that
         * transforms vectors in 3D world coordinates to eye coordinates.  In 3D mode, this is identical to
         * {@link czm_viewRotation}, but in 2D and Columbus View it represents the view matrix
         * as if the camera were at an equivalent location in 3D mode.  This is useful for lighting
         * 2D and Columbus View in the same way that 3D is lit.
         *
         * @alias czm_viewRotation3D
         * @glslUniform
         *
         *
         * @example
         * // GLSL declaration
         * uniform mat3 czm_viewRotation3D;
         *
         * // Example
         * vec3 eyeVector = czm_viewRotation3D * worldVector;
         *
         * @see UniformState#viewRotation3D
         * @see czm_viewRotation
         */
        czm_viewRotation3D : new AutomaticUniform({
            size : 1,
            datatype : WebGLConstants.FLOAT_MAT3,
            getValue : function(uniformState) {
                return uniformState.viewRotation3D;
            }
        }),

        /**
         * An automatic GLSL uniform representing a 4x4 transformation matrix that
         * transforms from eye coordinates to world coordinates.
         *
         * @alias czm_inverseView
         * @glslUniform
         *
         *
         * @example
         * // GLSL declaration
         * uniform mat4 czm_inverseView;
         *
         * // Example
         * vec4 worldPosition = czm_inverseView * eyePosition;
         *
         * @see UniformState#inverseView
         * @see czm_view
         * @see czm_inverseNormal
         */
        czm_inverseView : new AutomaticUniform({
            size : 1,
            datatype : WebGLConstants.FLOAT_MAT4,
            getValue : function(uniformState) {
                return uniformState.inverseView;
            }
        }),

        /**
         * An automatic GLSL uniform representing a 4x4 transformation matrix that
         * transforms from 3D eye coordinates to world coordinates.  In 3D mode, this is identical to
         * {@link czm_inverseView}, but in 2D and Columbus View it represents the inverse view matrix
         * as if the camera were at an equivalent location in 3D mode.  This is useful for lighting
         * 2D and Columbus View in the same way that 3D is lit.
         *
         * @alias czm_inverseView3D
         * @glslUniform
         *
         *
         * @example
         * // GLSL declaration
         * uniform mat4 czm_inverseView3D;
         *
         * // Example
         * vec4 worldPosition = czm_inverseView3D * eyePosition;
         *
         * @see UniformState#inverseView3D
         * @see czm_inverseView
         */
        czm_inverseView3D : new AutomaticUniform({
            size : 1,
            datatype : WebGLConstants.FLOAT_MAT4,
            getValue : function(uniformState) {
                return uniformState.inverseView3D;
            }
        }),

        /**
         * An automatic GLSL uniform representing a 3x3 rotation matrix that
         * transforms vectors from eye coordinates to world coordinates.
         *
         * @alias czm_inverseViewRotation
         * @glslUniform
         *
         *
         * @example
         * // GLSL declaration
         * uniform mat3 czm_inverseViewRotation;
         *
         * // Example
         * vec4 worldVector = czm_inverseViewRotation * eyeVector;
         *
         * @see UniformState#inverseView
         * @see czm_view
         * @see czm_viewRotation
         * @see czm_inverseViewRotation
         */
        czm_inverseViewRotation : new AutomaticUniform({
            size : 1,
            datatype : WebGLConstants.FLOAT_MAT3,
            getValue : function(uniformState) {
                return uniformState.inverseViewRotation;
            }
        }),

        /**
         * An automatic GLSL uniform representing a 3x3 rotation matrix that
         * transforms vectors from 3D eye coordinates to world coordinates.  In 3D mode, this is identical to
         * {@link czm_inverseViewRotation}, but in 2D and Columbus View it represents the inverse view matrix
         * as if the camera were at an equivalent location in 3D mode.  This is useful for lighting
         * 2D and Columbus View in the same way that 3D is lit.
         *
         * @alias czm_inverseViewRotation3D
         * @glslUniform
         *
         *
         * @example
         * // GLSL declaration
         * uniform mat3 czm_inverseViewRotation3D;
         *
         * // Example
         * vec4 worldVector = czm_inverseViewRotation3D * eyeVector;
         *
         * @see UniformState#inverseView3D
         * @see czm_inverseViewRotation
         */
        czm_inverseViewRotation3D : new AutomaticUniform({
            size : 1,
            datatype : WebGLConstants.FLOAT_MAT3,
            getValue : function(uniformState) {
                return uniformState.inverseViewRotation3D;
            }
        }),

        /**
         * An automatic GLSL uniform representing a 4x4 projection transformation matrix that
         * transforms eye coordinates to clip coordinates.  Clip coordinates is the
         * coordinate system for a vertex shader's <code>gl_Position</code> output.
         *
         * @alias czm_projection
         * @glslUniform
         *
         *
         * @example
         * // GLSL declaration
         * uniform mat4 czm_projection;
         *
         * // Example
         * gl_Position = czm_projection * eyePosition;
         *
         * @see UniformState#projection
         * @see czm_viewProjection
         * @see czm_modelViewProjection
         * @see czm_infiniteProjection
         */
        czm_projection : new AutomaticUniform({
            size : 1,
            datatype : WebGLConstants.FLOAT_MAT4,
            getValue : function(uniformState) {
                return uniformState.projection;
            }
        }),

        /**
         * An automatic GLSL uniform representing a 4x4 inverse projection transformation matrix that
         * transforms from clip coordinates to eye coordinates. Clip coordinates is the
         * coordinate system for a vertex shader's <code>gl_Position</code> output.
         *
         * @alias czm_inverseProjection
         * @glslUniform
         *
         *
         * @example
         * // GLSL declaration
         * uniform mat4 czm_inverseProjection;
         *
         * // Example
         * vec4 eyePosition = czm_inverseProjection * clipPosition;
         *
         * @see UniformState#inverseProjection
         * @see czm_projection
         */
        czm_inverseProjection : new AutomaticUniform({
            size : 1,
            datatype : WebGLConstants.FLOAT_MAT4,
            getValue : function(uniformState) {
                return uniformState.inverseProjection;
            }
        }),

        /**
         * @private
         */
        czm_inverseProjectionOIT : new AutomaticUniform({
            size : 1,
            datatype : WebGLConstants.FLOAT_MAT4,
            getValue : function(uniformState) {
                return uniformState.inverseProjectionOIT;
            }
        }),

        /**
         * An automatic GLSL uniform representing a 4x4 projection transformation matrix with the far plane at infinity,
         * that transforms eye coordinates to clip coordinates.  Clip coordinates is the
         * coordinate system for a vertex shader's <code>gl_Position</code> output.  An infinite far plane is used
         * in algorithms like shadow volumes and GPU ray casting with proxy geometry to ensure that triangles
         * are not clipped by the far plane.
         *
         * @alias czm_infiniteProjection
         * @glslUniform
         *
         *
         * @example
         * // GLSL declaration
         * uniform mat4 czm_infiniteProjection;
         *
         * // Example
         * gl_Position = czm_infiniteProjection * eyePosition;
         *
         * @see UniformState#infiniteProjection
         * @see czm_projection
         * @see czm_modelViewInfiniteProjection
         */
        czm_infiniteProjection : new AutomaticUniform({
            size : 1,
            datatype : WebGLConstants.FLOAT_MAT4,
            getValue : function(uniformState) {
                return uniformState.infiniteProjection;
            }
        }),

        /**
         * An automatic GLSL uniform representing a 4x4 model-view transformation matrix that
         * transforms model coordinates to eye coordinates.
         * <br /><br />
         * Positions should be transformed to eye coordinates using <code>czm_modelView</code> and
         * normals should be transformed using {@link czm_normal}.
         *
         * @alias czm_modelView
         * @glslUniform
         *
         *
         * @example
         * // GLSL declaration
         * uniform mat4 czm_modelView;
         *
         * // Example
         * vec4 eyePosition = czm_modelView * modelPosition;
         *
         * // The above is equivalent to, but more efficient than:
         * vec4 eyePosition = czm_view * czm_model * modelPosition;
         *
         * @see UniformState#modelView
         * @see czm_model
         * @see czm_view
         * @see czm_modelViewProjection
         * @see czm_normal
         */
        czm_modelView : new AutomaticUniform({
            size : 1,
            datatype : WebGLConstants.FLOAT_MAT4,
            getValue : function(uniformState) {
                return uniformState.modelView;
            }
        }),

        /**
         * An automatic GLSL uniform representing a 4x4 model-view transformation matrix that
         * transforms 3D model coordinates to eye coordinates.  In 3D mode, this is identical to
         * {@link czm_modelView}, but in 2D and Columbus View it represents the model-view matrix
         * as if the camera were at an equivalent location in 3D mode.  This is useful for lighting
         * 2D and Columbus View in the same way that 3D is lit.
         * <br /><br />
         * Positions should be transformed to eye coordinates using <code>czm_modelView3D</code> and
         * normals should be transformed using {@link czm_normal3D}.
         *
         * @alias czm_modelView3D
         * @glslUniform
         *
         *
         * @example
         * // GLSL declaration
         * uniform mat4 czm_modelView3D;
         *
         * // Example
         * vec4 eyePosition = czm_modelView3D * modelPosition;
         *
         * // The above is equivalent to, but more efficient than:
         * vec4 eyePosition = czm_view3D * czm_model * modelPosition;
         *
         * @see UniformState#modelView3D
         * @see czm_modelView
         */
        czm_modelView3D : new AutomaticUniform({
            size : 1,
            datatype : WebGLConstants.FLOAT_MAT4,
            getValue : function(uniformState) {
                return uniformState.modelView3D;
            }
        }),

        /**
         * An automatic GLSL uniform representing a 4x4 model-view transformation matrix that
         * transforms model coordinates, relative to the eye, to eye coordinates.  This is used
         * in conjunction with {@link czm_translateRelativeToEye}.
         *
         * @alias czm_modelViewRelativeToEye
         * @glslUniform
         *
         * @example
         * // GLSL declaration
         * uniform mat4 czm_modelViewRelativeToEye;
         *
         * // Example
         * attribute vec3 positionHigh;
         * attribute vec3 positionLow;
         *
         * void main()
         * {
         *   vec4 p = czm_translateRelativeToEye(positionHigh, positionLow);
         *   gl_Position = czm_projection * (czm_modelViewRelativeToEye * p);
         * }
         *
         * @see czm_modelViewProjectionRelativeToEye
         * @see czm_translateRelativeToEye
         * @see EncodedCartesian3
         */
        czm_modelViewRelativeToEye : new AutomaticUniform({
            size : 1,
            datatype : WebGLConstants.FLOAT_MAT4,
            getValue : function(uniformState) {
                return uniformState.modelViewRelativeToEye;
            }
        }),

        /**
         * An automatic GLSL uniform representing a 4x4 transformation matrix that
         * transforms from eye coordinates to model coordinates.
         *
         * @alias czm_inverseModelView
         * @glslUniform
         *
         *
         * @example
         * // GLSL declaration
         * uniform mat4 czm_inverseModelView;
         *
         * // Example
         * vec4 modelPosition = czm_inverseModelView * eyePosition;
         *
         * @see UniformState#inverseModelView
         * @see czm_modelView
         */
        czm_inverseModelView : new AutomaticUniform({
            size : 1,
            datatype : WebGLConstants.FLOAT_MAT4,
            getValue : function(uniformState) {
                return uniformState.inverseModelView;
            }
        }),

        /**
         * An automatic GLSL uniform representing a 4x4 transformation matrix that
         * transforms from eye coordinates to 3D model coordinates.  In 3D mode, this is identical to
         * {@link czm_inverseModelView}, but in 2D and Columbus View it represents the inverse model-view matrix
         * as if the camera were at an equivalent location in 3D mode.  This is useful for lighting
         * 2D and Columbus View in the same way that 3D is lit.
         *
         * @alias czm_inverseModelView3D
         * @glslUniform
         *
         *
         * @example
         * // GLSL declaration
         * uniform mat4 czm_inverseModelView3D;
         *
         * // Example
         * vec4 modelPosition = czm_inverseModelView3D * eyePosition;
         *
         * @see UniformState#inverseModelView
         * @see czm_inverseModelView
         * @see czm_modelView3D
         */
        czm_inverseModelView3D : new AutomaticUniform({
            size : 1,
            datatype : WebGLConstants.FLOAT_MAT4,
            getValue : function(uniformState) {
                return uniformState.inverseModelView3D;
            }
        }),

        /**
         * An automatic GLSL uniform representing a 4x4 view-projection transformation matrix that
         * transforms world coordinates to clip coordinates.  Clip coordinates is the
         * coordinate system for a vertex shader's <code>gl_Position</code> output.
         *
         * @alias czm_viewProjection
         * @glslUniform
         *
         *
         * @example
         * // GLSL declaration
         * uniform mat4 czm_viewProjection;
         *
         * // Example
         * vec4 gl_Position = czm_viewProjection * czm_model * modelPosition;
         *
         * // The above is equivalent to, but more efficient than:
         * gl_Position = czm_projection * czm_view * czm_model * modelPosition;
         *
         * @see UniformState#viewProjection
         * @see czm_view
         * @see czm_projection
         * @see czm_modelViewProjection
         * @see czm_inverseViewProjection
         */
        czm_viewProjection : new AutomaticUniform({
            size : 1,
            datatype : WebGLConstants.FLOAT_MAT4,
            getValue : function(uniformState) {
                return uniformState.viewProjection;
            }
        }),

        /**
         * An automatic GLSL uniform representing a 4x4 view-projection transformation matrix that
         * transforms clip coordinates to world coordinates.  Clip coordinates is the
         * coordinate system for a vertex shader's <code>gl_Position</code> output.
         *
         * @alias czm_inverseViewProjection
         * @glslUniform
         *
         *
         * @example
         * // GLSL declaration
         * uniform mat4 czm_inverseViewProjection;
         *
         * // Example
         * vec4 worldPosition = czm_inverseViewProjection * clipPosition;
         *
         * @see UniformState#inverseViewProjection
         * @see czm_viewProjection
         */
        czm_inverseViewProjection : new AutomaticUniform({
            size : 1,
            datatype : WebGLConstants.FLOAT_MAT4,
            getValue : function(uniformState) {
                return uniformState.inverseViewProjection;
            }
        }),

        /**
         * An automatic GLSL uniform representing a 4x4 model-view-projection transformation matrix that
         * transforms model coordinates to clip coordinates.  Clip coordinates is the
         * coordinate system for a vertex shader's <code>gl_Position</code> output.
         *
         * @alias czm_modelViewProjection
         * @glslUniform
         *
         *
         * @example
         * // GLSL declaration
         * uniform mat4 czm_modelViewProjection;
         *
         * // Example
         * vec4 gl_Position = czm_modelViewProjection * modelPosition;
         *
         * // The above is equivalent to, but more efficient than:
         * gl_Position = czm_projection * czm_view * czm_model * modelPosition;
         *
         * @see UniformState#modelViewProjection
         * @see czm_model
         * @see czm_view
         * @see czm_projection
         * @see czm_modelView
         * @see czm_viewProjection
         * @see czm_modelViewInfiniteProjection
         * @see czm_inverseModelViewProjection
         */
        czm_modelViewProjection : new AutomaticUniform({
            size : 1,
            datatype : WebGLConstants.FLOAT_MAT4,
            getValue : function(uniformState) {
                return uniformState.modelViewProjection;
            }
        }),

        /**
         * An automatic GLSL uniform representing a 4x4 inverse model-view-projection transformation matrix that
         * transforms clip coordinates to model coordinates.  Clip coordinates is the
         * coordinate system for a vertex shader's <code>gl_Position</code> output.
         *
         * @alias czm_inverseModelViewProjection
         * @glslUniform
         *
         *
         * @example
         * // GLSL declaration
         * uniform mat4 czm_inverseModelViewProjection;
         *
         * // Example
         * vec4 modelPosition = czm_inverseModelViewProjection * clipPosition;
         *
         * @see UniformState#modelViewProjection
         * @see czm_modelViewProjection
         */
        czm_inverseModelViewProjection : new AutomaticUniform({
            size : 1,
            datatype : WebGLConstants.FLOAT_MAT4,
            getValue : function(uniformState) {
                return uniformState.inverseModelViewProjection;
            }
        }),

        /**
         * An automatic GLSL uniform representing a 4x4 model-view-projection transformation matrix that
         * transforms model coordinates, relative to the eye, to clip coordinates.  Clip coordinates is the
         * coordinate system for a vertex shader's <code>gl_Position</code> output.  This is used in
         * conjunction with {@link czm_translateRelativeToEye}.
         *
         * @alias czm_modelViewProjectionRelativeToEye
         * @glslUniform
         *
         * @example
         * // GLSL declaration
         * uniform mat4 czm_modelViewProjectionRelativeToEye;
         *
         * // Example
         * attribute vec3 positionHigh;
         * attribute vec3 positionLow;
         *
         * void main()
         * {
         *   vec4 p = czm_translateRelativeToEye(positionHigh, positionLow);
         *   gl_Position = czm_modelViewProjectionRelativeToEye * p;
         * }
         *
         * @see czm_modelViewRelativeToEye
         * @see czm_translateRelativeToEye
         * @see EncodedCartesian3
         */
        czm_modelViewProjectionRelativeToEye : new AutomaticUniform({
            size : 1,
            datatype : WebGLConstants.FLOAT_MAT4,
            getValue : function(uniformState) {
                return uniformState.modelViewProjectionRelativeToEye;
            }
        }),

        /**
         * An automatic GLSL uniform representing a 4x4 model-view-projection transformation matrix that
         * transforms model coordinates to clip coordinates.  Clip coordinates is the
         * coordinate system for a vertex shader's <code>gl_Position</code> output.  The projection matrix places
         * the far plane at infinity.  This is useful in algorithms like shadow volumes and GPU ray casting with
         * proxy geometry to ensure that triangles are not clipped by the far plane.
         *
         * @alias czm_modelViewInfiniteProjection
         * @glslUniform
         *
         *
         * @example
         * // GLSL declaration
         * uniform mat4 czm_modelViewInfiniteProjection;
         *
         * // Example
         * vec4 gl_Position = czm_modelViewInfiniteProjection * modelPosition;
         *
         * // The above is equivalent to, but more efficient than:
         * gl_Position = czm_infiniteProjection * czm_view * czm_model * modelPosition;
         *
         * @see UniformState#modelViewInfiniteProjection
         * @see czm_model
         * @see czm_view
         * @see czm_infiniteProjection
         * @see czm_modelViewProjection
         */
        czm_modelViewInfiniteProjection : new AutomaticUniform({
            size : 1,
            datatype : WebGLConstants.FLOAT_MAT4,
            getValue : function(uniformState) {
                return uniformState.modelViewInfiniteProjection;
            }
        }),

        /**
         * An automatic GLSL uniform representing a 3x3 normal transformation matrix that
         * transforms normal vectors in model coordinates to eye coordinates.
         * <br /><br />
         * Positions should be transformed to eye coordinates using {@link czm_modelView} and
         * normals should be transformed using <code>czm_normal</code>.
         *
         * @alias czm_normal
         * @glslUniform
         *
         *
         * @example
         * // GLSL declaration
         * uniform mat3 czm_normal;
         *
         * // Example
         * vec3 eyeNormal = czm_normal * normal;
         *
         * @see UniformState#normal
         * @see czm_inverseNormal
         * @see czm_modelView
         */
        czm_normal : new AutomaticUniform({
            size : 1,
            datatype : WebGLConstants.FLOAT_MAT3,
            getValue : function(uniformState) {
                return uniformState.normal;
            }
        }),

        /**
         * An automatic GLSL uniform representing a 3x3 normal transformation matrix that
         * transforms normal vectors in 3D model coordinates to eye coordinates.
         * In 3D mode, this is identical to
         * {@link czm_normal}, but in 2D and Columbus View it represents the normal transformation
         * matrix as if the camera were at an equivalent location in 3D mode.  This is useful for lighting
         * 2D and Columbus View in the same way that 3D is lit.
         * <br /><br />
         * Positions should be transformed to eye coordinates using {@link czm_modelView3D} and
         * normals should be transformed using <code>czm_normal3D</code>.
         *
         * @alias czm_normal3D
         * @glslUniform
         *
         *
         * @example
         * // GLSL declaration
         * uniform mat3 czm_normal3D;
         *
         * // Example
         * vec3 eyeNormal = czm_normal3D * normal;
         *
         * @see UniformState#normal3D
         * @see czm_normal
         */
        czm_normal3D : new AutomaticUniform({
            size : 1,
            datatype : WebGLConstants.FLOAT_MAT3,
            getValue : function(uniformState) {
                return uniformState.normal3D;
            }
        }),

        /**
         * An automatic GLSL uniform representing a 3x3 normal transformation matrix that
         * transforms normal vectors in eye coordinates to model coordinates.  This is
         * the opposite of the transform provided by {@link czm_normal}.
         *
         * @alias czm_inverseNormal
         * @glslUniform
         *
         *
         * @example
         * // GLSL declaration
         * uniform mat3 czm_inverseNormal;
         *
         * // Example
         * vec3 normalMC = czm_inverseNormal * normalEC;
         *
         * @see UniformState#inverseNormal
         * @see czm_normal
         * @see czm_modelView
         * @see czm_inverseView
         */
        czm_inverseNormal : new AutomaticUniform({
            size : 1,
            datatype : WebGLConstants.FLOAT_MAT3,
            getValue : function(uniformState) {
                return uniformState.inverseNormal;
            }
        }),

        /**
         * An automatic GLSL uniform representing a 3x3 normal transformation matrix that
         * transforms normal vectors in eye coordinates to 3D model coordinates.  This is
         * the opposite of the transform provided by {@link czm_normal}.
         * In 3D mode, this is identical to
         * {@link czm_inverseNormal}, but in 2D and Columbus View it represents the inverse normal transformation
         * matrix as if the camera were at an equivalent location in 3D mode.  This is useful for lighting
         * 2D and Columbus View in the same way that 3D is lit.
         *
         * @alias czm_inverseNormal3D
         * @glslUniform
         *
         *
         * @example
         * // GLSL declaration
         * uniform mat3 czm_inverseNormal3D;
         *
         * // Example
         * vec3 normalMC = czm_inverseNormal3D * normalEC;
         *
         * @see UniformState#inverseNormal3D
         * @see czm_inverseNormal
         */
        czm_inverseNormal3D : new AutomaticUniform({
            size : 1,
            datatype : WebGLConstants.FLOAT_MAT3,
            getValue : function(uniformState) {
                return uniformState.inverseNormal3D;
            }
        }),

        /**
         * An automatic GLSL uniform containing height (<code>x</code>) and height squared (<code>y</code>)
         *  of the eye (camera) in the 2D scene in meters.
         *
         * @alias czm_eyeHeight2D
         * @glslUniform
         *
         * @see UniformState#eyeHeight2D
         */
        czm_eyeHeight2D : new AutomaticUniform({
            size : 1,
            datatype : WebGLConstants.FLOAT_VEC2,
            getValue : function(uniformState) {
                return uniformState.eyeHeight2D;
            }
        }),

        /**
         * An automatic GLSL uniform containing the near distance (<code>x</code>) and the far distance (<code>y</code>)
         * of the frustum defined by the camera.  This is the largest possible frustum, not an individual
         * frustum used for multi-frustum rendering.
         *
         * @alias czm_entireFrustum
         * @glslUniform
         *
         *
         * @example
         * // GLSL declaration
         * uniform vec2 czm_entireFrustum;
         *
         * // Example
         * float frustumLength = czm_entireFrustum.y - czm_entireFrustum.x;
         *
         * @see UniformState#entireFrustum
         * @see czm_currentFrustum
         */
        czm_entireFrustum : new AutomaticUniform({
            size : 1,
            datatype : WebGLConstants.FLOAT_VEC2,
            getValue : function(uniformState) {
                return uniformState.entireFrustum;
            }
        }),

        /**
         * An automatic GLSL uniform containing the near distance (<code>x</code>) and the far distance (<code>y</code>)
         * of the frustum defined by the camera.  This is the individual
         * frustum used for multi-frustum rendering.
         *
         * @alias czm_currentFrustum
         * @glslUniform
         *
         *
         * @example
         * // GLSL declaration
         * uniform vec2 czm_currentFrustum;
         *
         * // Example
         * float frustumLength = czm_currentFrustum.y - czm_currentFrustum.x;
         *
         * @see UniformState#currentFrustum
         * @see czm_entireFrustum
         */
        czm_currentFrustum : new AutomaticUniform({
            size : 1,
            datatype : WebGLConstants.FLOAT_VEC2,
            getValue : function(uniformState) {
                return uniformState.currentFrustum;
            }
        }),

        /**
         * The distances to the frustum planes. The top, bottom, left and right distances are
         * the x, y, z, and w components, respectively.
         *
         * @alias czm_frustumPlanes
         * @glslUniform
         */
        czm_frustumPlanes : new AutomaticUniform({
            size : 1,
            datatype : WebGLConstants.FLOAT_VEC4,
            getValue : function(uniformState) {
                return uniformState.frustumPlanes;
            }
        }),

        /**
         * An automatic GLSL uniform representing the sun position in world coordinates.
         *
         * @alias czm_sunPositionWC
         * @glslUniform
         *
         *
         * @example
         * // GLSL declaration
         * uniform vec3 czm_sunPositionWC;
         *
         * @see UniformState#sunPositionWC
         * @see czm_sunPositionColumbusView
         * @see czm_sunDirectionWC
         */
        czm_sunPositionWC : new AutomaticUniform({
            size : 1,
            datatype : WebGLConstants.FLOAT_VEC3,
            getValue : function(uniformState) {
                return uniformState.sunPositionWC;
            }
        }),

        /**
         * An automatic GLSL uniform representing the sun position in Columbus view world coordinates.
         *
         * @alias czm_sunPositionColumbusView
         * @glslUniform
         *
         *
         * @example
         * // GLSL declaration
         * uniform vec3 czm_sunPositionColumbusView;
         *
         * @see UniformState#sunPositionColumbusView
         * @see czm_sunPositionWC
         */
        czm_sunPositionColumbusView : new AutomaticUniform({
            size : 1,
            datatype : WebGLConstants.FLOAT_VEC3,
            getValue : function(uniformState) {
                return uniformState.sunPositionColumbusView;
            }
        }),

        /**
         * An automatic GLSL uniform representing the normalized direction to the sun in eye coordinates.
         * This is commonly used for directional lighting computations.
         *
         * @alias czm_sunDirectionEC
         * @glslUniform
         *
         *
         * @example
         * // GLSL declaration
         * uniform vec3 czm_sunDirectionEC;
         *
         * // Example
         * float diffuse = max(dot(czm_sunDirectionEC, normalEC), 0.0);
         *
         * @see UniformState#sunDirectionEC
         * @see czm_moonDirectionEC
         * @see czm_sunDirectionWC
         */
        czm_sunDirectionEC : new AutomaticUniform({
            size : 1,
            datatype : WebGLConstants.FLOAT_VEC3,
            getValue : function(uniformState) {
                return uniformState.sunDirectionEC;
            }
        }),

        /**
         * An automatic GLSL uniform representing the normalized direction to the sun in world coordinates.
         * This is commonly used for directional lighting computations.
         *
         * @alias czm_sunDirectionWC
         * @glslUniform
         *
         *
         * @example
         * // GLSL declaration
         * uniform vec3 czm_sunDirectionWC;
         *
         * @see UniformState#sunDirectionWC
         * @see czm_sunPositionWC
         * @see czm_sunDirectionEC
         */
        czm_sunDirectionWC : new AutomaticUniform({
            size : 1,
            datatype : WebGLConstants.FLOAT_VEC3,
            getValue : function(uniformState) {
                return uniformState.sunDirectionWC;
            }
        }),

        /**
         * An automatic GLSL uniform representing the normalized direction to the moon in eye coordinates.
         * This is commonly used for directional lighting computations.
         *
         * @alias czm_moonDirectionEC
         * @glslUniform
         *
         *
         * @example
         * // GLSL declaration
         * uniform vec3 czm_moonDirectionEC;
         *
         * // Example
         * float diffuse = max(dot(czm_moonDirectionEC, normalEC), 0.0);
         *
         * @see UniformState#moonDirectionEC
         * @see czm_sunDirectionEC
         */
        czm_moonDirectionEC : new AutomaticUniform({
            size : 1,
            datatype : WebGLConstants.FLOAT_VEC3,
            getValue : function(uniformState) {
                return uniformState.moonDirectionEC;
            }
        }),

        /**
         * An automatic GLSL uniform representing the high bits of the camera position in model
         * coordinates.  This is used for GPU RTE to eliminate jittering artifacts when rendering
         * as described in {@link http://blogs.agi.com/insight3d/index.php/2008/09/03/precisions-precisions/|Precisions, Precisions}.
         *
         * @alias czm_encodedCameraPositionMCHigh
         * @glslUniform
         *
         *
         * @example
         * // GLSL declaration
         * uniform vec3 czm_encodedCameraPositionMCHigh;
         *
         * @see czm_encodedCameraPositionMCLow
         * @see czm_modelViewRelativeToEye
         * @see czm_modelViewProjectionRelativeToEye
         */
        czm_encodedCameraPositionMCHigh : new AutomaticUniform({
            size : 1,
            datatype : WebGLConstants.FLOAT_VEC3,
            getValue : function(uniformState) {
                return uniformState.encodedCameraPositionMCHigh;
            }
        }),

        /**
         * An automatic GLSL uniform representing the low bits of the camera position in model
         * coordinates.  This is used for GPU RTE to eliminate jittering artifacts when rendering
         * as described in {@link http://blogs.agi.com/insight3d/index.php/2008/09/03/precisions-precisions/|Precisions, Precisions}.
         *
         * @alias czm_encodedCameraPositionMCLow
         * @glslUniform
         *
         *
         * @example
         * // GLSL declaration
         * uniform vec3 czm_encodedCameraPositionMCLow;
         *
         * @see czm_encodedCameraPositionMCHigh
         * @see czm_modelViewRelativeToEye
         * @see czm_modelViewProjectionRelativeToEye
         */
        czm_encodedCameraPositionMCLow : new AutomaticUniform({
            size : 1,
            datatype : WebGLConstants.FLOAT_VEC3,
            getValue : function(uniformState) {
                return uniformState.encodedCameraPositionMCLow;
            }
        }),

        /**
         * An automatic GLSL uniform representing the position of the viewer (camera) in world coordinates.
         *
         * @alias czm_viewerPositionWC
         * @glslUniform
         *
         * @example
         * // GLSL declaration
         * uniform vec3 czm_viewerPositionWC;
         */
        czm_viewerPositionWC : new AutomaticUniform({
            size : 1,
            datatype : WebGLConstants.FLOAT_VEC3,
            getValue : function(uniformState) {
                return Matrix4.getTranslation(uniformState.inverseView, viewerPositionWCScratch);
            }
        }),

        /**
         * An automatic GLSL uniform representing the frame number. This uniform is automatically incremented
         * every frame.
         *
         * @alias czm_frameNumber
         * @glslUniform
         *
         * @example
         * // GLSL declaration
         * uniform float czm_frameNumber;
         */
        czm_frameNumber : new AutomaticUniform({
            size : 1,
            datatype : WebGLConstants.FLOAT,
            getValue : function(uniformState) {
                return uniformState.frameState.frameNumber;
            }
        }),

        /**
         * An automatic GLSL uniform representing the current morph transition time between
         * 2D/Columbus View and 3D, with 0.0 being 2D or Columbus View and 1.0 being 3D.
         *
         * @alias czm_morphTime
         * @glslUniform
         *
         * @example
         * // GLSL declaration
         * uniform float czm_morphTime;
         *
         * // Example
         * vec4 p = czm_columbusViewMorph(position2D, position3D, czm_morphTime);
         */
        czm_morphTime : new AutomaticUniform({
            size : 1,
            datatype : WebGLConstants.FLOAT,
            getValue : function(uniformState) {
                return uniformState.frameState.morphTime;
            }
        }),

        /**
         * An automatic GLSL uniform representing the current {@link SceneMode}, expressed
         * as a float.
         *
         * @alias czm_sceneMode
         * @glslUniform
         *
         *
         * @example
         * // GLSL declaration
         * uniform float czm_sceneMode;
         *
         * // Example
         * if (czm_sceneMode == czm_sceneMode2D)
         * {
         *     eyeHeightSq = czm_eyeHeight2D.y;
         * }
         *
         * @see czm_sceneMode2D
         * @see czm_sceneModeColumbusView
         * @see czm_sceneMode3D
         * @see czm_sceneModeMorphing
         */
        czm_sceneMode : new AutomaticUniform({
            size : 1,
            datatype : WebGLConstants.FLOAT,
            getValue : function(uniformState) {
                return uniformState.frameState.mode;
            }
        }),

        /**
         * An automatic GLSL uniform representing the current rendering pass.
         *
         * @alias czm_pass
         * @glslUniform
         *
         * @example
         * // GLSL declaration
         * uniform float czm_pass;
         *
         * // Example
         * if ((czm_pass == czm_passTranslucent) && isOpaque())
         * {
         *     gl_Position *= 0.0; // Cull opaque geometry in the translucent pass
         * }
         */
        czm_pass : new AutomaticUniform({
            size : 1,
            datatype : WebGLConstants.FLOAT,
            getValue : function(uniformState) {
                return uniformState.pass;
            }
        }),

        /**
         * An automatic GLSL uniform representing a 3x3 rotation matrix that transforms
         * from True Equator Mean Equinox (TEME) axes to the pseudo-fixed axes at the current scene time.
         *
         * @alias czm_temeToPseudoFixed
         * @glslUniform
         *
         *
         * @example
         * // GLSL declaration
         * uniform mat3 czm_temeToPseudoFixed;
         *
         * // Example
         * vec3 pseudoFixed = czm_temeToPseudoFixed * teme;
         *
         * @see UniformState#temeToPseudoFixedMatrix
         * @see Transforms.computeTemeToPseudoFixedMatrix
         */
        czm_temeToPseudoFixed : new AutomaticUniform({
            size : 1,
            datatype : WebGLConstants.FLOAT_MAT3,
            getValue : function(uniformState) {
                return uniformState.temeToPseudoFixedMatrix;
            }
        }),

        /**
         * An automatic GLSL uniform representing the ratio of canvas coordinate space to canvas pixel space.
         *
         * @alias czm_resolutionScale
         * @glslUniform
         *
         * @example
         * uniform float czm_resolutionScale;
         */
        czm_resolutionScale : new AutomaticUniform({
            size : 1,
            datatype : WebGLConstants.FLOAT,
            getValue : function(uniformState) {
                return uniformState.resolutionScale;
            }
        }),

        /**
         * An automatic GLSL uniform scalar used to mix a color with the fog color based on the distance to the camera.
         *
         * @alias czm_fogDensity
         * @glslUniform
         *
         * @see czm_fog
         */
        czm_fogDensity : new AutomaticUniform({
            size : 1,
            datatype : WebGLConstants.FLOAT,
            getValue : function(uniformState) {
                return uniformState.fogDensity;
            }
        }),

<<<<<<< HEAD
         /**
         * An automatic GLSL uniform representing the splitter position to use when rendering imagery layers with a splitter.
         *
         * @alias czm_splitPosition
         * @glslUniform
         *
         *
         * @example
         * // GLSL declaration
         * uniform float czm_splitPosition;
         */
        czm_splitPosition : new AutomaticUniform({
            size : 1,
            datatype : WebGLConstants.FLOAT,
            getValue : function(uniformState) {
                return uniformState.splitPosition;
=======
        /**
         * An automatic GLSL uniform scalar representing the geometric tolerance per meter
         *
         * @alias czm_geometricToleranceOverMeter
         * @glslUniform
         */
        czm_geometricToleranceOverMeter : new AutomaticUniform({
            size: 1,
            datatype: WebGLConstants.FLOAT,
            getValue: function(uniformState) {
                return uniformState.geometricToleranceOverMeter;
>>>>>>> 2554d157
            }
        })
    };

    return AutomaticUniforms;
});<|MERGE_RESOLUTION|>--- conflicted
+++ resolved
@@ -1478,7 +1478,6 @@
             }
         }),
 
-<<<<<<< HEAD
          /**
          * An automatic GLSL uniform representing the splitter position to use when rendering imagery layers with a splitter.
          *
@@ -1495,7 +1494,9 @@
             datatype : WebGLConstants.FLOAT,
             getValue : function(uniformState) {
                 return uniformState.splitPosition;
-=======
+            }
+        }),
+
         /**
          * An automatic GLSL uniform scalar representing the geometric tolerance per meter
          *
@@ -1507,7 +1508,6 @@
             datatype: WebGLConstants.FLOAT,
             getValue: function(uniformState) {
                 return uniformState.geometricToleranceOverMeter;
->>>>>>> 2554d157
             }
         })
     };
