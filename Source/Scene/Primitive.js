/*global define*/
define([
        '../Core/BoundingSphere',
        '../Core/Cartesian3',
        '../Core/clone',
        '../Core/combine',
        '../Core/ComponentDatatype',
        '../Core/defaultValue',
        '../Core/defined',
        '../Core/defineProperties',
        '../Core/destroyObject',
        '../Core/DeveloperError',
        '../Core/FeatureDetection',
        '../Core/Geometry',
        '../Core/GeometryAttribute',
        '../Core/GeometryAttributes',
        '../Core/GeometryInstance',
        '../Core/GeometryInstanceAttribute',
        '../Core/isArray',
        '../Core/Matrix4',
        '../Core/subdivideArray',
        '../Core/TaskProcessor',
        '../Renderer/Buffer',
        '../Renderer/BufferUsage',
        '../Renderer/DrawCommand',
        '../Renderer/RenderState',
        '../Renderer/ShaderProgram',
        '../Renderer/ShaderSource',
        '../Renderer/VertexArray',
        '../ThirdParty/when',
        './CullFace',
        './Pass',
        './PrimitivePipeline',
        './PrimitiveState',
        './SceneMode'
    ], function(
        BoundingSphere,
        Cartesian3,
        clone,
        combine,
        ComponentDatatype,
        defaultValue,
        defined,
        defineProperties,
        destroyObject,
        DeveloperError,
        FeatureDetection,
        Geometry,
        GeometryAttribute,
        GeometryAttributes,
        GeometryInstance,
        GeometryInstanceAttribute,
        isArray,
        Matrix4,
        subdivideArray,
        TaskProcessor,
        Buffer,
        BufferUsage,
        DrawCommand,
        RenderState,
        ShaderProgram,
        ShaderSource,
        VertexArray,
        when,
        CullFace,
        Pass,
        PrimitivePipeline,
        PrimitiveState,
        SceneMode) {
    "use strict";

    /**
     * A primitive represents geometry in the {@link Scene}.  The geometry can be from a single {@link GeometryInstance}
     * as shown in example 1 below, or from an array of instances, even if the geometry is from different
     * geometry types, e.g., an {@link RectangleGeometry} and an {@link EllipsoidGeometry} as shown in Code Example 2.
     * <p>
     * A primitive combines geometry instances with an {@link Appearance} that describes the full shading, including
     * {@link Material} and {@link RenderState}.  Roughly, the geometry instance defines the structure and placement,
     * and the appearance defines the visual characteristics.  Decoupling geometry and appearance allows us to mix
     * and match most of them and add a new geometry or appearance independently of each other.
     * </p>
     * <p>
     * Combining multiple instances into one primitive is called batching, and significantly improves performance for static data.
     * Instances can be individually picked; {@link Scene#pick} returns their {@link GeometryInstance#id}.  Using
     * per-instance appearances like {@link PerInstanceColorAppearance}, each instance can also have a unique color.
     * </p>
     * <p>
     * {@link Geometry} can either be created and batched on a web worker or the main thread. The first two examples
     * show geometry that will be created on a web worker by using the descriptions of the geometry. The third example
     * shows how to create the geometry on the main thread by explicitly calling the <code>createGeometry</code> method.
     * </p>
     *
     * @alias Primitive
     * @constructor
     *
     * @param {Object} [options] Object with the following properties:
     * @param {GeometryInstance[]|GeometryInstance} [options.geometryInstances] The geometry instances - or a single geometry instance - to render.
     * @param {Appearance} [options.appearance] The appearance used to render the primitive.
     * @param {Boolean} [options.show=true] Determines if this primitive will be shown.
     * @param {Matrix4} [options.modelMatrix=Matrix4.IDENTITY] The 4x4 transformation matrix that transforms the primitive (all geometry instances) from model to world coordinates.
     * @param {Boolean} [options.vertexCacheOptimize=false] When <code>true</code>, geometry vertices are optimized for the pre and post-vertex-shader caches.
     * @param {Boolean} [options.interleave=false] When <code>true</code>, geometry vertex attributes are interleaved, which can slightly improve rendering performance but increases load time.
     * @param {Boolean} [options.compressVertices=true] When <code>true</code>, the geometry vertices are compressed, which will save memory.
     * @param {Boolean} [options.releaseGeometryInstances=true] When <code>true</code>, the primitive does not keep a reference to the input <code>geometryInstances</code> to save memory.
     * @param {Boolean} [options.allowPicking=true] When <code>true</code>, each geometry instance will only be pickable with {@link Scene#pick}.  When <code>false</code>, GPU memory is saved.
     * @param {Boolean} [options.cull=true] When <code>true</code>, the renderer frustum culls and horizon culls the primitive's commands based on their bounding volume.  Set this to <code>false</code> for a small performance gain if you are manually culling the primitive.
     * @param {Boolean} [options.asynchronous=true] Determines if the primitive will be created asynchronously or block until ready.
     * @param {Boolean} [options.debugShowBoundingVolume=false] For debugging only. Determines if this primitive's commands' bounding spheres are shown.
     *
     * @see GeometryInstance
     * @see Appearance
     *
     * @example
     * // 1. Draw a translucent ellipse on the surface with a checkerboard pattern
     * var instance = new Cesium.GeometryInstance({
     *   geometry : new Cesium.EllipseGeometry({
     *       center : Cesium.Cartesian3.fromDegrees(-100.0, 20.0),
     *       semiMinorAxis : 500000.0,
     *       semiMajorAxis : 1000000.0,
     *       rotation : Cesium.Math.PI_OVER_FOUR,
     *       vertexFormat : Cesium.VertexFormat.POSITION_AND_ST
     *   }),
     *   id : 'object returned when this instance is picked and to get/set per-instance attributes'
     * });
     * scene.primitives.add(new Cesium.Primitive({
     *   geometryInstances : instance,
     *   appearance : new Cesium.EllipsoidSurfaceAppearance({
     *     material : Cesium.Material.fromType('Checkerboard')
     *   })
     * }));
     *
     * @example
     * // 2. Draw different instances each with a unique color
     * var rectangleInstance = new Cesium.GeometryInstance({
     *   geometry : new Cesium.RectangleGeometry({
     *     rectangle : Cesium.Rectangle.fromDegrees(-140.0, 30.0, -100.0, 40.0),
     *     vertexFormat : Cesium.PerInstanceColorAppearance.VERTEX_FORMAT
     *   }),
     *   id : 'rectangle',
     *   attributes : {
     *     color : new Cesium.ColorGeometryInstanceAttribute(0.0, 1.0, 1.0, 0.5)
     *   }
     * });
     * var ellipsoidInstance = new Cesium.GeometryInstance({
     *   geometry : new Cesium.EllipsoidGeometry({
     *     radii : new Cesium.Cartesian3(500000.0, 500000.0, 1000000.0),
     *     vertexFormat : Cesium.VertexFormat.POSITION_AND_NORMAL
     *   }),
     *   modelMatrix : Cesium.Matrix4.multiplyByTranslation(Cesium.Transforms.eastNorthUpToFixedFrame(
     *     Cesium.Cartesian3.fromDegrees(-95.59777, 40.03883)), new Cesium.Cartesian3(0.0, 0.0, 500000.0), new Cesium.Matrix4()),
     *   id : 'ellipsoid',
     *   attributes : {
     *     color : Cesium.ColorGeometryInstanceAttribute.fromColor(Cesium.Color.AQUA)
     *   }
     * });
     * scene.primitives.add(new Cesium.Primitive({
     *   geometryInstances : [rectangleInstance, ellipsoidInstance],
     *   appearance : new Cesium.PerInstanceColorAppearance()
     * }));
     *
     * @example
     * // 3. Create the geometry on the main thread.
     * scene.primitives.add(new Cesium.Primitive({
     *   geometryInstances : new Cesium.GeometryInstance({
     *       geometry : Cesium.EllipsoidGeometry.createGeometry(new Cesium.EllipsoidGeometry({
     *         radii : new Cesium.Cartesian3(500000.0, 500000.0, 1000000.0),
     *         vertexFormat : Cesium.VertexFormat.POSITION_AND_NORMAL
     *       })),
     *       modelMatrix : Cesium.Matrix4.multiplyByTranslation(Cesium.Transforms.eastNorthUpToFixedFrame(
     *         Cesium.Cartesian3.fromDegrees(-95.59777, 40.03883)), new Cesium.Cartesian3(0.0, 0.0, 500000.0), new Cesium.Matrix4()),
     *       id : 'ellipsoid',
     *       attributes : {
     *         color : Cesium.ColorGeometryInstanceAttribute.fromColor(Cesium.Color.AQUA)
     *       }
     *   }),
     *   appearance : new Cesium.PerInstanceColorAppearance()
     * }));
     */
    var Primitive = function(options) {
        options = defaultValue(options, defaultValue.EMPTY_OBJECT);

        /**
         * The geometry instances rendered with this primitive.  This may
         * be <code>undefined</code> if <code>options.releaseGeometryInstances</code>
         * is <code>true</code> when the primitive is constructed.
         * <p>
         * Changing this property after the primitive is rendered has no effect.
         * </p>
         *
         * @type GeometryInstance[]|GeometryInstance
         *
         * @default undefined
         */
        this.geometryInstances = options.geometryInstances;

        /**
         * The {@link Appearance} used to shade this primitive.  Each geometry
         * instance is shaded with the same appearance.  Some appearances, like
         * {@link PerInstanceColorAppearance} allow giving each instance unique
         * properties.
         *
         * @type Appearance
         *
         * @default undefined
         */
        this.appearance = options.appearance;
        this._appearance = undefined;
        this._material = undefined;

        /**
         * The 4x4 transformation matrix that transforms the primitive (all geometry instances) from model to world coordinates.
         * When this is the identity matrix, the primitive is drawn in world coordinates, i.e., Earth's WGS84 coordinates.
         * Local reference frames can be used by providing a different transformation matrix, like that returned
         * by {@link Transforms.eastNorthUpToFixedFrame}.
         *
         * <p>
         * This property is only supported in 3D mode.
         * </p>
         *
         * @type Matrix4
         *
         * @default Matrix4.IDENTITY
         *
         * @example
         * var origin = Cesium.Cartesian3.fromDegrees(-95.0, 40.0, 200000.0);
         * p.modelMatrix = Cesium.Transforms.eastNorthUpToFixedFrame(origin);
         */
        this.modelMatrix = Matrix4.clone(defaultValue(options.modelMatrix, Matrix4.IDENTITY));
        this._modelMatrix = new Matrix4();

        /**
         * Determines if the primitive will be shown.  This affects all geometry
         * instances in the primitive.
         *
         * @type Boolean
         *
         * @default true
         */
        this.show = defaultValue(options.show, true);

        this._vertexCacheOptimize = defaultValue(options.vertexCacheOptimize, false);
        this._interleave = defaultValue(options.interleave, false);
        this._releaseGeometryInstances = defaultValue(options.releaseGeometryInstances, true);
        this._allowPicking = defaultValue(options.allowPicking, true);
        this._asynchronous = defaultValue(options.asynchronous, true);
        this._compressVertices = defaultValue(options.compressVertices, true);

        /**
         * When <code>true</code>, the renderer frustum culls and horizon culls the primitive's commands
         * based on their bounding volume.  Set this to <code>false</code> for a small performance gain
         * if you are manually culling the primitive.
         *
         * @type {Boolean}
         *
         * @default true
         */
        this.cull = defaultValue(options.cull, true);

        /**
         * This property is for debugging only; it is not for production use nor is it optimized.
         * <p>
         * Draws the bounding sphere for each draw command in the primitive.
         * </p>
         *
         * @type {Boolean}
         *
         * @default false
         */
        this.debugShowBoundingVolume = defaultValue(options.debugShowBoundingVolume, false);

        /**
         * @private
         */
        this.rtcCenter = options.rtcCenter;
        this._modifiedModelView = new Matrix4();

        //>>includeStart('debug', pragmas.debug);
        if (defined(this.rtcCenter) && (!defined(this.geometryInstances) || (isArray(this.geometryInstances) && this.geometryInstances !== 1))) {
            throw new DeveloperError('Relative-to-center rendering only supports one geometry instance.');
        }
        //>>includeEnd('debug');

        this._translucent = undefined;

        this._state = PrimitiveState.READY;
        this._geometries = [];
        this._vaAttributes = undefined;
        this._error = undefined;
        this._numberOfInstances = 0;
        this._validModelMatrix = false;

        this._boundingSpheres = [];
        this._boundingSphereWC = [];
        this._boundingSphereCV = [];
        this._boundingSphere2D = [];
        this._boundingSphereMorph = [];
        this._perInstanceAttributeLocations = undefined;
        this._perInstanceAttributeCache = [];
        this._instanceIds = [];
        this._lastPerInstanceAttributeIndex = 0;
        this._dirtyAttributes = [];

        this._va = [];
        this._attributeLocations = undefined;
        this._primitiveType = undefined;

        this._frontFaceRS = undefined;
        this._backFaceRS = undefined;
        this._sp = undefined;

        this._pickRS = undefined;
        this._pickSP = undefined;
        this._pickIds = [];

        this._colorCommands = [];
        this._pickCommands = [];

        this._createBoundingVolumeFunction = options._createBoundingVolumeFunction;
        this._createRenderStatesFunction = options._createRenderStatesFunction;
        this._createShaderProgramFunction = options._createShaderProgramFunction;
        this._createCommandsFunction = options._createCommandsFunction;
        this._updateAndQueueCommandsFunction = options._updateAndQueueCommandsFunction;

        this._createGeometryResults = undefined;
        this._ready = false;
        this._readyPromise = when.defer();
    };

    defineProperties(Primitive.prototype, {
        /**
         * When <code>true</code>, geometry vertices are optimized for the pre and post-vertex-shader caches.
         *
         * @memberof Primitive.prototype
         *
         * @type {Boolean}
         * @readonly
         *
         * @default true
         */
        vertexCacheOptimize : {
            get : function() {
                return this._vertexCacheOptimize;
            }
        },

        /**
         * Determines if geometry vertex attributes are interleaved, which can slightly improve rendering performance.
         *
         * @memberof Primitive.prototype
         *
         * @type {Boolean}
         * @readonly
         *
         * @default false
         */
        interleave : {
            get : function() {
                return this._interleave;
            }
        },

        /**
         * When <code>true</code>, the primitive does not keep a reference to the input <code>geometryInstances</code> to save memory.
         *
         * @memberof Primitive.prototype
         *
         * @type {Boolean}
         * @readonly
         *
         * @default true
         */
        releaseGeometryInstances : {
            get : function() {
                return this._releaseGeometryInstances;
            }
        },

        /**
         * When <code>true</code>, each geometry instance will only be pickable with {@link Scene#pick}.  When <code>false</code>, GPU memory is saved.         *
         *
         * @memberof Primitive.prototype
         *
         * @type {Boolean}
         * @readonly
         *
         * @default true
         */
        allowPicking : {
            get : function() {
                return this._allowPicking;
            }
        },

        /**
         * Determines if the geometry instances will be created and batched on a web worker.
         *
         * @memberof Primitive.prototype
         *
         * @type {Boolean}
         * @readonly
         *
         * @default true
         */
        asynchronous : {
            get : function() {
                return this._asynchronous;
            }
        },

        /**
         * When <code>true</code>, geometry vertices are compressed, which will save memory.
         *
         * @memberof Primitive.prototype
         *
         * @type {Boolean}
         * @readonly
         *
         * @default true
         */
        compressVertices : {
            get : function() {
                return this._compressVertices;
            }
        },

        /**
         * Determines if the primitive is complete and ready to render.  If this property is
         * true, the primitive will be rendered the next time that {@link Primitive#update}
         * is called.
         *
         * @memberof Primitive.prototype
         *
         * @type {Boolean}
         * @readonly
         */
        ready : {
            get : function() {
                return this._ready;
            }
        },

        /**
         * Gets a promise that resolves when the primitive is ready to render.
         * @memberof Primitive.prototype
         * @type {Promise.<Primitive>}
         * @readonly
         */
        readyPromise : {
            get : function() {
                return this._readyPromise;
            }
        }
    });

    function cloneAttribute(attribute) {
        return new GeometryAttribute({
            componentDatatype : attribute.componentDatatype,
            componentsPerAttribute : attribute.componentsPerAttribute,
            normalize : attribute.normalize,
            values : new attribute.values.constructor(attribute.values)
        });
    }

    function cloneGeometry(geometry) {
        var attributes = geometry.attributes;
        var newAttributes = new GeometryAttributes();
        for (var property in attributes) {
            if (attributes.hasOwnProperty(property) && defined(attributes[property])) {
                newAttributes[property] = cloneAttribute(attributes[property]);
            }
        }

        var indices;
        if (defined(geometry.indices)) {
            var sourceValues = geometry.indices;
            indices = new sourceValues.constructor(sourceValues);
        }

        return new Geometry({
            attributes : newAttributes,
            indices : indices,
            primitiveType : geometry.primitiveType,
            boundingSphere : BoundingSphere.clone(geometry.boundingSphere)
        });
    }

    function cloneGeometryInstanceAttribute(attribute) {
        return new GeometryInstanceAttribute({
            componentDatatype : attribute.componentDatatype,
            componentsPerAttribute : attribute.componentsPerAttribute,
            normalize : attribute.normalize,
            value : new attribute.value.constructor(attribute.value)
        });
    }

    function cloneInstance(instance, geometry) {
        var attributes = instance.attributes;
        var newAttributes = {};
        for (var property in attributes) {
            if (attributes.hasOwnProperty(property)) {
                newAttributes[property] = cloneGeometryInstanceAttribute(attributes[property]);
            }
        }

        return new GeometryInstance({
            geometry : geometry,
            modelMatrix : Matrix4.clone(instance.modelMatrix),
            attributes : newAttributes,
            pickPrimitive : instance.pickPrimitive,
            id : instance.id
        });
    }

    var positionRegex = /attribute\s+vec(?:3|4)\s+(.*)3DHigh;/g;

    Primitive._modifyShaderPosition = function(primitive, vertexShaderSource, scene3DOnly) {
        var match;

        var forwardDecl = '';
        var attributes = '';
        var computeFunctions = '';

        while ((match = positionRegex.exec(vertexShaderSource)) !== null) {
            var name = match[1];

            var functionName = 'vec4 czm_compute' + name[0].toUpperCase() + name.substr(1) + '()';

            // Don't forward-declare czm_computePosition because computePosition.glsl already does.
            if (functionName !== 'vec4 czm_computePosition()') {
                forwardDecl += functionName + ';\n';
            }

            if (!defined(primitive.rtcCenter)) {
                // Use GPU RTE
                if (!scene3DOnly) {
                    attributes +=
                        'attribute vec3 ' + name + '2DHigh;\n' +
                        'attribute vec3 ' + name + '2DLow;\n';

                    computeFunctions +=
                        functionName + '\n' +
                        '{\n' +
                        '    vec4 p;\n' +
                        '    if (czm_morphTime == 1.0)\n' +
                        '    {\n' +
                        '        p = czm_translateRelativeToEye(' + name + '3DHigh, ' + name + '3DLow);\n' +
                        '    }\n' +
                        '    else if (czm_morphTime == 0.0)\n' +
                        '    {\n' +
                        '        p = czm_translateRelativeToEye(' + name + '2DHigh.zxy, ' + name + '2DLow.zxy);\n' +
                        '    }\n' +
                        '    else\n' +
                        '    {\n' +
                        '        p = czm_columbusViewMorph(\n' +
                        '                czm_translateRelativeToEye(' + name + '2DHigh.zxy, ' + name + '2DLow.zxy),\n' +
                        '                czm_translateRelativeToEye(' + name + '3DHigh, ' + name + '3DLow),\n' +
                        '                czm_morphTime);\n' +
                        '    }\n' +
                        '    return p;\n' +
                        '}\n\n';
                } else {
                    computeFunctions +=
                        functionName + '\n' +
                        '{\n' +
                        '    return czm_translateRelativeToEye(' + name + '3DHigh, ' + name + '3DLow);\n' +
                        '}\n\n';
                }
            } else {
                // Use RTC
                vertexShaderSource = vertexShaderSource.replace(/attribute\s+vec(?:3|4)\s+position3DHigh;/g, '');
                vertexShaderSource = vertexShaderSource.replace(/attribute\s+vec(?:3|4)\s+position3DLow;/g, '');

                forwardDecl += 'uniform mat4 u_modifiedModelView;\n';
                attributes += 'attribute vec4 position;\n';

                computeFunctions +=
                    functionName + '\n' +
                    '{\n' +
                    '    return u_modifiedModelView * position;\n' +
                    '}\n\n';


                vertexShaderSource = vertexShaderSource.replace(/czm_modelViewRelativeToEye\s+\*\s+/g, '');
                vertexShaderSource = vertexShaderSource.replace(/czm_modelViewProjectionRelativeToEye/g, 'czm_projection');
            }
        }

        return [forwardDecl, attributes, vertexShaderSource, computeFunctions].join('\n');
    };

<<<<<<< HEAD
    Primitive._createPickVertexShaderSource = function(vertexShaderSource) {
        var renamedVS = ShaderSource.replaceMain(vertexShaderSource, 'czm_pick_main');
        var pickMain =
            'attribute vec4 pickColor; \n' +
            'varying vec4 czm_pickColor; \n' +
            'void main() \n' +
            '{ \n' +
            '    czm_pick_main(); \n' +
            '    czm_pickColor = pickColor; \n' +
            '}';

        return renamedVS + '\n' + pickMain;
    };

=======
>>>>>>> 77b2547e
    Primitive._appendShowToShader = function(primitive, vertexShaderSource) {
        if (!defined(primitive._attributeLocations.show)) {
            return vertexShaderSource;
        }

        var renamedVS = ShaderSource.replaceMain(vertexShaderSource, 'czm_non_show_main');
        var showMain =
            'attribute float show;\n' +
            'void main() \n' +
            '{ \n' +
            '    czm_non_show_main(); \n' +
            '    gl_Position *= show; \n' +
            '}';

        return renamedVS + '\n' + showMain;
    };

    function modifyForEncodedNormals(primitive, vertexShaderSource) {
        if (!primitive.compressVertices) {
            return vertexShaderSource;
        }

        var containsNormal = vertexShaderSource.search(/attribute\s+vec3\s+normal;/g) !== -1;
        var containsSt = vertexShaderSource.search(/attribute\s+vec2\s+st;/g) !== -1;
        if (!containsNormal && !containsSt) {
            return vertexShaderSource;
        }

        var containsTangent = vertexShaderSource.search(/attribute\s+vec3\s+tangent;/g) !== -1;
        var containsBinormal = vertexShaderSource.search(/attribute\s+vec3\s+binormal;/g) !== -1;

        var numComponents = containsSt && containsNormal ? 2.0 : 1.0;
        numComponents += containsTangent || containsBinormal ? 1 : 0;

        var type = (numComponents > 1) ? 'vec' + numComponents : 'float';

        var attributeName = 'compressedAttributes';
        var attributeDecl = 'attribute ' + type + ' ' + attributeName + ';';

        var globalDecl = '';
        var decode = '';

        if (containsSt) {
            globalDecl += 'vec2 st;\n';
            var stComponent = numComponents > 1 ? attributeName + '.x' : attributeName;
            decode += '    st = czm_decompressTextureCoordinates(' + stComponent + ');\n';
        }

        if (containsNormal && containsTangent && containsBinormal) {
            globalDecl +=
                'vec3 normal;\n' +
                'vec3 tangent;\n' +
                'vec3 binormal;\n';
            decode += '    czm_octDecode(' + attributeName + '.' + (containsSt ? 'yz' : 'xy') + ', normal, tangent, binormal);\n';
        } else {
            if (containsNormal) {
                globalDecl += 'vec3 normal;\n';
                decode += '    normal = czm_octDecode(' + attributeName + (numComponents > 1 ? '.' + (containsSt ? 'y' : 'x') : '') + ');\n';
            }

            if (containsTangent) {
                globalDecl += 'vec3 tangent;\n';
                decode += '    tangent = czm_octDecode(' + attributeName + '.' + (containsSt && containsNormal ? 'z' : 'y') + ');\n';
            }

            if (containsBinormal) {
                globalDecl += 'vec3 binormal;\n';
                decode += '    binormal = czm_octDecode(' + attributeName + '.' + (containsSt && containsNormal ? 'z' : 'y') + ');\n';
            }
        }

        var modifiedVS = vertexShaderSource;
        modifiedVS = modifiedVS.replace(/attribute\s+vec3\s+normal;/g, '');
        modifiedVS = modifiedVS.replace(/attribute\s+vec2\s+st;/g, '');
        modifiedVS = modifiedVS.replace(/attribute\s+vec3\s+tangent;/g, '');
        modifiedVS = modifiedVS.replace(/attribute\s+vec3\s+binormal;/g, '');
        modifiedVS = ShaderSource.replaceMain(modifiedVS, 'czm_non_compressed_main');
        var compressedMain =
            'void main() \n' +
            '{ \n' +
            decode +
            '    czm_non_compressed_main(); \n' +
            '}';

        return [attributeDecl, globalDecl, modifiedVS, compressedMain].join('\n');
    }

    function validateShaderMatching(shaderProgram, attributeLocations) {
        // For a VAO and shader program to be compatible, the VAO must have
        // all active attribute in the shader program.  The VAO may have
        // extra attributes with the only concern being a potential
        // performance hit due to extra memory bandwidth and cache pollution.
        // The shader source could have extra attributes that are not used,
        // but there is no guarantee they will be optimized out.
        //
        // Here, we validate that the VAO has all attributes required
        // to match the shader program.
        var shaderAttributes = shaderProgram.vertexAttributes;

        //>>includeStart('debug', pragmas.debug);
        for (var name in shaderAttributes) {
            if (shaderAttributes.hasOwnProperty(name)) {
                if (!defined(attributeLocations[name])) {
                    throw new DeveloperError('Appearance/Geometry mismatch.  The appearance requires vertex shader attribute input \'' + name +
                        '\', which was not computed as part of the Geometry.  Use the appearance\'s vertexFormat property when constructing the geometry.');
                }
            }
        }
        //>>includeEnd('debug');
    }

    function createPickIds(context, primitive, instances) {
        var pickColors = [];
        var length = instances.length;

        for (var i = 0; i < length; ++i) {
            var pickObject = {
                primitive : defaultValue(instances[i].pickPrimitive, primitive)
            };

            if (defined(instances[i].id)) {
                pickObject.id = instances[i].id;
            }

            var pickId = context.createPickId(pickObject);
            primitive._pickIds.push(pickId);
            pickColors.push(pickId.color);
        }

        return pickColors;
    }

    function getUniformFunction(uniforms, name) {
        return function() {
            return uniforms[name];
        };
    }

    var numberOfCreationWorkers = Math.max(FeatureDetection.hardwareConcurrency - 1, 1);
    var createGeometryTaskProcessors;
    var combineGeometryTaskProcessor = new TaskProcessor('combineGeometry', Number.POSITIVE_INFINITY);

    function loadAsynchronous(primitive, context, frameState) {
        var instances;
        var geometry;
        var i;
        var j;

        var instanceIds = primitive._instanceIds;

        if (primitive._state === PrimitiveState.READY) {
            instances = (isArray(primitive.geometryInstances)) ? primitive.geometryInstances : [primitive.geometryInstances];
            var length = primitive._numberOfInstances = instances.length;

            var promises = [];
            var subTasks = [];
            for (i = 0; i < length; ++i) {
                geometry = instances[i].geometry;
                instanceIds.push(instances[i].id);

                //>>includeStart('debug', pragmas.debug);
                if (!defined(geometry._workerName)) {
                    throw new DeveloperError('_workerName must be defined for asynchronous geometry.');
                }
                //>>includeEnd('debug');

                subTasks.push({
                    moduleName : geometry._workerName,
                    geometry : geometry
                });
            }

            if (!defined(createGeometryTaskProcessors)) {
                createGeometryTaskProcessors = new Array(numberOfCreationWorkers);
                for (i = 0; i < numberOfCreationWorkers; i++) {
                    createGeometryTaskProcessors[i] = new TaskProcessor('createGeometry', Number.POSITIVE_INFINITY);
                }
            }

            var subTask;
            subTasks = subdivideArray(subTasks, numberOfCreationWorkers);

            for (i = 0; i < subTasks.length; i++) {
                var packedLength = 0;
                var workerSubTasks = subTasks[i];
                var workerSubTasksLength = workerSubTasks.length;
                for (j = 0; j < workerSubTasksLength; ++j) {
                    subTask = workerSubTasks[j];
                    geometry = subTask.geometry;
                    if (defined(geometry.constructor.pack)) {
                        subTask.offset = packedLength;
                        packedLength += defaultValue(geometry.constructor.packedLength, geometry.packedLength);
                    }
                }

                var subTaskTransferableObjects;

                if (packedLength > 0) {
                    var array = new Float64Array(packedLength);
                    subTaskTransferableObjects = [array.buffer];

                    for (j = 0; j < workerSubTasksLength; ++j) {
                        subTask = workerSubTasks[j];
                        geometry = subTask.geometry;
                        if (defined(geometry.constructor.pack)) {
                            geometry.constructor.pack(geometry, array, subTask.offset);
                            subTask.geometry = array;
                        }
                    }
                }

                promises.push(createGeometryTaskProcessors[i].scheduleTask({
                    subTasks : subTasks[i]
                }, subTaskTransferableObjects));
            }

            primitive._state = PrimitiveState.CREATING;

            when.all(promises, function(results) {
                primitive._createGeometryResults = results;
                primitive._state = PrimitiveState.CREATED;
            }).otherwise(function(error) {
                setReady(primitive, frameState, PrimitiveState.FAILED, error);
            });
        } else if (primitive._state === PrimitiveState.CREATED) {
            var transferableObjects = [];
            instances = (isArray(primitive.geometryInstances)) ? primitive.geometryInstances : [primitive.geometryInstances];

            var allowPicking = primitive.allowPicking;
            var scene3DOnly = frameState.scene3DOnly;
            var projection = frameState.mapProjection;

            var promise = combineGeometryTaskProcessor.scheduleTask(PrimitivePipeline.packCombineGeometryParameters({
                createGeometryResults : primitive._createGeometryResults,
                instances : instances,
                pickIds : allowPicking ? createPickIds(context, primitive, instances) : undefined,
                ellipsoid : projection.ellipsoid,
                projection : projection,
                elementIndexUintSupported : context.elementIndexUint,
                scene3DOnly : scene3DOnly,
                allowPicking : allowPicking,
                vertexCacheOptimize : primitive.vertexCacheOptimize,
                compressVertices : primitive.compressVertices,
                modelMatrix : primitive.modelMatrix
            }, transferableObjects), transferableObjects);

            primitive._createGeometryResults = undefined;
            primitive._state = PrimitiveState.COMBINING;

            when(promise, function(packedResult) {
                var result = PrimitivePipeline.unpackCombineGeometryResults(packedResult);
                primitive._geometries = result.geometries;
                primitive._attributeLocations = result.attributeLocations;
                primitive._vaAttributes = result.vaAttributes;
                primitive._perInstanceAttributeLocations = result.perInstanceAttributeLocations;
                primitive.modelMatrix = Matrix4.clone(result.modelMatrix, primitive.modelMatrix);
                primitive._validModelMatrix = !Matrix4.equals(primitive.modelMatrix, Matrix4.IDENTITY);

                var validInstancesIndices = packedResult.validInstancesIndices;
                var invalidInstancesIndices = packedResult.invalidInstancesIndices;
                var instanceIds = primitive._instanceIds;
                var reorderedInstanceIds = new Array(instanceIds.length);

                var validLength = validInstancesIndices.length;
                for (var i = 0; i < validLength; ++i) {
                    reorderedInstanceIds[i] = instanceIds[validInstancesIndices[i]];
                }

                var invalidLength = invalidInstancesIndices.length;
                for (var j = 0; j < invalidLength; ++j) {
                    reorderedInstanceIds[validLength + j] = instanceIds[invalidInstancesIndices[j]];
                }

                primitive._instanceIds = reorderedInstanceIds;

                if (defined(primitive._geometries)) {
                    primitive._state = PrimitiveState.COMBINED;
                } else {
                    setReady(primitive, frameState, PrimitiveState.FAILED, undefined);
                }
            }).otherwise(function(error) {
                setReady(primitive, frameState, PrimitiveState.FAILED, error);
            });
        }
    }

    function loadSynchronous(primitive, context, frameState) {
        var instances = (isArray(primitive.geometryInstances)) ? primitive.geometryInstances : [primitive.geometryInstances];
        var length = primitive._numberOfInstances = instances.length;

        var geometries = new Array(length);
        var clonedInstances = new Array(length);

        var invalidInstances = [];
        var instanceIds = primitive._instanceIds;

        var instance;
        var i;

        var geometryIndex = 0;
        for (i = 0; i < length; i++) {
            instance = instances[i];
            var geometry = instance.geometry;

            var createdGeometry;
            if (defined(geometry.attributes) && defined(geometry.primitiveType)) {
                createdGeometry = cloneGeometry(geometry);
            } else {
                createdGeometry = geometry.constructor.createGeometry(geometry);
            }

            if (defined(createdGeometry)) {
                geometries[geometryIndex] = createdGeometry;
                clonedInstances[geometryIndex++] = cloneInstance(instance, createdGeometry);
                instanceIds.push(instance.id);
            } else {
                invalidInstances.push(instance);
            }
        }

        geometries.length = geometryIndex;
        clonedInstances.length = geometryIndex;

        var allowPicking = primitive.allowPicking;
        var scene3DOnly = frameState.scene3DOnly;
        var projection = frameState.mapProjection;

        var result = PrimitivePipeline.combineGeometry({
            instances : clonedInstances,
            invalidInstances : invalidInstances,
            pickIds : allowPicking ? createPickIds(context, primitive, clonedInstances) : undefined,
            ellipsoid : projection.ellipsoid,
            projection : projection,
            elementIndexUintSupported : context.elementIndexUint,
            scene3DOnly : scene3DOnly,
            allowPicking : allowPicking,
            vertexCacheOptimize : primitive.vertexCacheOptimize,
            compressVertices : primitive.compressVertices,
            modelMatrix : primitive.modelMatrix
        });

        primitive._geometries = result.geometries;
        primitive._attributeLocations = result.attributeLocations;
        primitive._vaAttributes = result.vaAttributes;
        primitive._perInstanceAttributeLocations = result.vaAttributeLocations;
        primitive.modelMatrix = Matrix4.clone(result.modelMatrix, primitive.modelMatrix);
        primitive._validModelMatrix = !Matrix4.equals(primitive.modelMatrix, Matrix4.IDENTITY);

        for (i = 0; i < invalidInstances.length; ++i) {
            instance = invalidInstances[i];
            instanceIds.push(instance.id);
        }

        if (defined(primitive._geometries)) {
            primitive._state = PrimitiveState.COMBINED;
        } else {
            setReady(primitive, frameState, PrimitiveState.FAILED, undefined);
        }
    }

    function createVertexArray(primitive, context, frameState) {
        var attributeLocations = primitive._attributeLocations;
        var geometries = primitive._geometries;
        var vaAttributes = primitive._vaAttributes;
        var scene3DOnly = frameState.scene3DOnly;

        var va = [];
        var length = geometries.length;
        for (var i = 0; i < length; ++i) {
            var geometry = geometries[i];

            var attributes = vaAttributes[i];
            var vaLength = attributes.length;
            for (var j = 0; j < vaLength; ++j) {
                var attribute = attributes[j];
                attribute.vertexBuffer = Buffer.createVertexBuffer({
                    context : context,
                    typedArray : attribute.values,
                    usage : BufferUsage.DYNAMIC_DRAW});
                delete attribute.values;
            }

            va.push(VertexArray.fromGeometry({
                context : context,
                geometry : geometry,
                attributeLocations : attributeLocations,
                bufferUsage : BufferUsage.STATIC_DRAW,
                interleave : primitive._interleave,
                vertexArrayAttributes : attributes
            }));

            if (defined(primitive._createBoundingVolumeFunction)) {
                primitive._createBoundingVolumeFunction(frameState, geometry);
            } else {
                primitive._boundingSpheres.push(BoundingSphere.clone(geometry.boundingSphere));
                primitive._boundingSphereWC.push(new BoundingSphere());

                if (!scene3DOnly) {
                    var center = geometry.boundingSphereCV.center;
                    var x = center.x;
                    var y = center.y;
                    var z = center.z;
                    center.x = z;
                    center.y = x;
                    center.z = y;

                    primitive._boundingSphereCV.push(BoundingSphere.clone(geometry.boundingSphereCV));
                    primitive._boundingSphere2D.push(new BoundingSphere());
                    primitive._boundingSphereMorph.push(new BoundingSphere());
                }
            }
        }

        primitive._va = va;
        primitive._primitiveType = geometries[0].primitiveType;

        if (primitive.releaseGeometryInstances) {
            primitive.geometryInstances = undefined;
        }

        primitive._geometries = undefined;
        setReady(primitive, frameState, PrimitiveState.COMPLETE, undefined);
    }

    function createRenderStates(primitive, context, appearance, twoPasses) {
        var renderState = appearance.getRenderState();
        var rs;

        if (twoPasses) {
            rs = clone(renderState, false);
            rs.cull = {
                enabled : true,
                face : CullFace.BACK
            };
            primitive._frontFaceRS = RenderState.fromCache(rs);

            rs.cull.face = CullFace.FRONT;
            primitive._backFaceRS = RenderState.fromCache(rs);
        } else {
            primitive._frontFaceRS = RenderState.fromCache(renderState);
            primitive._backFaceRS = primitive._frontFaceRS;
        }

        if (primitive.allowPicking) {
            if (twoPasses) {
                rs = clone(renderState, false);
                rs.cull = {
                    enabled : false
                };
                primitive._pickRS = RenderState.fromCache(rs);
            } else {
                primitive._pickRS = primitive._frontFaceRS;
            }
        } else {
            rs = clone(renderState, false);
            rs.colorMask = {
                red : false,
                green : false,
                blue : false,
                alpha : false
            };

            if (twoPasses) {
                rs.cull = {
                    enabled : false
                };
                primitive._pickRS = RenderState.fromCache(rs);
            } else {
                primitive._pickRS = RenderState.fromCache(rs);
            }
        }
    }

    function createShaderProgram(primitive, context, frameState, appearance) {
        var vs = Primitive._modifyShaderPosition(primitive, appearance.vertexShaderSource, frameState.scene3DOnly);
        vs = Primitive._appendShowToShader(primitive, vs);
        vs = modifyForEncodedNormals(primitive, vs);
        var fs = appearance.getFragmentShaderSource();

        var attributeLocations = primitive._attributeLocations;
        primitive._sp = ShaderProgram.replaceCache({
            context : context,
            shaderProgram : primitive._sp,
            vertexShaderSource : vs,
            fragmentShaderSource : fs,
            attributeLocations : attributeLocations
        });
        validateShaderMatching(primitive._sp, attributeLocations);

        if (primitive.allowPicking) {
            var pickFS = new ShaderSource({
                sources : [fs],
                pickColorQualifier : 'varying'
            });
            primitive._pickSP = ShaderProgram.replaceCache({
                context : context,
                shaderProgram : primitive._pickSP,
                vertexShaderSource : ShaderSource.createPickVertexShaderSource(vs),
                fragmentShaderSource : pickFS,
                attributeLocations : attributeLocations
            });
        } else {
            primitive._pickSP = ShaderProgram.fromCache({
                context : context,
                vertexShaderSource : vs,
                fragmentShaderSource : fs,
                attributeLocations : attributeLocations
            });
        }

        validateShaderMatching(primitive._pickSP, attributeLocations);
    }

    function createCommands(primitive, appearance, material, translucent, twoPasses, colorCommands, pickCommands) {
        // Create uniform map by combining uniforms from the appearance and material if either have uniforms.
        var materialUniformMap = defined(material) ? material._uniforms : undefined;
        var appearanceUniformMap = {};
        var appearanceUniforms = appearance.uniforms;
        if (defined(appearanceUniforms)) {
            // Convert to uniform map of functions for the renderer
            for (var name in appearanceUniforms) {
                if (appearanceUniforms.hasOwnProperty(name)) {
                    if (defined(materialUniformMap) && defined(materialUniformMap[name])) {
                        // Later, we could rename uniforms behind-the-scenes if needed.
                        throw new DeveloperError('Appearance and material have a uniform with the same name: ' + name);
                    }

                    appearanceUniformMap[name] = getUniformFunction(appearanceUniforms, name);
                }
            }
        }
        var uniforms = combine(appearanceUniformMap, materialUniformMap);

        if (defined(primitive.rtcCenter)) {
            uniforms.u_modifiedModelView = function() {
                return primitive._modifiedModelView;
            };
        }

        var pass = translucent ? Pass.TRANSLUCENT : Pass.OPAQUE;

        colorCommands.length = primitive._va.length * (twoPasses ? 2 : 1);
        pickCommands.length = primitive._va.length;

        var length = colorCommands.length;
        var m = 0;
        var vaIndex = 0;
        for (var i = 0; i < length; ++i) {
            var colorCommand;

            if (twoPasses) {
                colorCommand = colorCommands[i];
                if (!defined(colorCommand)) {
                    colorCommand = colorCommands[i] = new DrawCommand({
                        owner : primitive,
                        primitiveType : primitive._primitiveType
                    });
                }
                colorCommand.vertexArray = primitive._va[vaIndex];
                colorCommand.renderState = primitive._backFaceRS;
                colorCommand.shaderProgram = primitive._sp;
                colorCommand.uniformMap = uniforms;
                colorCommand.pass = pass;

                ++i;
            }

            colorCommand = colorCommands[i];
            if (!defined(colorCommand)) {
                colorCommand = colorCommands[i] = new DrawCommand({
                    owner : primitive,
                    primitiveType : primitive._primitiveType
                });
            }
            colorCommand.vertexArray = primitive._va[vaIndex];
            colorCommand.renderState = primitive._frontFaceRS;
            colorCommand.shaderProgram = primitive._sp;
            colorCommand.uniformMap = uniforms;
            colorCommand.pass = pass;

            var pickCommand = pickCommands[m];
            if (!defined(pickCommand)) {
                pickCommand = pickCommands[m] = new DrawCommand({
                    owner : primitive,
                    primitiveType : primitive._primitiveType
                });
            }
            pickCommand.vertexArray = primitive._va[vaIndex];
            pickCommand.renderState = primitive._pickRS;
            pickCommand.shaderProgram = primitive._pickSP;
            pickCommand.uniformMap = uniforms;
            pickCommand.pass = pass;
            ++m;

            ++vaIndex;
        }
    }

    function updatePerInstanceAttributes(primitive) {
        if (primitive._dirtyAttributes.length === 0) {
            return;
        }

        var attributes = primitive._dirtyAttributes;
        var length = attributes.length;
        for (var i = 0; i < length; ++i) {
            var attribute = attributes[i];
            var value = attribute.value;
            var indices = attribute.indices;
            var indicesLength = indices.length;
            for (var j = 0; j < indicesLength; ++j) {
                var index = indices[j];
                var offset = index.offset;
                var count = index.count;

                var vaAttribute = index.attribute;
                var componentDatatype = vaAttribute.componentDatatype;
                var componentsPerAttribute = vaAttribute.componentsPerAttribute;

                var typedArray = ComponentDatatype.createTypedArray(componentDatatype, count * componentsPerAttribute);
                for (var k = 0; k < count; ++k) {
                    typedArray.set(value, k * componentsPerAttribute);
                }

                var offsetInBytes = offset * componentsPerAttribute * ComponentDatatype.getSizeInBytes(componentDatatype);
                vaAttribute.vertexBuffer.copyFromArrayView(typedArray, offsetInBytes);
            }
            attribute.dirty = false;
        }

        attributes.length = 0;
    }

    var rtcScratch = new Cartesian3();

    function updateAndQueueCommands(primitive, frameState, commandList, colorCommands, pickCommands, modelMatrix, cull, debugShowBoundingVolume, twoPasses) {
        //>>includeStart('debug', pragmas.debug);
        if (frameState.mode !== SceneMode.SCENE3D && !Matrix4.equals(modelMatrix, Matrix4.IDENTITY)) {
            throw new DeveloperError('Primitive.modelMatrix is only supported in 3D mode.');
        }
        //>>includeEnd('debug');

        if (!Matrix4.equals(modelMatrix, primitive._modelMatrix)) {
            Matrix4.clone(modelMatrix, primitive._modelMatrix);
            var length = primitive._boundingSpheres.length;
            for (var i = 0; i < length; ++i) {
                var boundingSphere = primitive._boundingSpheres[i];
                if (defined(boundingSphere)) {
                    primitive._boundingSphereWC[i] = BoundingSphere.transform(boundingSphere, modelMatrix, primitive._boundingSphereWC[i]);
                    if (!frameState.scene3DOnly) {
                        primitive._boundingSphere2D[i] = BoundingSphere.clone(primitive._boundingSphereCV[i], primitive._boundingSphere2D[i]);
                        primitive._boundingSphere2D[i].center.x = 0.0;
                        primitive._boundingSphereMorph[i] = BoundingSphere.union(primitive._boundingSphereWC[i], primitive._boundingSphereCV[i]);
                    }
                }
            }
        }

        if (defined(primitive.rtcCenter)) {
            var viewMatrix = frameState.camera.viewMatrix;
            Matrix4.multiply(viewMatrix, primitive._modelMatrix, primitive._modifiedModelView);
            Matrix4.multiplyByPoint(primitive._modifiedModelView, primitive.rtcCenter, rtcScratch);
            Matrix4.setTranslation(primitive._modifiedModelView, rtcScratch, primitive._modifiedModelView);
        }

        var boundingSpheres;
        if (frameState.mode === SceneMode.SCENE3D) {
            boundingSpheres = primitive._boundingSphereWC;
        } else if (frameState.mode === SceneMode.COLUMBUS_VIEW) {
            boundingSpheres = primitive._boundingSphereCV;
        } else if (frameState.mode === SceneMode.SCENE2D && defined(primitive._boundingSphere2D)) {
            boundingSpheres = primitive._boundingSphere2D;
        } else if (defined(primitive._boundingSphereMorph)) {
            boundingSpheres = primitive._boundingSphereMorph;
        }

        var passes = frameState.passes;
        if (passes.render) {
            var colorLength = colorCommands.length;
            for (var j = 0; j < colorLength; ++j) {
                var sphereIndex = twoPasses ? Math.floor(j / 2) : j;
                colorCommands[j].modelMatrix = modelMatrix;
                colorCommands[j].boundingVolume = boundingSpheres[sphereIndex];
                colorCommands[j].cull = cull;
                colorCommands[j].debugShowBoundingVolume = debugShowBoundingVolume;

                commandList.push(colorCommands[j]);
            }
        }

        if (passes.pick) {
            var pickLength = pickCommands.length;
            for (var k = 0; k < pickLength; ++k) {
                pickCommands[k].modelMatrix = modelMatrix;
                pickCommands[k].boundingVolume = boundingSpheres[k];
                pickCommands[k].cull = cull;

                commandList.push(pickCommands[k]);
            }
        }
    }

    /**
     * Called when {@link Viewer} or {@link CesiumWidget} render the scene to
     * get the draw commands needed to render this primitive.
     * <p>
     * Do not call this function directly.  This is documented just to
     * list the exceptions that may be propagated when the scene is rendered:
     * </p>
     *
     * @exception {DeveloperError} All instance geometries must have the same primitiveType.
     * @exception {DeveloperError} Appearance and material have a uniform with the same name.
     * @exception {DeveloperError} Primitive.modelMatrix is only supported in 3D mode.
     */
    Primitive.prototype.update = function(context, frameState, commandList) {
        if (((!defined(this.geometryInstances)) && (this._va.length === 0)) ||
            (defined(this.geometryInstances) && isArray(this.geometryInstances) && this.geometryInstances.length === 0) ||
            (!defined(this.appearance)) ||
            (frameState.mode !== SceneMode.SCENE3D && frameState.scene3DOnly) ||
            (!frameState.passes.render && !frameState.passes.pick)) {
            return;
        }

        if (defined(this._error)) {
            throw this._error;
        }

        if (defined(this.rtcCenter) && !frameState.scene3DOnly) {
            throw new DeveloperError('RTC rendering is only available for 3D only scenes.');
        }

        if (this._state === PrimitiveState.FAILED) {
            return;
        }

        if (this._state !== PrimitiveState.COMPLETE && this._state !== PrimitiveState.COMBINED) {
            if (this.asynchronous) {
                loadAsynchronous(this, context, frameState);
            } else {
                loadSynchronous(this, context, frameState);
            }
        }

        if (this._state === PrimitiveState.COMBINED) {
            createVertexArray(this, context, frameState);
        }

        if (!this.show || this._state !== PrimitiveState.COMPLETE) {
            return;
        }

        // Create or recreate render state and shader program if appearance/material changed
        var appearance = this.appearance;
        var material = appearance.material;
        var createRS = false;
        var createSP = false;

        if (this._appearance !== appearance) {
            this._appearance = appearance;
            this._material = material;
            createRS = true;
            createSP = true;
        } else if (this._material !== material ) {
            this._material = material;
            createSP = true;
        }

        var translucent = this._appearance.isTranslucent();
        if (this._translucent !== translucent) {
            this._translucent = translucent;
            createRS = true;
        }

        if (defined(this._material)) {
            this._material.update(context);
        }

        var twoPasses = appearance.closed && translucent;

        if (createRS) {
            var rsFunc = defaultValue(this._createRenderStatesFunction, createRenderStates);
            rsFunc(this, context, appearance, twoPasses);
        }

        if (createSP) {
            var spFunc = defaultValue(this._createShaderProgramFunction, createShaderProgram);
            spFunc(this, context, frameState, appearance);
        }

        if (createRS || createSP) {
            var commandFunc = defaultValue(this._createCommandsFunction, createCommands);
            commandFunc(this, appearance, material, translucent, twoPasses, this._colorCommands, this._pickCommands);
        }

        updatePerInstanceAttributes(this);

        var updateAndQueueCommandsFunc = defaultValue(this._updateAndQueueCommandsFunction, updateAndQueueCommands);
        updateAndQueueCommandsFunc(this, frameState, commandList, this._colorCommands, this._pickCommands, this.modelMatrix, this.cull, this.debugShowBoundingVolume, twoPasses);
    };

    function createGetFunction(name, perInstanceAttributes) {
        var attribute = perInstanceAttributes[name];
        return function() {
            if (defined(attribute) && defined(attribute.value)) {
                return perInstanceAttributes[name].value;
            }
            return attribute;
        };
    }

    function createSetFunction(name, perInstanceAttributes, dirtyList) {
        return function (value) {
            //>>includeStart('debug', pragmas.debug);
            if (!defined(value) || !defined(value.length) || value.length < 1 || value.length > 4) {
                throw new DeveloperError('value must be and array with length between 1 and 4.');
            }
            //>>includeEnd('debug');

            var attribute = perInstanceAttributes[name];
            attribute.value = value;
            if (!attribute.dirty && attribute.valid) {
                dirtyList.push(attribute);
                attribute.dirty = true;
            }
        };
    }

    /**
     * Returns the modifiable per-instance attributes for a {@link GeometryInstance}.
     *
     * @param {Object} id The id of the {@link GeometryInstance}.
     * @returns {Object} The typed array in the attribute's format or undefined if the is no instance with id.
     *
     * @exception {DeveloperError} must call update before calling getGeometryInstanceAttributes.
     *
     * @example
     * var attributes = primitive.getGeometryInstanceAttributes('an id');
     * attributes.color = Cesium.ColorGeometryInstanceAttribute.toValue(Cesium.Color.AQUA);
     * attributes.show = Cesium.ShowGeometryInstanceAttribute.toValue(true);
     */
    Primitive.prototype.getGeometryInstanceAttributes = function(id) {
        //>>includeStart('debug', pragmas.debug);
        if (!defined(id)) {
            throw new DeveloperError('id is required');
        }
        if (!defined(this._perInstanceAttributeLocations)) {
            throw new DeveloperError('must call update before calling getGeometryInstanceAttributes');
        }
        //>>includeEnd('debug');

        var index = -1;
        var lastIndex = this._lastPerInstanceAttributeIndex;
        var ids = this._instanceIds;
        var length = ids.length;
        for (var i = 0; i < length; ++i) {
            var curIndex = (lastIndex + i) % length;
            if (id === ids[curIndex]) {
                index = curIndex;
                break;
            }
        }

        if (index === -1) {
            return undefined;
        }
        var attributes = this._perInstanceAttributeCache[index];
        if (defined(attributes)) {
            return attributes;
        }

        var perInstanceAttributes = this._perInstanceAttributeLocations[index];
        attributes = {};
        var properties = {};
        var hasProperties = false;

        for (var name in perInstanceAttributes) {
            if (perInstanceAttributes.hasOwnProperty(name)) {
                hasProperties = true;
                properties[name] = {
                    get : createGetFunction(name, perInstanceAttributes)
                };

                if (name !== 'boundingSphere' && name !== 'boundingSphereCV') {
                    properties[name].set = createSetFunction(name, perInstanceAttributes, this._dirtyAttributes);
                }
            }
        }

        if (hasProperties) {
            defineProperties(attributes, properties);
        }

        this._lastPerInstanceAttributeIndex = index;
        this._perInstanceAttributeCache[index] = attributes;
        return attributes;
    };

    /**
     * Returns true if this object was destroyed; otherwise, false.
     * <p>
     * If this object was destroyed, it should not be used; calling any function other than
     * <code>isDestroyed</code> will result in a {@link DeveloperError} exception.
     * </p>
     *
     * @returns {Boolean} <code>true</code> if this object was destroyed; otherwise, <code>false</code>.
     *
     * @see Primitive#destroy
     */
    Primitive.prototype.isDestroyed = function() {
        return false;
    };

    /**
     * Destroys the WebGL resources held by this object.  Destroying an object allows for deterministic
     * release of WebGL resources, instead of relying on the garbage collector to destroy this object.
     * <p>
     * Once an object is destroyed, it should not be used; calling any function other than
     * <code>isDestroyed</code> will result in a {@link DeveloperError} exception.  Therefore,
     * assign the return value (<code>undefined</code>) to the object as done in the example.
     * </p>
     *
     * @returns {undefined}
     *
     * @exception {DeveloperError} This object was destroyed, i.e., destroy() was called.
     *
     * @see Primitive#isDestroyed
     *
     * @example
     * e = e && e.destroy();
     */
    Primitive.prototype.destroy = function() {
        var length;
        var i;

        this._sp = this._sp && this._sp.destroy();
        this._pickSP = this._pickSP && this._pickSP.destroy();

        var va = this._va;
        length = va.length;
        for (i = 0; i < length; ++i) {
            va[i].destroy();
        }
        this._va = undefined;

        var pickIds = this._pickIds;
        length = pickIds.length;
        for (i = 0; i < length; ++i) {
            pickIds[i].destroy();
        }
        this._pickIds = undefined;

        //These objects may be fairly large and reference other large objects (like Entities)
        //We explicitly set them to undefined here so that the memory can be freed
        //even if a reference to the destroyed Primitive has been kept around.
        this._instanceIds = undefined;
        this._perInstanceAttributeCache = undefined;
        this._perInstanceAttributeLocations = undefined;
        this._attributeLocations = undefined;
        this._dirtyAttributes = undefined;

        return destroyObject(this);
    };

    function setReady(primitive, frameState, state, error) {
        primitive._error = error;
        primitive._state = state;
        frameState.afterRender.push(function() {
            primitive._ready = primitive._state === PrimitiveState.COMPLETE || primitive._state === PrimitiveState.FAILED;
            if (!defined(error)) {
                primitive._readyPromise.resolve(primitive);
            } else {
                primitive._readyPromise.reject(error);
            }
        });
    }

    return Primitive;
});<|MERGE_RESOLUTION|>--- conflicted
+++ resolved
@@ -588,23 +588,6 @@
         return [forwardDecl, attributes, vertexShaderSource, computeFunctions].join('\n');
     };
 
-<<<<<<< HEAD
-    Primitive._createPickVertexShaderSource = function(vertexShaderSource) {
-        var renamedVS = ShaderSource.replaceMain(vertexShaderSource, 'czm_pick_main');
-        var pickMain =
-            'attribute vec4 pickColor; \n' +
-            'varying vec4 czm_pickColor; \n' +
-            'void main() \n' +
-            '{ \n' +
-            '    czm_pick_main(); \n' +
-            '    czm_pickColor = pickColor; \n' +
-            '}';
-
-        return renamedVS + '\n' + pickMain;
-    };
-
-=======
->>>>>>> 77b2547e
     Primitive._appendShowToShader = function(primitive, vertexShaderSource) {
         if (!defined(primitive._attributeLocations.show)) {
             return vertexShaderSource;
