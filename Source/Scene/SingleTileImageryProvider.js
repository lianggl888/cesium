--- conflicted
+++ resolved
@@ -57,13 +57,6 @@
     function SingleTileImageryProvider(options) {
         options = defaultValue(options, {});
         var url = options.url;
-<<<<<<< HEAD
-        var canvas = options.canvas;
-
-        //>>includeStart('debug', pragmas.debug);
-        if (!defined(url) && !defined(canvas)) {
-            throw new DeveloperError('Either url or canvas is required.');
-=======
         var image = options.image;
 
         this._url = url;
@@ -75,7 +68,6 @@
         //>>includeStart('debug', pragmas.debug);
         if (!defined(image)) {
             throw new DeveloperError('options.image is required.');
->>>>>>> 4a45fe95
         }
         //>>includeEnd('debug');
 
@@ -144,13 +136,8 @@
             when(loadImage(imageUrl), success, failure);
         }
 
-<<<<<<< HEAD
-        if (defined(canvas)) {
-            success(canvas);
-=======
         if (!defined(imageUrl)) {
             success(image);
->>>>>>> 4a45fe95
         } else {
             doRequest();
         }
@@ -379,12 +366,6 @@
             }
         }
     });
-
-    SingleTileImageryProvider.prototype.reload = function() {
-        if (defined(this._reload)) {
-            this._reload();
-        }
-    };
 
     /**
      * Reloads the image.
