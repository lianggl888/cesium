/*global define*/
define([
        '../Core/combine',
        '../Core/defaultValue',
        '../Core/destroyObject',
        '../Core/DeveloperError',
        '../Core/RuntimeError',
        '../Core/Color',
        '../Core/Math',
        '../Core/Intersect',
        '../Core/Occluder',
        '../Core/Ellipsoid',
        '../Core/Extent',
        '../Core/ExtentTessellator',
        '../Core/BoundingSphere',
        '../Core/Rectangle',
        '../Core/Cache',
        '../Core/Cartesian2',
        '../Core/Cartesian3',
        '../Core/Cartesian4',
        '../Core/Cartographic',
        '../Core/Matrix3',
        '../Core/Queue',
        '../Core/ComponentDatatype',
        '../Core/MeshFilters',
        '../Core/PrimitiveType',
        '../Core/CubeMapEllipsoidTessellator',
        '../Core/JulianDate',
        '../Core/Transforms',
        '../Renderer/BufferUsage',
        '../Renderer/CullFace',
        '../Renderer/DepthFunction',
        '../Renderer/PixelFormat',
        '../Renderer/RenderbufferFormat',
        './ImageryLayerCollection',
        './WebMercatorTilingScheme',
        './Projections',
        './Tile',
        './TileState',
        './SceneMode',
        './ViewportQuad',
        './EllipsoidSurface',
        '../Shaders/CentralBodyVS',
        '../Shaders/CentralBodyFS',
        '../Shaders/CentralBodyFSCommon',
        '../Shaders/CentralBodyVSDepth',
        '../Shaders/CentralBodyFSDepth',
        '../Shaders/CentralBodyVSFilter',
        '../Shaders/CentralBodyFSFilter',
        '../Shaders/CentralBodyVSPole',
        '../Shaders/CentralBodyFSPole',
        '../Shaders/GroundAtmosphere',
        '../Shaders/SkyAtmosphereFS',
        '../Shaders/SkyAtmosphereVS'
    ], function(
        combine,
        defaultValue,
        destroyObject,
        DeveloperError,
        RuntimeError,
        Color,
        CesiumMath,
        Intersect,
        Occluder,
        Ellipsoid,
        Extent,
        ExtentTessellator,
        BoundingSphere,
        Rectangle,
        Cache,
        Cartesian2,
        Cartesian3,
        Cartesian4,
        Cartographic,
        Matrix3,
        Queue,
        ComponentDatatype,
        MeshFilters,
        PrimitiveType,
        CubeMapEllipsoidTessellator,
        JulianDate,
        Transforms,
        BufferUsage,
        CullFace,
        DepthFunction,
        PixelFormat,
        RenderbufferFormat,
        ImageryLayerCollection,
        WebMercatorTilingScheme,
        Projections,
        Tile,
        TileState,
        SceneMode,
        ViewportQuad,
        EllipsoidSurface,
        CentralBodyVS,
        CentralBodyFS,
        CentralBodyFSCommon,
        CentralBodyVSDepth,
        CentralBodyFSDepth,
        CentralBodyVSFilter,
        CentralBodyFSFilter,
        CentralBodyVSPole,
        CentralBodyFSPole,
        GroundAtmosphere,
        SkyAtmosphereFS,
        SkyAtmosphereVS) {
    "use strict";

    /**
     * DOC_TBA
     *
     * @alias CentralBody
     * @constructor
     *
     * @param {Ellipsoid} [ellipsoid=Ellipsoid.WGS84] Determines the size and shape of the central body.
     * @param {TerrainProvider} terrainProvider DOC_TBA
     * @param {ImageryLayerCollection} [imageryLayerCollection=new ImageryLayerCollection()] DOC_TBA
     */
    var CentralBody = function(ellipsoid, terrainProvider, imageryLayerCollection) {
        ellipsoid = defaultValue(ellipsoid, Ellipsoid.WGS84);
        this._ellipsoid = ellipsoid;

        this._occluder = new Occluder(new BoundingSphere(Cartesian3.ZERO, ellipsoid.getMinimumRadius()), Cartesian3.ZERO);

        this._imageryLayerCollection = defaultValue(imageryLayerCollection, new ImageryLayerCollection());
        this._terrain = terrainProvider;
        this._surface = new EllipsoidSurface({
            terrainProvider : terrainProvider,
            imageryLayerCollection : this._imageryLayerCollection
        });

        this._spWithoutAtmosphere = undefined;
        this._spGroundFromSpace = undefined;
        this._spGroundFromAtmosphere = undefined;
        this._sp = undefined; // Reference to without-atmosphere, ground-from-space, or ground-from-atmosphere
        this._rsColor = undefined;

        this._spSkyFromSpace = undefined;
        this._spSkyFromAtmosphere = undefined;
        this._vaSky = undefined; // Reference to sky-from-space or sky-from-atmosphere
        this._spSky = undefined;
        this._rsSky = undefined;

        this._spDepth = undefined;
        this._vaDepth = undefined;
        this._rsDepth = undefined;

        this._quadH = undefined;
        this._quadV = undefined;

        this._fb = undefined;

        this._vaNorthPole = undefined;
        this._vaSouthPole = undefined;
        this._spPolesWithoutAtmosphere = undefined;
        this._spPolesGroundFromSpace = undefined;
        this._spPolesGroundFromAtmosphere = undefined;
        this._spPoles = undefined; // Reference to without-atmosphere, ground-from-space, or ground-from-atmosphere
        this._northPoleUniforms = undefined;
        this._southPoleUniforms = undefined;
        this._drawNorthPole = false;
        this._drawSouthPole = false;

        /**
         * Determines the color of the north pole. If the day tile provider imagery does not
         * extend over the north pole, it will be filled with this color before applying lighting.
         *
         * @type {Cartesian3}
         */
        this.northPoleColor = new Cartesian3(2.0 / 255.0, 6.0 / 255.0, 18.0 / 255.0);

        /**
         * Determines the color of the south pole. If the day tile provider imagery does not
         * extend over the south pole, it will be filled with this color before applying lighting.
         *
         * @type {Cartesian3}
         */
        this.southPoleColor = new Cartesian3(1.0, 1.0, 1.0);

        /**
         * Determines if the central body will be shown.
         *
         * @type {Boolean}
         * @default true
         */
        this.show = true;

        /**
         * Determines if the ground atmosphere will be shown.
         *
         * @type {Boolean}
         * @default false
         */
        this.showGroundAtmosphere = false;

        /**
         * Determines if the sky atmosphere will be shown.
         *
         * @type {Boolean}
         * @default false
         */
        this.showSkyAtmosphere = false;

        /**
         * <p>
         * Determines if the central body is affected by lighting, i.e., if sun light brightens the
         * day side of the globe, and and the night side appears dark.  When <code>true</code>, the
         * central body is affected by lighting; when <code>false</code>, the central body is uniformly
         * shaded with the day tile provider, i.e., no night lights, atmosphere, etc. are used.
         * </p>
         * <p>
         * The default is <code>true</code>.
         * </p>
         *
         * @default true
         */
        this.affectedByLighting = true;
        this._affectedByLighting = true;

        /**
         * The URL of the image to use as a night texture.  An asynchronous
         * request is made for the image at the next call to {@link CentralBody#update}.
         * The night texture is shown once the image is loaded and {@link CentralBody#showNight}
         * is <code>true</code>.
         * <br /><br />
         * Example day image:
         * <div align='center'>
         * <img src='../images/CentralBody.nightImageSource.jpg' width='512' height='256' />
         * <a href='http://visibleearth.nasa.gov/view_rec.php?id=1438'>NASA Visible Earth</a>.
         * Data courtesy Marc Imhoff of NASA GSFC and Christopher Elvidge of
         * NOAA NGDC. Image by Craig Mayhew and Robert Simmon, NASA GSFC.
         * </div>
         *
         * @type {String}
         *
         * @see CentralBody#showNight
         */
        this.nightImageSource = undefined;
        this._nightImageSource = undefined;
        this._nightTexture = undefined;

        /**
         * The URL of the image to use as a specular map; a single-channel image where zero indicates
         * land cover, and 255 indicates water.  An asynchronous request is made for the image
         * at the next call to {@link CentralBody#update}. The specular map is used once the
         * image is loaded and {@link CentralBody#showSpecular} is <code>true</code>.
         * <br /><br />
         * Example specular map:
         * <div align='center'>
         * <img src='../images/CentralBody.specularMapSource.jpg' width='512' height='256' />
         * <a href='http://planetpixelemporium.com/earth.html'>Planet Texture Maps</a>
         * </div>
         *
         * @type {String}
         *
         * @see CentralBody#showSpecular
         */
        this.specularMapSource = undefined;
        this._specularMapSource = undefined;
        this._specularTexture = undefined;

        /**
         * The URL of the image to use as a cloud map; a single-channel image where 255 indicates
         * cloud cover, and zero indicates no clouds.  An asynchronous request is made for the image
         * at the next call to {@link CentralBody#update}. The cloud map is shown once the
         * image is loaded and {@link CentralBody#showClouds} is <code>true</code>.
         * <br /><br />
         * Example cloud map:
         * <div align='center'>
         * <img src='../images/CentralBody.cloudsMapSource.jpg' width='512' height='256' />
         * <a href='http://planetpixelemporium.com/earth.html'>Planet Texture Maps</a>
         * </div>
         *
         * @type {String}
         *
         * @see CentralBody#showClouds
         */
        this.cloudsMapSource = undefined;
        this._cloudsMapSource = undefined;
        this._cloudsTexture = undefined;

        /**
         * The URL of the image to use as a bump map; a single-channel image where zero indicates
         * sea level, and 255 indicates maximum height.  An asynchronous request is made for the image
         * at the next call to {@link CentralBody#update}. The bump map is used once the
         * image is loaded and {@link CentralBody#showBumps} is <code>true</code>.
         * <br /><br />
         * Example bump map:
         * <div align='center'>
         * <img src='../images/CentralBody.bumpMapSource.jpg' width='512' height='256' />
         * <a href='http://planetpixelemporium.com/earth.html'>Planet Texture Maps</a>
         * </div>
         *
         * @type {String}
         *
         * @see CentralBody#showBumps
         */
        this.bumpMapSource = undefined;
        this._bumpMapSource = undefined;
        this._bumpTexture = undefined;

        /**
         * When <code>true</code>, textures from the imagery layer collection are shown on the central body.
         * <br /><br />
         * <div align='center'>
         * <img src='../images/CentralBody.showDay.jpg' width='400' height='300' />
         * </div>
         *
         * @type {Boolean}
         *
         * @see CentralBody#showNight
         *
         * @default true
         */
        this.showDay = true;
        this._defineShowDay = undefined;

        /**
         * When <code>true</code>, the night texture is shown on the side of the central body not illuminated by the sun.
         * The day and night textures are blended across the terminator using {@link CentralBody#dayNightBlendDelta}.
         * When <code>false</code>, the day textures are shown on the entire globe (if enabled).
         * <div align='center'>
         * <img src='../images/CentralBody.showNight.jpg' width='400' height='300' />
         * </div>
         *
         * @type {Boolean}
         *
         * @see CentralBody#nightImageSource
         * @see CentralBody#showDay
         * @see CentralBody#dayNightBlendDelta
         *
         * @default true
         *
         * @example
         * cb.showNight = true;
         * cb.nightImageSource = 'night.jpg';
         */
        this.showNight = true;
        this._defineShowNight = undefined;

        /**
         * When <code>true</code>, diffuse-lit clouds are shown on the central body.  When {@link CentralBody#showNight}
         * is also true, clouds on the dark side of the globe will fully or partially occlude the night texture.
         * <div align='center'>
         * <img src='../images/CentralBody.showClouds.jpg' width='400' height='300' />
         * </div>
         *
         * @type {Boolean}
         *
         * @see CentralBody#cloudsMapSource
         * @see CentralBody#showCloudShadows
         * @see CentralBody#showNight
         *
         * @default true
         *
         * @example
         * cb.showClouds = true;
         * cb.cloudsMapSource = 'clouds.jpg';
         */
        this.showClouds = true;
        this._defineShowClouds = undefined;

        /**
         * When <code>true</code>, clouds on the daytime side of the globe cast approximate shadows.  The
         * shadows can be shown with or without the clouds themselves, which are controlled with
         * {@link CentralBody#showClouds}.
         * <div align='center'>
         * <table border='0' cellpadding='5'><tr>
         * <td align='center'><code>true</code><br/><img src='../images/CentralBody.showCloudShadows.true.jpg' width='250' height='188' /></td>
         * <td align='center'><code>false</code><br/><img src='../images/CentralBody.showCloudShadows.false.jpg' width='250' height='188' /></td>
         * </tr></table>
         * </div>
         *
         * @type {Boolean}
         *
         * @see CentralBody#cloudsMapSource
         * @see CentralBody#showClouds
         *
         * @default true
         *
         * @example
         * cb.showClouds = true;
         * cb.showCloudShadows = true;
         * cb.cloudsMapSource = 'clouds.jpg';
         */
        this.showCloudShadows = true;
        this._defineShowCloudShadows = undefined;

        /**
         * When <code>true</code>, a specular map (also called a gloss map) is used so only the ocean receives specular light.
         * <div align='center'>
         * <table border='0' cellpadding='5'><tr>
         * <td align='center'><code>true</code><br/><img src='../images/CentralBody.showSpecular.true.jpg' width='250' height='188' /></td>
         * <td align='center'><code>false</code><br/><img src='../images/CentralBody.showSpecular.false.jpg' width='250' height='188' /></td>
         * </tr></table>
         * </div>
         *
         * @type {Boolean}
         *
         * @see CentralBody#specularMapSource
         *
         * @default true
         *
         * @example
         * cb.showSpecular = true;
         * cb.specularMapSource = 'specular.jpg';
         */
        this.showSpecular = true;
        this._defineShowSpecular = undefined;

        /**
         * When <code>true</code>, a bump map is used to add lighting detail to the mountainous areas of the central body.
         * This gives the appearance of extra geometric complexity even though the central body is still a smooth ellipsoid.
         * The apparent steepness of the mountains is controlled by {@link CentralBody#bumpMapNormalZ}.
         * <div align='center'>
         * <table border='0' cellpadding='5'><tr>
         * <td align='center'><code>true</code><br/><img src='../images/CentralBody.showBumps.true.jpg' width='250' height='188' /></td>
         * <td align='center'><code>false</code><br/><img src='../images/CentralBody.showBumps.false.jpg' width='250' height='188' /></td>
         * </tr></table>
         * </div>
         *
         * @type {Boolean}
         *
         * @see CentralBody#bumpMapSource
         * @see CentralBody#bumpMapNormalZ
         *
         * @default true
         *
         * @example
         * cb.showBumps = true;
         * cb.bumpMapSource = 'bump.jpg';
         */
        this.showBumps = true;
        this._defineShowBumps = undefined;

        /**
         * When <code>true</code>, shows a line on the central body where day meets night.
         * <div align='center'>
         * <img src='../images/CentralBody.showTerminator.jpg' width='400' height='300' />
         * </div>
         *
         * @type {Boolean}
         *
         * @see CentralBody#showNight
         * @see CentralBody#dayNightBlendDelta
         *
         * @default false
         */
        this.showTerminator = false;
        this._defineShowTerminator = undefined;

        /**
         * When {@link CentralBody#showBumps} is <code>true</code>, <code>bumpMapNormalZ</code> controls the
         * apparent steepness of the mountains.  A value less than one over-exaggerates the steepness; a value greater
         * than one under-exaggerates, making mountains less noticeable.
         * <div align='center'>
         * <table border='0' cellpadding='5'><tr>
         * <td align='center'><code>0.25</code><br/><img src='../images/Centralbody.bumpMapNormalZ.025.jpg' width='250' height='188' /></td>
         * <td align='center'><code>1.25</code><br/><img src='../images/Centralbody.bumpMapNormalZ.125.jpg' width='250' height='188' /></td>
         * </tr></table>
         * </div>
         *
         * @type {Number}
         *
         * @see CentralBody#showBumps
         *
         * @default 0.5
         *
         * @example
         * cb.showBumps = true;
         * cb.bumpMapSource = 'bump.jpg';
         * cb.bumpMapNormalZ = 1.0;
         */
        this.bumpMapNormalZ = 0.5;

        /**
         * When {@link CentralBody#showDay} and {@link CentralBody#showNight} are both <code>true</code>,
         * <code>dayNightBlendDelta</code> determines the size of the blend region surrounding the terminator (where day
         * meets night).  A value of zero indicates a sharp transition without blending; a larger value creates a linearly
         * blended region based on the diffuse lighting component:  <code>-dayNightBlendDelta &lt; diffuse &lt; dayNightBlendDelta</code>.
         * <div align='center'>
         * <table border='0' cellpadding='5'><tr>
         * <td align='center'><code>0.0</code><br/><img src='../images/Centralbody.dayNightBlendDelta.0.jpg' width='250' height='188' /></td>
         * <td align='center'><code>0.05</code><br/><img src='../images/Centralbody.dayNightBlendDelta.05.jpg' width='250' height='188' /></td>
         * </tr></table>
         * </div>
         *
         * @type {Number}
         *
         * @see CentralBody#showDay
         * @see CentralBody#showNight
         * @see CentralBody#showTerminator
         *
         * @default 0.05
         *
         * @example
         * cb.showDay = true;
         * cb.showNight = true;
         * cb.nightImageSource = 'night.jpg';
         * cb.dayNightBlendDelta = 0.0;  // Sharp transition
         */
        this.dayNightBlendDelta = 0.05;

        /**
         * Changes the intensity of the night texture. A value of 1.0 is the same intensity as night texture.
         * A value less than 1.0 makes the night texture darker. A value greater than 1.0 makes the night texture
         * brighter. The default value is 2.0.
         *
         * @type {Number}
         *
         * @default 2.0
         */
        this.nightIntensity = 2.0;

        /**
         * The current morph transition time between 2D/Columbus View and 3D,
         * with 0.0 being 2D or Columbus View and 1.0 being 3D.
         *
         * @type Number
         *
         * @default 1.0
         */
        this.morphTime = 1.0;

        this._mode = SceneMode.SCENE3D;
        this._projection = undefined;

        this._fCameraHeight = undefined;
        this._fCameraHeight2 = undefined;
        this._outerRadius = ellipsoid.getRadii().multiplyByScalar(1.025).getMaximumComponent();

        // TODO: Do we want to expose any of these atmosphere constants?
        var Kr = 0.0025;
        var Kr4PI = Kr * 4.0 * Math.PI;
        var Km = 0.0015;
        var Km4PI = Km * 4.0 * Math.PI;
        var ESun = 15.0;
        var g = -0.95;
        var innerRadius = ellipsoid.getRadii().getMaximumComponent();
        var rayleighScaleDepth = 0.25;
        var inverseWaveLength = {
            x : 1.0 / Math.pow(0.650, 4.0), // Red
            y : 1.0 / Math.pow(0.570, 4.0), // Green
            z : 1.0 / Math.pow(0.475, 4.0) // Blue
        };

        this._minGroundFromAtmosphereHeight = 6378500.0; // from experimentation / where shader fails due to precision errors
        this._startFadeGroundFromAtmosphere = this._minGroundFromAtmosphereHeight + 1000;

        var that = this;

        var atmosphereUniforms = {
            v3InvWavelength : function() {
                return inverseWaveLength;
            },
            fCameraHeight : function() {
                return that._fCameraHeight;
            },
            fCameraHeight2 : function() {
                return that._fCameraHeight2;
            },
            fOuterRadius : function() {
                return that._outerRadius;
            },
            fOuterRadius2 : function() {
                return that._outerRadius * that._outerRadius;
            },
            fInnerRadius : function() {
                return innerRadius;
            },
            fInnerRadius2 : function() {
                return innerRadius * innerRadius;
            },
            fKrESun : function() {
                return Kr * ESun;
            },
            fKmESun : function() {
                return Km * ESun;
            },
            fKr4PI : function() {
                return Kr4PI;
            },
            fKm4PI : function() {
                return Km4PI;
            },
            fScale : function() {
                return 1.0 / (that._outerRadius - innerRadius);
            },
            fScaleDepth : function() {
                return rayleighScaleDepth;
            },
            fScaleOverScaleDepth : function() {
                return (1.0 / (that._outerRadius - innerRadius)) / rayleighScaleDepth;
            },
            g : function() {
                return g;
            },
            g2 : function() {
                return g * g;
            },
            fMinGroundFromAtmosphereHeight : function() {
                return that._minGroundFromAtmosphereHeight;
            },
            fstartFadeGroundFromAtmosphere : function() {
                return that._startFadeGroundFromAtmosphere;
            }
        };

        var uniforms = {
            u_nightTexture : function() {
                return that._nightTexture;
            },
            u_cloudMap : function() {
                return that._cloudsTexture;
            },
            u_specularMap : function() {
                return that._specularTexture;
            },
            u_bumpMap : function() {
                return that._bumpTexture;
            },
            u_bumpMapResoltuion : function() {
                return {
                    x : 1.0 / that._bumpTexture.getWidth(),
                    y : 1.0 / that._bumpTexture.getHeight()
                };
            },
            u_bumpMapNormalZ : function() {
                return that.bumpMapNormalZ;
            },
            u_dayNightBlendDelta : function() {
                return that.dayNightBlendDelta;
            },
            u_nightIntensity : function() {
                return that.nightIntensity;
            },
            u_mode : function() {
                return that._mode;
            },
            u_morphTime : function() {
                return that.morphTime;
            }
        };

        // PERFORMANCE_IDEA:  Only combine these if showing the atmosphere.  Maybe this is too much of a micro-optimization.
        // http://jsperf.com/object-property-access-propcount
        this._drawUniforms = combine(uniforms, atmosphereUniforms);
    };

    CentralBody.prototype._attributeIndices = {
        position3D : 0,
        textureCoordinates : 1,
        position2D : 2
    };

    /**
     * Gets an ellipsoid describing the shape of this central body.
     *
     * @memberof CentralBody
     *
     * @return {Ellipsoid}
     */
    CentralBody.prototype.getEllipsoid = function() {
        return this._ellipsoid;
    };

    /**
     * Gets the collection of image layers that will be rendered on this central body.
     *
     * @returns {ImageryLayerCollection}
     */
    CentralBody.prototype.getImageLayers = function() {
        return this._imageryLayerCollection;
    };

    CentralBody.prototype._isModeTransition = function(oldMode, newMode) {
        // SCENE2D, COLUMBUS_VIEW, and MORPHING use the same rendering path, so a
        // transition only occurs when switching from/to SCENE3D
        return oldMode !== newMode && (oldMode === SceneMode.SCENE3D || newMode === SceneMode.SCENE3D);
    };

    CentralBody.prototype._createScissorRectangle = function(description) {
        var quad = description.quad;

        var upperLeft = new Cartesian3(quad[0], quad[1], quad[2]);
        var lowerLeft = new Cartesian3(quad[3], quad[4], quad[5]);
        var upperRight = new Cartesian3(quad[6], quad[7], quad[8]);
        var lowerRight = new Cartesian3(quad[9], quad[10], quad[11]);

        var mvp = description.modelViewProjection;
        var vt = description.viewportTransformation;

        var diag1 = upperRight.subtract(lowerLeft);
        var diag2 = upperLeft.subtract(lowerRight);

        var diag1Length = diag1.magnitude();
        var diag2Length = diag2.magnitude();

        var halfWidth = Math.max(diag1Length, diag2Length) * 0.5;
        var halfHeight = halfWidth;

        var center = lowerLeft.add(diag1.normalize().multiplyByScalar(diag1Length * 0.5));

        var camera = description.sceneState.camera;
        var nearCenter = camera.position.add(camera.direction.multiplyByScalar(camera.frustum.near));

        if (camera.direction.dot(center.subtract(nearCenter)) < 0) {
            center = center.subtract(nearCenter);
            var centerProjN = camera.direction.multiplyByScalar(camera.direction.dot(center));
            var centerRejN = center.subtract(centerProjN);
            center = nearCenter.add(centerRejN);
        }

        lowerLeft = center.add(camera.up.multiplyByScalar(-halfHeight)).add(camera.right.multiplyByScalar(-halfWidth));
        lowerLeft = Transforms.pointToWindowCoordinates(mvp, vt, lowerLeft);
        upperRight = center.add(camera.up.multiplyByScalar(halfHeight)).add(camera.right.multiplyByScalar(halfWidth));
        upperRight = Transforms.pointToWindowCoordinates(mvp, vt, upperRight);

        lowerLeft.x = Math.max(0.0, Math.min(lowerLeft.x, description.width));
        lowerLeft.y = Math.max(0.0, Math.min(lowerLeft.y, description.height));
        upperRight.x = Math.max(0.0, Math.min(upperRight.x, description.width));
        upperRight.y = Math.max(0.0, Math.min(upperRight.y, description.height));

        var x = Math.floor(lowerLeft.x);
        var y = Math.floor(lowerLeft.y);
        var width = Math.ceil(upperRight.x) - x;
        var height = Math.ceil(upperRight.y) - y;

        return new Rectangle(x, y, width, height);
    };

    CentralBody.prototype._computeDepthQuad = function(sceneState) {
        var radii = this._ellipsoid.getRadii();
        var p = sceneState.camera.getPositionWC();

        // Find the corresponding position in the scaled space of the ellipsoid.
        var q = this._ellipsoid.getOneOverRadii().multiplyComponents(p);

        var qMagnitude = q.magnitude();
        var qUnit = q.normalize();

        // Determine the east and north directions at q.
        var eUnit = Cartesian3.UNIT_Z.cross(q).normalize();
        var nUnit = qUnit.cross(eUnit).normalize();

        // Determine the radius of the 'limb' of the ellipsoid.
        var wMagnitude = Math.sqrt(q.magnitudeSquared() - 1.0);

        // Compute the center and offsets.
        var center = qUnit.multiplyByScalar(1.0 / qMagnitude);
        var scalar = wMagnitude / qMagnitude;
        var eastOffset = eUnit.multiplyByScalar(scalar);
        var northOffset = nUnit.multiplyByScalar(scalar);

        // A conservative measure for the longitudes would be to use the min/max longitudes of the bounding frustum.
        var upperLeft = radii.multiplyComponents(center.add(northOffset).subtract(eastOffset));
        var upperRight = radii.multiplyComponents(center.add(northOffset).add(eastOffset));
        var lowerLeft = radii.multiplyComponents(center.subtract(northOffset).subtract(eastOffset));
        var lowerRight = radii.multiplyComponents(center.subtract(northOffset).add(eastOffset));
        return [upperLeft.x, upperLeft.y, upperLeft.z, lowerLeft.x, lowerLeft.y, lowerLeft.z, upperRight.x, upperRight.y, upperRight.z, lowerRight.x, lowerRight.y, lowerRight.z];
    };

    CentralBody.prototype._computePoleQuad = function(sceneState, maxLat, maxGivenLat, viewProjMatrix, viewportTransformation) {
        var pt1 = this._ellipsoid.cartographicToCartesian(new Cartographic(0.0, maxGivenLat));
        var pt2 = this._ellipsoid.cartographicToCartesian(new Cartographic(Math.PI, maxGivenLat));
        var radius = pt1.subtract(pt2).magnitude() * 0.5;

        var center = this._ellipsoid.cartographicToCartesian(new Cartographic(0.0, maxLat));

        var right;
        var dir = sceneState.camera.direction;
        if (1.0 - Cartesian3.UNIT_Z.negate().dot(dir) < CesiumMath.EPSILON6) {
            right = Cartesian3.UNIT_X;
        } else {
            right = dir.cross(Cartesian3.UNIT_Z).normalize();
        }

        var screenRight = center.add(right.multiplyByScalar(radius));
        var screenUp = center.add(Cartesian3.UNIT_Z.cross(right).normalize().multiplyByScalar(radius));

        center = Transforms.pointToWindowCoordinates(viewProjMatrix, viewportTransformation, center);
        screenRight = Transforms.pointToWindowCoordinates(viewProjMatrix, viewportTransformation, screenRight);
        screenUp = Transforms.pointToWindowCoordinates(viewProjMatrix, viewportTransformation, screenUp);

        var halfWidth = Math.floor(Math.max(screenUp.subtract(center).magnitude(), screenRight.subtract(center).magnitude()));
        var halfHeight = halfWidth;

        return new Rectangle(Math.floor(center.x) - halfWidth,
                Math.floor(center.y) - halfHeight,
                halfWidth * 2.0,
                halfHeight * 2.0);
    };

    function getBaseLayer(centralBody) {
        return centralBody._imageryLayerCollection.get(0);
    }

    CentralBody.prototype._fillPoles = function(context, sceneState) {
        var baseLayer = getBaseLayer(this);
        if (typeof baseLayer === 'undefined' || sceneState.mode !== SceneMode.SCENE3D) {
            return;
        }

        var baseImageryProvider = baseLayer.imageryProvider;
        if (!baseImageryProvider.ready) {
            return;
        }
        var baseImageryProviderMaxExtent = baseImageryProvider.extent;

        var viewProjMatrix = context.getUniformState().getViewProjection();
        var viewportTransformation = context.getUniformState().getViewportTransformation();
        var latitudeExtension = 0.05;

        var extent;
        var boundingVolume;
        var frustumCull;
        var occludeePoint;
        var occluded;
        var datatype;
        var mesh;
        var rect;
        var positions;
        var occluder = this._occluder;

        // handle north pole
        if (baseImageryProviderMaxExtent.north < CesiumMath.PI_OVER_TWO) {
            extent = new Extent(-Math.PI, baseImageryProviderMaxExtent.north,
                                Math.PI, CesiumMath.PI_OVER_TWO);
            boundingVolume = Extent.compute3DBoundingSphere(extent, this._ellipsoid);
            frustumCull = sceneState.camera.getVisibility(boundingVolume, BoundingSphere.planeSphereIntersect) === Intersect.OUTSIDE;
            occludeePoint = Extent.computeOccludeePoint(extent, this._ellipsoid).occludeePoint;
            occluded = (occludeePoint && !occluder.isVisible(new BoundingSphere(occludeePoint, 0.0))) || !occluder.isVisible(boundingVolume);

            this._drawNorthPole = !frustumCull && !occluded;
            if (this._drawNorthPole) {
                rect = this._computePoleQuad(sceneState, extent.north, extent.south - latitudeExtension, viewProjMatrix, viewportTransformation);
                positions = [
                    rect.x, rect.y,
                    rect.x + rect.width, rect.y,
                    rect.x + rect.width, rect.y + rect.height,
                    rect.x, rect.y + rect.height
                ];

                if (typeof this._vaNorthPole === 'undefined') {
                    mesh = {
                        attributes : {
                            position : {
                                componentDatatype : ComponentDatatype.FLOAT,
                                componentsPerAttribute : 2,
                                values : positions
                            }
                        }
                    };
                    this._vaNorthPole = context.createVertexArrayFromMesh({
                        mesh : mesh,
                        attributeIndices : {
                            position : 0
                        },
                        bufferUsage : BufferUsage.STREAM_DRAW
                    });
                } else {
                    datatype = ComponentDatatype.FLOAT;
                    this._vaNorthPole.getAttribute(0).vertexBuffer.copyFromArrayView(datatype.toTypedArray(positions));
                }
            }
        }

        // handle south pole
        if (baseImageryProviderMaxExtent.south > -CesiumMath.PI_OVER_TWO) {
            extent = new Extent(-Math.PI, -CesiumMath.PI_OVER_TWO,
                                Math.PI, baseImageryProviderMaxExtent.south);
            boundingVolume = Extent.compute3DBoundingSphere(extent, this._ellipsoid);
            frustumCull = sceneState.camera.getVisibility(boundingVolume, BoundingSphere.planeSphereIntersect) === Intersect.OUTSIDE;
            occludeePoint = Extent.computeOccludeePoint(extent, this._ellipsoid).occludeePoint;
            occluded = (occludeePoint && !occluder.isVisible(new BoundingSphere(occludeePoint, 0.0))) || !occluder.isVisible(boundingVolume);

            this._drawSouthPole = !frustumCull && !occluded;
            if (this._drawSouthPole) {
                rect = this._computePoleQuad(sceneState, extent.south, extent.north + latitudeExtension, viewProjMatrix, viewportTransformation);
                positions = [
                     rect.x, rect.y,
                     rect.x + rect.width, rect.y,
                     rect.x + rect.width, rect.y + rect.height,
                     rect.x, rect.y + rect.height
                 ];

                 if (typeof this._vaSouthPole === 'undefined') {
                     mesh = {
                         attributes : {
                             position : {
                                 componentDatatype : ComponentDatatype.FLOAT,
                                 componentsPerAttribute : 2,
                                 values : positions
                             }
                         }
                     };
                     this._vaSouthPole = context.createVertexArrayFromMesh({
                         mesh : mesh,
                         attributeIndices : {
                             position : 0
                         },
                         bufferUsage : BufferUsage.STREAM_DRAW
                     });
                 } else {
                     datatype = ComponentDatatype.FLOAT;
                     this._vaSouthPole.getAttribute(0).vertexBuffer.copyFromArrayView(datatype.toTypedArray(positions));
                 }
            }
        }

        var that = this;
        var drawUniforms = {
            u_fbTexture : function() {
                return that._fb.getColorTexture();
            },
            u_dayIntensity : function() {
                var baseLayer = getBaseLayer(that);
                if (typeof baseLayer !== 'undefined') {
                    var baseImageryProvider = baseLayer.imageryProvider;
                    if (typeof baseImageryProvider.getPoleIntensity === 'function') {
                        return baseImageryProvider.getPoleIntensity();
                    }
                }
                return 0.0;
            }
        };

        if (typeof this._northPoleUniforms === 'undefined') {
            this._northPoleUniforms = combine(drawUniforms, this._drawUniforms, {
                u_color : function() {
                    return that.northPoleColor;
                }
            });
        }

        if (typeof this._southPoleUniforms === 'undefined') {
            this._southPoleUniforms = combine(drawUniforms, this._drawUniforms, {
                u_color : function() {
                    return that.southPoleColor;
                }
            });
        }
    };

    /**
     * @private
     */
    CentralBody.prototype.update = function(context, sceneState) {
        var width = context.getCanvas().clientWidth;
        var height = context.getCanvas().clientHeight;

        if (width === 0 || height === 0) {
            return;
        }

        var createFBO = !this._fb || this._fb.isDestroyed();
        var fboDimensionsChanged = this._fb && (this._fb.getColorTexture().getWidth() !== width || this._fb.getColorTexture().getHeight() !== height);

        if (createFBO || fboDimensionsChanged ||
            (!this._quadV || this._quadV.isDestroyed()) ||
            (!this._quadH || this._quadH.isDestroyed())) {

            this._fb = this._fb && this._fb.destroy();
            this._quadV = this._quadV && this._quadV.destroy();
            this._quadH = this._quadH && this._quadH.destroy();

            // create FBO and texture render targets
            this._fb = context.createFramebuffer({
                colorTexture : context.createTexture2D({
                    width : width,
                    height : height,
                    pixelFormat : PixelFormat.RGBA
                }),
                depthRenderbuffer : context.createRenderbuffer({
                    format : RenderbufferFormat.DEPTH_COMPONENT16,
                    width : width,
                    height : height
                })
            });

            // create viewport quad for vertical gaussian blur pass
            this._quadV = new ViewportQuad(new Rectangle(0.0, 0.0, width, height));
            this._quadV.vertexShader = '#define VERTICAL 1\n' + CentralBodyVSFilter;
            this._quadV.fragmentShader = CentralBodyFSFilter;
            this._quadV.uniforms.u_height = function() {
                return height;
            };
            this._quadV.setTexture(this._fb.getColorTexture());
            this._quadV.setDestroyTexture(false);
            this._quadV.setFramebuffer(context.createFramebuffer({
                colorTexture : context.createTexture2D({
                    width : width,
                    height : height,
                    pixelFormat : PixelFormat.RGBA
                })
            }));
            this._quadV.setDestroyFramebuffer(true);

            // create viewport quad for horizontal gaussian blur pass
            this._quadH = new ViewportQuad(new Rectangle(0.0, 0.0, width, height));
            this._quadH.vertexShader = CentralBodyVSFilter;
            this._quadH.fragmentShader = CentralBodyFSFilter;
            this._quadH.uniforms.u_width = function() {
                return width;
            };
            this._quadH.setTexture(this._quadV.getFramebuffer().getColorTexture());
            this._quadH.setDestroyTexture(false);
        }

        this._quadV.update(context, sceneState);
        this._quadH.update(context, sceneState);

        var vs;
        var fs;
        var shaderCache = context.getShaderCache();

        if (this.showSkyAtmosphere && !this._vaSky) {
            // PERFORMANCE_IDEA:  Is 60 the right amount to tessellate?  I think scaling the original
            // geometry in a vertex is a bad idea; at least, because it introduces a draw call per tile.
            var skyMesh = CubeMapEllipsoidTessellator.compute(new Ellipsoid(this._ellipsoid.getRadii().multiplyByScalar(1.025)), 60);
            this._vaSky = context.createVertexArrayFromMesh({
                mesh : skyMesh,
                attributeIndices : MeshFilters.createAttributeIndices(skyMesh),
                bufferUsage : BufferUsage.STATIC_DRAW
            });

            vs = '#define SKY_FROM_SPACE \n' +
                 '#line 0 \n' +
                 SkyAtmosphereVS;

            fs = '#line 0\n' +
                 SkyAtmosphereFS;

            this._spSkyFromSpace = shaderCache.getShaderProgram(vs, fs);

            vs = '#define SKY_FROM_ATMOSPHERE' +
                 '#line 0 \n' +
                 SkyAtmosphereVS;

            this._spSkyFromAtmosphere = shaderCache.getShaderProgram(vs, fs);
            this._rsSky = context.createRenderState({
                cull : {
                    enabled : true,
                    face : CullFace.FRONT
                }
            // TODO: revisit when multi-frustum/depth test is ready
            /*depthTest : {
                enabled : true
            },
            depthMask : false*/
            });
        }

        var mode = sceneState.mode;
        var projection = sceneState.scene2D.projection;

        if (this._isModeTransition(this._mode, mode) || this._projection !== projection) {
            if (mode === SceneMode.SCENE3D) {
                this._rsColor = context.createRenderState({ // Write color, not depth
                    cull : {
                        enabled : true
                    },
                    depthTest : {
                        enabled : true
                    }
                });
                this._rsDepth = context.createRenderState({ // Write depth, not color
                    cull : {
                        enabled : true
                    },
                    depthTest : {
                        enabled : true,
                        func : DepthFunction.ALWAYS
                    },
                    colorMask : {
                        red : false,
                        green : false,
                        blue : false,
                        alpha : false
                    }
                });
            } else {
                this._rsColor = context.createRenderState();
                this._rsDepth = context.createRenderState();
            }
        }

        // TODO: Wait until multi-frustum
        //this._rsColor.depthTest.enabled = (mode === SceneMode.MORPHING);  // Depth test during morph
        var cull = (mode === SceneMode.SCENE3D) || (mode === SceneMode.MORPHING);
        this._rsColor.cull.enabled = cull;
        this._rsDepth.cull.enabled = cull;

        // update scisor/depth plane
        var depthQuad = this._computeDepthQuad(sceneState);

        // TODO: Re-enable scissor test.
        /*var scissorTest = { enabled : false };
        if (mode === SceneMode.SCENE3D) {
            var uniformState = context.getUniformState();
            var mvp = uniformState.getModelViewProjection();
            var rect = this._createScissorRectangle({
                sceneState : sceneState,
                width : width,
                height : height,
                    quad : depthQuad,
                    modelViewProjection : mvp,
                    viewportTransformation : uniformState.getViewportTransformation()
            });

            if (rect.width !== 0 && rect.height !== 0) {
                scissorTest = {
                    enabled : true,
                    rectangle : rect
            };
            }
        }
<<<<<<< HEAD
            this._rsColor.scissorTest = scissorTest;
            this._rsDepth.scissorTest = scissorTest;
            this._quadV.renderState.scissorTest = scissorTest;
            this._quadH.renderState.scissorTest = scissorTest;
=======
        this._rsColor.scissorTest = scissorTest;
        this._rsDepth.scissorTest = scissorTest;
        this._quadV.renderState.scissorTest = scissorTest;
        this._quadH.renderState.scissorTest = scissorTest;*/
>>>>>>> b74584c0

        // depth plane
        if (!this._vaDepth) {
            var mesh = {
                attributes : {
                    position : {
                        componentDatatype : ComponentDatatype.FLOAT,
                        componentsPerAttribute : 3,
                        values : depthQuad
                    }
                },
                indexLists : [{
                    primitiveType : PrimitiveType.TRIANGLES,
                    values : [0, 1, 2, 2, 1, 3]
                }]
            };
            this._vaDepth = context.createVertexArrayFromMesh({
                mesh : mesh,
                attributeIndices : {
                    position : 0
                },
                bufferUsage : BufferUsage.DYNAMIC_DRAW
            });
        } else {
            var datatype = ComponentDatatype.FLOAT;
            this._vaDepth.getAttribute(0).vertexBuffer.copyFromArrayView(datatype.toTypedArray(depthQuad));
        }

        if (!this._spDepth) {
            this._spDepth = shaderCache.getShaderProgram(CentralBodyVSDepth, CentralBodyFSDepth, {
                        position : 0
                    });
        }

        var that = this;

        // Throw exception if there was a problem asynchronously loading an image.
        if (this._exception) {
            var message = this._exception;
            this._exception = undefined;
            throw new RuntimeError(message);
        }

        // PERFORMANCE_IDEA:  Once a texture is created, it is not destroyed if
        // the corresponding show flag is turned off.  This will waste memory
        // if a user loads every texture, then sets all the flags to false.

        if (this._nightImageSource !== this.nightImageSource) {
            this._nightImageSource = this.nightImageSource;

            var nightImage = new Image();
            nightImage.onload = function() {
                that._nightTexture = that._nightTexture && that._nightTexture.destroy();
                that._nightTexture = context.createTexture2D({
                    source : nightImage,
                    pixelFormat : PixelFormat.RGB
                });
            };
            nightImage.onerror = function() {
                that._exception = 'Could not load image: ' + this.src + '.';
            };
            nightImage.src = this.nightImageSource;
        }

        if (this._specularMapSource !== this.specularMapSource) {
            this._specularMapSource = this.specularMapSource;

            var specularImage = new Image();
            specularImage.onload = function() {
                that._specularTexture = that._specularTexture && that._specularTexture.destroy();
                that._specularTexture = context.createTexture2D({
                    source : specularImage,
                    pixelFormat : PixelFormat.LUMINANCE
                });
            };
            specularImage.onerror = function() {
                that._exception = 'Could not load image: ' + this.src + '.';
            };
            specularImage.src = this.specularMapSource;
        }

        if (this._cloudsMapSource !== this.cloudsMapSource) {
            this._cloudsMapSource = this.cloudsMapSource;

            var cloudsImage = new Image();
            cloudsImage.onload = function() {
                that._cloudsTexture = that._cloudsTexture && that._cloudsTexture.destroy();
                that._cloudsTexture = context.createTexture2D({
                    source : cloudsImage,
                    pixelFormat : PixelFormat.LUMINANCE
                });
            };
            cloudsImage.onerror = function() {
                that._exception = 'Could not load image: ' + this.src + '.';
            };
            cloudsImage.src = this.cloudsMapSource;
        }

        if (this._bumpMapSource !== this.bumpMapSource) {
            this._bumpMapSource = this.bumpMapSource;

            var bumpImage = new Image();
            bumpImage.onload = function() {
                that._bumpTexture = that._bumpTexture && that._bumpTexture.destroy();
                that._bumpTexture = context.createTexture2D({
                    source : bumpImage,
                    pixelFormat : PixelFormat.LUMINANCE
                });
            };
            bumpImage.onerror = function() {
                that._exception = 'Could not load image: ' + this.src + '.';
            };
            bumpImage.src = this.bumpMapSource;
        }

        var recompileShader = typeof this._sp === 'undefined' || typeof this._spPoles === 'undefined';

        var defineShowDay = this.showDay && this._imageryLayerCollection.getLength() > 0;
        if (this._defineShowDay !== defineShowDay) {
            recompileShader = true;
            this._defineShowDay = defineShowDay;
        }

        var defineShowNight = this.showNight && typeof this._nightTexture !== 'undefined';
        if (this._defineShowNight !== defineShowNight) {
            recompileShader = true;
            this._defineShowNight = defineShowNight;
        }

        var defineShowClouds = this.showClouds && typeof this._cloudsTexture !== 'undefined';
        if (this._defineShowClouds !== defineShowClouds) {
            recompileShader = true;
            this._defineShowClouds = defineShowClouds;
        }

        var defineShowCloudShadows = this.showCloudShadows && typeof this._cloudsTexture !== 'undefined';
        if (this._defineShowCloudShadows !== defineShowCloudShadows) {
            recompileShader = true;
            this._defineShowCloudShadows = defineShowCloudShadows;
        }

        var defineShowSpecular = this._showSpecular && typeof this._specularTexture !== 'undefined';
        if (this._defineShowSpecular !== defineShowSpecular) {
            recompileShader = true;
            this._defineShowSpecular = defineShowSpecular;
        }

        var defineShowBumps = this._showBumps && typeof this._bumpTexture !== 'undefined';
        if (this._defineShowBumps !== defineShowBumps) {
            recompileShader = true;
            this._defineShowBumps = defineShowBumps;
        }

        var defineShowTerminator = this.showTerminator;
        if (this._defineShowTerminator !== defineShowTerminator) {
            recompileShader = true;
            this._defineShowTerminator = defineShowTerminator;
        }

        var defineAffectedByLighting = this.affectedByLighting;
        if (this._defineAffectedByLighting !== defineAffectedByLighting) {
            recompileShader = true;
            this._defineAffectedByLighting = defineAffectedByLighting;
        }

        if (recompileShader) {
            var fsPrepend = '';

            if (defineShowDay) {
                fsPrepend += '#define SHOW_DAY 1\n';
            }
            if (defineShowNight) {
                fsPrepend += '#define SHOW_NIGHT 1\n';
            }
            if (defineShowClouds) {
                fsPrepend += '#define SHOW_CLOUDS 1\n';
            }
            if (defineShowCloudShadows) {
                fsPrepend += '#define SHOW_CLOUD_SHADOWS 1\n';
            }
            if (defineShowSpecular) {
                fsPrepend += '#define SHOW_SPECULAR 1\n';
            }
            if (defineShowBumps) {
                fsPrepend += '#define SHOW_BUMPS 1\n';
            }
            if (defineShowTerminator) {
                fsPrepend += '#define SHOW_TERMINATOR 1\n';
            }
            if (defineAffectedByLighting) {
                fsPrepend += '#define AFFECTED_BY_LIGHTING 1\n';
            }

            fsPrepend +=
                '#line 0\n' +
                CentralBodyFSCommon;

            vs =
                '#line 0\n' +
                 GroundAtmosphere +
                '#line 0\n' +
                 CentralBodyVS;

            fs =
                fsPrepend +
                '#define TEXTURE_UNITS ' + context.getMaximumTextureImageUnits() + '\n' +
                '#line 0\n' +
                CentralBodyFS;

            var attributeIndices = this._attributeIndices;

            this._spWithoutAtmosphere = this._spWithoutAtmosphere && this._spWithoutAtmosphere.release();
            this._spWithoutAtmosphere = shaderCache.getShaderProgram(vs, fs, attributeIndices);

            var groundFromSpacePrepend =
                '#define SHOW_GROUND_ATMOSPHERE 1\n' +
                '#define SHOW_GROUND_ATMOSPHERE_FROM_SPACE 1\n';
            var groundFromSpaceVS = groundFromSpacePrepend + vs;
            var groundFromSpaceFS = groundFromSpacePrepend + fs;

            this._spGroundFromSpace = this._spGroundFromSpace && this._spGroundFromSpace.release();
            this._spGroundFromSpace = shaderCache.getShaderProgram(groundFromSpaceVS, groundFromSpaceFS, attributeIndices);

            var groundFromAtmospherePrepend =
                '#define SHOW_GROUND_ATMOSPHERE 1\n' +
                '#define SHOW_GROUND_ATMOSPHERE_FROM_ATMOSPHERE 1\n';
            var groundFromAtmosphereVS = groundFromAtmospherePrepend + vs;
            var groundFromAtmosphereFS = groundFromAtmospherePrepend + fs;

            this._spGroundFromAtmosphere = this._spGroundFromAtmosphere && this._spGroundFromAtmosphere.release();
            this._spGroundFromAtmosphere = shaderCache.getShaderProgram(groundFromAtmosphereVS, groundFromAtmosphereFS, attributeIndices);

            vs = CentralBodyVSPole;
            fs = fsPrepend + GroundAtmosphere + CentralBodyFSPole;

            this._spPolesWithoutAtmosphere = this._spPolesWithoutAtmosphere && this._spPolesWithoutAtmosphere.release();
            this._spPolesWithoutAtmosphere = shaderCache.getShaderProgram(vs, fs, attributeIndices);

            groundFromSpaceVS = groundFromSpacePrepend + vs;
            groundFromSpaceFS = groundFromSpacePrepend + fs;

            this._spPolesGroundFromSpace = this._spPolesGroundFromSpace && this._spPolesGroundFromSpace.release();
            this._spPolesGroundFromSpace = shaderCache.getShaderProgram(groundFromSpaceVS, groundFromSpaceFS, attributeIndices);

            groundFromAtmosphereVS = groundFromAtmospherePrepend + vs;
            groundFromAtmosphereFS = groundFromAtmospherePrepend + fs;

            this._spPolesGroundFromAtmosphere = this._spPolesGroundFromAtmosphere && this._spPolesGroundFromAtmosphere.release();
            this._spPolesGroundFromAtmosphere = shaderCache.getShaderProgram(groundFromAtmosphereVS, groundFromAtmosphereFS, attributeIndices);
        }

        var cameraPosition = sceneState.camera.getPositionWC();

        this._fCameraHeight2 = cameraPosition.magnitudeSquared();
        this._fCameraHeight = Math.sqrt(this._fCameraHeight2);

        if (this._fCameraHeight > this._outerRadius) {
            // Viewer in space
            this._spSky = this._spSkyFromSpace;
            if (this.showGroundAtmosphere) {
                this._sp = this._spGroundFromSpace;
                this._spPoles = this._spPolesGroundFromSpace;
            } else {
                this._sp = this._spWithoutAtmosphere;
                this._spPoles = this._spPolesWithoutAtmosphere;
            }
        } else {
            // after the camera passes the minimum height, there is no ground atmosphere effect
            var showAtmosphere = this._ellipsoid.cartesianToCartographic(cameraPosition).height >= this._minGroundFromAtmosphereHeight;
            if (this.showGroundAtmosphere && showAtmosphere) {
                this._sp = this._spGroundFromAtmosphere;
                this._spPoles = this._spPolesGroundFromAtmosphere;
            } else {
                this._sp = this._spWithoutAtmosphere;
                this._spPoles = this._spPolesWithoutAtmosphere;
            }
            this._spSky = this._spSkyFromAtmosphere;
        }

        this._occluder.setCameraPosition(cameraPosition);

        this._fillPoles(context, sceneState);

        this._surface.update(context, sceneState);

        this._mode = mode;
        this._projection = projection;
    };

    var clearState = {
        framebuffer : undefined,
        color : new Color(0.0, 0.0, 0.0, 0.0),
        depth : true
    };

    /**
     * DOC_TBA
     * @memberof CentralBody
     */
    CentralBody.prototype.render = function(context) {
        if (this.show) {
            // clear FBO
            clearState.framebuffer = this._fb;
            context.clear(context.createClearState(clearState));

            if (this.showSkyAtmosphere) {
                context.draw({
                    framebuffer : this._fb,
                    primitiveType : PrimitiveType.TRIANGLES,
                    shaderProgram : this._spSky,
                    uniformMap : this._drawUniforms,
                    vertexArray : this._vaSky,
                    renderState : this._rsSky
                });
            }

            this._surface.render(context, this._drawUniforms, {
                framebuffer : this._fb,
                shaderProgram : this._sp,
                renderState : this._rsColor
            });

            // render quad with vertical gaussian blur with second-pass texture attached to FBO
            this._quadV.render(context);

            // render quad with horizontal gaussian blur
            this._quadH.render(context);

            // render quads to fill the poles
            if (this._mode === SceneMode.SCENE3D) {
                if (this._drawNorthPole) {
                    context.draw({
                        primitiveType : PrimitiveType.TRIANGLE_FAN,
                        shaderProgram : this._spPoles,
                        uniformMap : this._northPoleUniforms,
                        vertexArray : this._vaNorthPole,
                        renderState : this._rsColor
                    });
                }
                if (this._drawSouthPole) {
                    context.draw({
                        primitiveType : PrimitiveType.TRIANGLE_FAN,
                        shaderProgram : this._spPoles,
                        uniformMap : this._southPoleUniforms,
                        vertexArray : this._vaSouthPole,
                        renderState : this._rsColor
                    });
                }
            }

            // render depth plane
            if (this._mode === SceneMode.SCENE3D) {
                context.draw({
                    primitiveType : PrimitiveType.TRIANGLES,
                    shaderProgram : this._spDepth,
                    vertexArray : this._vaDepth,
                    renderState : this._rsDepth
                });
            }

            this._surface._renderLogos(context);
        }
    };

    /**
     * DOC_TBA
     * @memberof CentralBody
     */
    CentralBody.prototype.renderForPick = function(context, framebuffer) {
        if (this.show) {
            if (this._mode === SceneMode.SCENE3D) {
                // Not actually pickable, but render depth-only so primitives on the backface
                // of the globe are not picked.
                context.draw({
                    primitiveType : PrimitiveType.TRIANGLES,
                    shaderProgram : this._spDepth,
                    vertexArray : this._vaDepth,
                    renderState : this._rsDepth,
                    framebuffer : framebuffer
                });
            }
        }
    };

    /**
     * Returns true if this object was destroyed; otherwise, false.
     * <br /><br />
     * If this object was destroyed, it should not be used; calling any function other than
     * <code>isDestroyed</code> will result in a {@link DeveloperError} exception.
     *
     * @memberof CentralBody
     *
     * @return {Boolean} True if this object was destroyed; otherwise, false.
     *
     * @see CentralBody#destroy
     */
    CentralBody.prototype.isDestroyed = function() {
        return false;
    };

    /**
     * Destroys the WebGL resources held by this object.  Destroying an object allows for deterministic
     * release of WebGL resources, instead of relying on the garbage collector to destroy this object.
     * <br /><br />
     * Once an object is destroyed, it should not be used; calling any function other than
     * <code>isDestroyed</code> will result in a {@link DeveloperError} exception.  Therefore,
     * assign the return value (<code>undefined</code>) to the object as done in the example.
     *
     * @memberof CentralBody
     *
     * @return {undefined}
     *
     * @exception {DeveloperError} This object was destroyed, i.e., destroy() was called.
     *
     * @see CentralBody#isDestroyed
     *
     * @example
     * centralBody = centralBody && centralBody.destroy();
     */
    CentralBody.prototype.destroy = function() {
        this._fb = this._fb && this._fb.destroy();
        this._quadV = this._quadV && this._quadV.destroy();
        this._quadH = this._quadH && this._quadH.destroy();

        this._vaNorthPole = this._vaNorthPole && this._vaNorthPole.destroy();
        this._vaSouthPole = this._vaSouthPole && this._vaSouthPole.destroy();

        this._spPolesWithoutAtmosphere = this._spPolesWithoutAtmosphere && this._spPolesWithoutAtmosphere.release();
        this._spPolesGroundFromSpace = this._spPolesGroundFromSpace && this._spPolesGroundFromSpace.release();
        this._spPolesGroundFromAtmosphere = this._spPolesGroundFromAtmosphere && this._spPolesGroundFromAtmosphere.release();

        this._spWithoutAtmosphere = this._spWithoutAtmosphere && this._spWithoutAtmosphere.release();
        this._spGroundFromSpace = this._spGroundFromSpace && this._spGroundFromSpace.release();
        this._spGroundFromAtmosphere = this._spGroundFromAtmosphere && this._spGroundFromAtmosphere.release();

        this._vaSky = this._vaSky && this._vaSky.destroy();
        this._spSkyFromSpace = this._spSkyFromSpace && this._spSkyFromSpace.release();
        this._spSkyFromAtmosphere = this._spSkyFromAtmosphere && this._spSkyFromAtmosphere.release();

        this._spDepth = this._spDepth && this._spDepth.release();
        this._vaDepth = this._vaDepth && this._vaDepth.destroy();

        this._nightTexture = this._nightTexture && this._nightTexture.destroy();
        this._specularTexture = this._specularTexture && this._specularTexture.destroy();
        this._cloudsTexture = this._cloudsTexture && this._cloudsTexture.destroy();
        this._bumpTexture = this._bumpTexture && this._bumpTexture.destroy();

        return destroyObject(this);
    };

    return CentralBody;
});<|MERGE_RESOLUTION|>--- conflicted
+++ resolved
@@ -1104,29 +1104,22 @@
                 sceneState : sceneState,
                 width : width,
                 height : height,
-                    quad : depthQuad,
-                    modelViewProjection : mvp,
-                    viewportTransformation : uniformState.getViewportTransformation()
+                quad : depthQuad,
+                modelViewProjection : mvp,
+                viewportTransformation : uniformState.getViewportTransformation()
             });
 
             if (rect.width !== 0 && rect.height !== 0) {
                 scissorTest = {
                     enabled : true,
                     rectangle : rect
-            };
-            }
-        }
-<<<<<<< HEAD
-            this._rsColor.scissorTest = scissorTest;
-            this._rsDepth.scissorTest = scissorTest;
-            this._quadV.renderState.scissorTest = scissorTest;
-            this._quadH.renderState.scissorTest = scissorTest;
-=======
+                };
+            }
+        }
         this._rsColor.scissorTest = scissorTest;
         this._rsDepth.scissorTest = scissorTest;
         this._quadV.renderState.scissorTest = scissorTest;
         this._quadH.renderState.scissorTest = scissorTest;*/
->>>>>>> b74584c0
 
         // depth plane
         if (!this._vaDepth) {
