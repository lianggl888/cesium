--- conflicted
+++ resolved
@@ -679,18 +679,16 @@
         this._keepPipelineExtras = options.keepPipelineExtras; // keep the buffers in memory for use in other applications
         this._sourceVersion = undefined;
 
-<<<<<<< HEAD
+        this._imageBasedLightingFactor = new Cartesian2(1.0, 1.0);
+        Cartesian2.clone(options.imageBasedLightingFactor, this._imageBasedLightingFactor);
+        this._lightColor = Cartesian3.clone(options.lightColor);
+        this._regenerateShaders = false;
+
         this._sphericalHarmonicCoefficients = undefined;
         this._specularEnvironmentMaps = undefined;
         this._shouldUpdateSpecularMapAtlas = false;
         this._specularEnvironmentMapAtlas = undefined;
         this._shouldRegenerateShaders = false;
-=======
-        this._imageBasedLightingFactor = new Cartesian2(1.0, 1.0);
-        Cartesian2.clone(options.imageBasedLightingFactor, this._imageBasedLightingFactor);
-        this._lightColor = Cartesian3.clone(options.lightColor);
-        this._regenerateShaders = false;
->>>>>>> 6dac90e8
     }
 
     defineProperties(Model.prototype, {
@@ -1111,41 +1109,6 @@
         },
 
         /**
-<<<<<<< HEAD
-         * The third order spherical harmonic coefficients used for the diffuse color of image-based lighting. When <code>undefined</code>, <code>diffuseIrradiance</code>
-         * will be used.
-         * <p>
-         * There are nine <code>Cartesian3</code> coefficients.
-         * The order of the coefficients is: L<sub>00</sub>, L<sub>1-1</sub>, L<sub>10</sub>, L<sub>11</sub>, L<sub>2-2</sub>, L<sub>2-1</sub>, L<sub>20</sub>, L<sub>21<sub>, L<sub>22</sub>
-         * </p>
-         *
-         * @type {Cartesian3[]}
-         * @default undefined
-         *
-         * @see {@link https://graphics.stanford.edu/papers/envmap/envmap.pdf|An Efficient Representation for Irradiance Environment Maps}
-         */
-        sphericalHarmonicCoefficients : {
-            get : function() {
-                return this._sphericalHarmonicCoefficients;
-            },
-            set : function(value) {
-                //>>includeStart('debug', pragmas.debug);
-                if (defined(value) && (!isArray(value) || value.length !== 9)) {
-                    throw new DeveloperError('sphericalHarmonicCoefficients must be an array of 9 Cartesian3 values.');
-                }
-                //>>includeEnd('debug');
-                this._sphericalHarmonicCoefficients = value;
-                this._shouldRegenerateShaders = true;
-            }
-        },
-        specularEnvironmentMaps : {
-            get : function() {
-                return this._specularEnvironmentMaps;
-            },
-            set : function(value) {
-                this._shouldUpdateSpecularMapAtlas = value !== this._specularEnvironmentMaps;
-                this._specularEnvironmentMaps = value;
-=======
          * Cesium adds lighting from the earth, sky, atmosphere, and star skybox. This cartesian is used to scale the final
          * diffuse and specular lighting contribution from those sources to the final color. A value of 0.0 will disable those light sources.
          *
@@ -1195,7 +1158,43 @@
                 }
                 this._regenerateShaders = this._regenerateShaders || (defined(lightColor) && !defined(value)) || (defined(value) && !defined(lightColor));
                 this._lightColor = Cartesian3.clone(value, lightColor);
->>>>>>> 6dac90e8
+            }
+        },
+
+        /**
+         * The third order spherical harmonic coefficients used for the diffuse color of image-based lighting. When <code>undefined</code>, <code>diffuseIrradiance</code>
+         * will be used.
+         * <p>
+         * There are nine <code>Cartesian3</code> coefficients.
+         * The order of the coefficients is: L<sub>00</sub>, L<sub>1-1</sub>, L<sub>10</sub>, L<sub>11</sub>, L<sub>2-2</sub>, L<sub>2-1</sub>, L<sub>20</sub>, L<sub>21<sub>, L<sub>22</sub>
+         * </p>
+         *
+         * @type {Cartesian3[]}
+         * @default undefined
+         *
+         * @see {@link https://graphics.stanford.edu/papers/envmap/envmap.pdf|An Efficient Representation for Irradiance Environment Maps}
+         */
+        sphericalHarmonicCoefficients : {
+            get : function() {
+                return this._sphericalHarmonicCoefficients;
+            },
+            set : function(value) {
+                //>>includeStart('debug', pragmas.debug);
+                if (defined(value) && (!isArray(value) || value.length !== 9)) {
+                    throw new DeveloperError('sphericalHarmonicCoefficients must be an array of 9 Cartesian3 values.');
+                }
+                //>>includeEnd('debug');
+                this._sphericalHarmonicCoefficients = value;
+                this._shouldRegenerateShaders = true;
+            }
+        },
+        specularEnvironmentMaps : {
+            get : function() {
+                return this._specularEnvironmentMaps;
+            },
+            set : function(value) {
+                this._shouldUpdateSpecularMapAtlas = value !== this._specularEnvironmentMaps;
+                this._specularEnvironmentMaps = value;
             }
         }
     });
@@ -3026,7 +3025,18 @@
         };
     }
 
-<<<<<<< HEAD
+    function createIBLFactorFunction(model) {
+        return function() {
+            return model._imageBasedLightingFactor;
+        };
+    }
+
+    function createLightColorFunction(model) {
+        return function() {
+            return model._lightColor;
+        };
+    }
+
     function createLuminanceAtZenithFunction(model) {
         return function() {
             return model.luminanceAtZenith;
@@ -3054,17 +3064,6 @@
     function createSpecularEnvironmentMapLOD(model) {
         return function() {
             return model._specularEnvironmentMapAtlas.maximumMipmapLevel;
-=======
-    function createIBLFactorFunction(model) {
-        return function() {
-            return model._imageBasedLightingFactor;
-        };
-    }
-
-    function createLightColorFunction(model) {
-        return function() {
-            return model._lightColor;
->>>>>>> 6dac90e8
         };
     }
 
@@ -3158,22 +3157,16 @@
             uniformMap = combine(uniformMap, {
                 gltf_color : createColorFunction(model),
                 gltf_colorBlend : createColorBlendFunction(model),
-<<<<<<< HEAD
                 gltf_clippingPlanes : createClippingPlanesFunction(model),
                 gltf_clippingPlanesEdgeStyle : createClippingPlanesEdgeStyleFunction(model),
                 gltf_clippingPlanesMatrix : createClippingPlanesMatrixFunction(model),
+                gltf_iblFactor : createIBLFactorFunction(model),
+                gltf_lightColor : createLightColorFunction(model),
                 gltf_sphericalHarmonicCoefficients : createSphericalHarmonicCoefficientsFunction(model),
                 gltf_specularMap : createSpecularEnvironmentMapFunction(model),
                 gltf_specularMapSize : createSpecularEnvironmentMapSizeFunction(model),
                 gltf_maxSpecularLOD : createSpecularEnvironmentMapLOD(model),
                 gltf_luminanceAtZenith : createLuminanceAtZenithFunction(model)
-=======
-                gltf_clippingPlanes: createClippingPlanesFunction(model),
-                gltf_clippingPlanesEdgeStyle: createClippingPlanesEdgeStyleFunction(model),
-                gltf_clippingPlanesMatrix: createClippingPlanesMatrixFunction(model),
-                gltf_iblFactor : createIBLFactorFunction(model),
-                gltf_lightColor : createLightColorFunction(model)
->>>>>>> 6dac90e8
             });
 
             // Allow callback to modify the uniformMap
@@ -4492,12 +4485,8 @@
                 currentClippingPlanesState = clippingPlanes.clippingPlanesState;
             }
 
-<<<<<<< HEAD
             var shouldRegenerateShaders = this._shouldRegenerateShaders;
             shouldRegenerateShaders = shouldRegenerateShaders || this._clippingPlanesState !== currentClippingPlanesState;
-=======
-            var shouldRegenerateShaders = this._clippingPlanesState !== currentClippingPlanesState || this._regenerateShaders;
->>>>>>> 6dac90e8
             this._clippingPlanesState = currentClippingPlanesState;
 
             // Regenerate shaders if color shading changed from last update
@@ -4625,13 +4614,9 @@
         destroyIfNotCached(rendererResources, cachedRendererResources);
 
         var programId;
-<<<<<<< HEAD
         if (isClippingEnabled(model) || isColorShadingEnabled(model) || model._shouldRegenerateShaders) {
             model._shouldRegenerateShaders = false;
 
-=======
-        if (isClippingEnabled(model) || isColorShadingEnabled(model) || model._regenerateShaders) {
->>>>>>> 6dac90e8
             rendererResources.programs = {};
             rendererResources.silhouettePrograms = {};
 
