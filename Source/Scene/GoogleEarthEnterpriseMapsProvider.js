--- conflicted
+++ resolved
@@ -1,229 +1,8 @@
-<<<<<<< HEAD
-import buildModuleUrl from '../Core/buildModuleUrl.js';
-import Check from '../Core/Check.js';
-import Credit from '../Core/Credit.js';
-import defaultValue from '../Core/defaultValue.js';
-import defer from '../Core/defer.js';
-import defined from '../Core/defined.js';
-import DeveloperError from '../Core/DeveloperError.js';
-import Event from '../Core/Event.js';
-import GeographicTilingScheme from '../Core/GeographicTilingScheme.js';
-import Rectangle from '../Core/Rectangle.js';
-import Resource from '../Core/Resource.js';
-import RuntimeError from '../Core/RuntimeError.js';
-import TileProviderError from '../Core/TileProviderError.js';
-import WebMercatorTilingScheme from '../Core/WebMercatorTilingScheme.js';
-import ImageryProvider from './ImageryProvider.js';
-
-    /**
-     * Provides tiled imagery using the Google Earth Imagery API.
-     *
-     * Notes: This imagery provider does not work with the public Google Earth servers. It works with the
-     *        Google Earth Enterprise Server.
-     *
-     *        By default the Google Earth Enterprise server does not set the
-     *        {@link http://www.w3.org/TR/cors/|Cross-Origin Resource Sharing} headers. You can either
-     *        use a proxy server which adds these headers, or in the /opt/google/gehttpd/conf/gehttpd.conf
-     *        and add the 'Header set Access-Control-Allow-Origin "*"' option to the '&lt;Directory /&gt;' and
-     *        '&lt;Directory "/opt/google/gehttpd/htdocs"&gt;' directives.
-     *
-     *        This provider is for use with 2D Maps API as part of Google Earth Enterprise. For 3D Earth API uses, it
-     *        is necessary to use {@link GoogleEarthEnterpriseImageryProvider}
-     *
-     * @alias GoogleEarthEnterpriseMapsProvider
-     * @constructor
-     *
-     * @param {Object} options Object with the following properties:
-     * @param {Resource|String} options.url The url of the Google Earth server hosting the imagery.
-     * @param {Number} options.channel The channel (id) to be used when requesting data from the server.
-     *        The channel number can be found by looking at the json file located at:
-     *        earth.localdomain/default_map/query?request=Json&vars=geeServerDefs The /default_map path may
-     *        differ depending on your Google Earth Enterprise server configuration. Look for the "id" that
-     *        is associated with a "ImageryMaps" requestType. There may be more than one id available.
-     *        Example:
-     *        {
-     *          layers: [
-     *            {
-     *              id: 1002,
-     *              requestType: "ImageryMaps"
-     *            },
-     *            {
-     *              id: 1007,
-     *              requestType: "VectorMapsRaster"
-     *            }
-     *          ]
-     *        }
-     * @param {String} [options.path="/default_map"] The path of the Google Earth server hosting the imagery.
-     * @param {Number} [options.maximumLevel] The maximum level-of-detail supported by the Google Earth
-     *        Enterprise server, or undefined if there is no limit.
-     * @param {TileDiscardPolicy} [options.tileDiscardPolicy] The policy that determines if a tile
-     *        is invalid and should be discarded. To ensure that no tiles are discarded, construct and pass
-     *        a {@link NeverTileDiscardPolicy} for this parameter.
-     * @param {Ellipsoid} [options.ellipsoid] The ellipsoid.  If not specified, the WGS84 ellipsoid is used.
-     *
-     * @exception {RuntimeError} Could not find layer with channel (id) of <code>options.channel</code>.
-     * @exception {RuntimeError} Could not find a version in channel (id) <code>options.channel</code>.
-     * @exception {RuntimeError} Unsupported projection <code>data.projection</code>.
-     *
-     * @see ArcGisMapServerImageryProvider
-     * @see BingMapsImageryProvider
-     * @see OpenStreetMapImageryProvider
-     * @see SingleTileImageryProvider
-     * @see TileMapServiceImageryProvider
-     * @see WebMapServiceImageryProvider
-     * @see WebMapTileServiceImageryProvider
-     * @see UrlTemplateImageryProvider
-     *
-     *
-     * @example
-     * var google = new Cesium.GoogleEarthEnterpriseMapsProvider({
-     *     url : 'https://earth.localdomain',
-     *     channel : 1008
-     * });
-     *
-     * @see {@link http://www.w3.org/TR/cors/|Cross-Origin Resource Sharing}
-     */
-    function GoogleEarthEnterpriseMapsProvider(options) {
-        options = defaultValue(options, {});
-
-        //>>includeStart('debug', pragmas.debug);
-        if (!defined(options.url)) {
-            throw new DeveloperError('options.url is required.');
-        }
-        if (!defined(options.channel)) {
-            throw new DeveloperError('options.channel is required.');
-        }
-        //>>includeEnd('debug');
-
-        var url = options.url;
-        var path = defaultValue(options.path, '/default_map');
-
-        var resource = Resource.createIfNeeded(url).getDerivedResource({
-            // We used to just append path to url, so now that we do proper URI resolution, removed the /
-            url : (path[0] === '/') ? path.substring(1) : path
-        });
-
-        resource.appendForwardSlash();
-
-        this._resource = resource;
-        this._url = url;
-        this._path = path;
-        this._tileDiscardPolicy = options.tileDiscardPolicy;
-        this._channel = options.channel;
-        this._requestType = 'ImageryMaps';
-        this._credit = new Credit('<a href="http://www.google.com/enterprise/mapsearth/products/earthenterprise.html"><img src="' + GoogleEarthEnterpriseMapsProvider.logoUrl + '" title="Google Imagery"/></a>');
-
-        /**
-         * The default {@link ImageryLayer#gamma} to use for imagery layers created for this provider.
-         * By default, this is set to 1.9.  Changing this value after creating an {@link ImageryLayer} for this provider will have
-         * no effect.  Instead, set the layer's {@link ImageryLayer#gamma} property.
-         *
-         * @type {Number}
-         * @default 1.9
-         */
-        this.defaultGamma = 1.9;
-
-        this._tilingScheme = undefined;
-
-        this._version = undefined;
-
-        this._tileWidth = 256;
-        this._tileHeight = 256;
-        this._maximumLevel = options.maximumLevel;
-
-        this._errorEvent = new Event();
-
-        this._ready = false;
-        this._readyPromise = defer();
-
-        var metadataResource = resource.getDerivedResource({
-            url: 'query',
-            queryParameters: {
-                request: 'Json',
-                vars: 'geeServerDefs',
-                is2d: 't'
-            }
-        });
-        var that = this;
-        var metadataError;
-
-        function metadataSuccess(text) {
-            var data;
-
-            // The Google Earth server sends malformed JSON data currently...
-            try {
-                // First, try parsing it like normal in case a future version sends correctly formatted JSON
-                data = JSON.parse(text);
-            } catch (e) {
-                // Quote object strings manually, then try parsing again
-                data = JSON.parse(text.replace(/([\[\{,])[\n\r ]*([A-Za-z0-9]+)[\n\r ]*:/g, '$1"$2":'));
-            }
-
-            var layer;
-            for (var i = 0; i < data.layers.length; i++) {
-                if (data.layers[i].id === that._channel) {
-                    layer = data.layers[i];
-                    break;
-                }
-            }
-
-            var message;
-
-            if (!defined(layer)) {
-                message = 'Could not find layer with channel (id) of ' + that._channel + '.';
-                metadataError = TileProviderError.handleError(metadataError, that, that._errorEvent, message, undefined, undefined, undefined, requestMetadata);
-                throw new RuntimeError(message);
-            }
-
-            if (!defined(layer.version)) {
-                message = 'Could not find a version in channel (id) ' + that._channel + '.';
-                metadataError = TileProviderError.handleError(metadataError, that, that._errorEvent, message, undefined, undefined, undefined, requestMetadata);
-                throw new RuntimeError(message);
-            }
-            that._version = layer.version;
-
-            if (defined(data.projection) && data.projection === 'flat') {
-                that._tilingScheme = new GeographicTilingScheme({
-                    numberOfLevelZeroTilesX : 2,
-                    numberOfLevelZeroTilesY : 2,
-                    rectangle : new Rectangle(-Math.PI, -Math.PI, Math.PI, Math.PI),
-                    ellipsoid : options.ellipsoid
-                });
-                // Default to mercator projection when projection is undefined
-            } else if (!defined(data.projection) || data.projection === 'mercator') {
-                that._tilingScheme = new WebMercatorTilingScheme({
-                    numberOfLevelZeroTilesX : 2,
-                    numberOfLevelZeroTilesY : 2,
-                    ellipsoid : options.ellipsoid
-                });
-            } else {
-                message = 'Unsupported projection ' + data.projection + '.';
-                metadataError = TileProviderError.handleError(metadataError, that, that._errorEvent, message, undefined, undefined, undefined, requestMetadata);
-                throw new RuntimeError(message);
-            }
-
-            that._ready = true;
-            that._readyPromise.resolve(true);
-            TileProviderError.handleSuccess(metadataError);
-        }
-
-        function metadataFailure(e) {
-            var message = 'An error occurred while accessing ' + metadataResource.url + '.';
-            metadataError = TileProviderError.handleError(metadataError, that, that._errorEvent, message, undefined, undefined, undefined, requestMetadata);
-            that._readyPromise.reject(new RuntimeError(message));
-        }
-
-        function requestMetadata() {
-            var metadata = metadataResource.fetchText();
-            Promise.resolve(metadata).then(metadataSuccess).catch(metadataFailure);
-        }
-
-        requestMetadata();
-=======
 import buildModuleUrl from "../Core/buildModuleUrl.js";
 import Check from "../Core/Check.js";
 import Credit from "../Core/Credit.js";
 import defaultValue from "../Core/defaultValue.js";
+import defer from "../Core/defer.js";
 import defined from "../Core/defined.js";
 import DeveloperError from "../Core/DeveloperError.js";
 import Event from "../Core/Event.js";
@@ -233,7 +12,6 @@
 import RuntimeError from "../Core/RuntimeError.js";
 import TileProviderError from "../Core/TileProviderError.js";
 import WebMercatorTilingScheme from "../Core/WebMercatorTilingScheme.js";
-import when from "../ThirdParty/when.js";
 import ImageryProvider from "./ImageryProvider.js";
 
 /**
@@ -359,7 +137,7 @@
   this._errorEvent = new Event();
 
   this._ready = false;
-  this._readyPromise = when.defer();
+  this._readyPromise = defer();
 
   var metadataResource = resource.getDerivedResource({
     url: "query",
@@ -384,7 +162,6 @@
       data = JSON.parse(
         text.replace(/([\[\{,])[\n\r ]*([A-Za-z0-9]+)[\n\r ]*:/g, '$1"$2":')
       );
->>>>>>> 2fd0e8f7
     }
 
     var layer;
@@ -482,7 +259,7 @@
 
   function requestMetadata() {
     var metadata = metadataResource.fetchText();
-    when(metadata, metadataSuccess, metadataFailure);
+    Promise.resolve(metadata).then(metadataSuccess).catch(metadataFailure);
   }
 
   requestMetadata();
