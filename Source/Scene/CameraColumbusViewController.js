/*global define*/
define([
        '../Core/destroyObject',
        '../Core/Ellipsoid',
        '../Core/Cartesian3',
        '../Core/Cartesian4',
        '../Core/Math',
        '../Core/Matrix4',
        './CameraEventHandler',
        './CameraEventType',
        './CameraSpindleController',
        './CameraFreeLookController',
        './CameraHelpers'
    ], function(
        destroyObject,
        Ellipsoid,
        Cartesian3,
        Cartesian4,
        CesiumMath,
        Matrix4,
        CameraEventHandler,
        CameraEventType,
        CameraSpindleController,
        CameraFreeLookController,
        CameraHelpers) {
    "use strict";

    var maintainInertia = CameraHelpers.maintainInertia;

    /**
     * DOC_TBD
     * @name CameraColumbusViewController
     * @constructor
     */
    function CameraColumbusViewController(canvas, camera, ellipsoid) {
        this._canvas = canvas;
        this._camera = camera;
        this._ellipsoid = ellipsoid || Ellipsoid.WGS84;

        /**
         * A parameter in the range <code>[0, 1]</code> used to determine how long
         * the camera will continue to translate because of inertia.
         * With a value of zero, the camera will have no inertia.
         *
         * @type Number
         */
        this.inertiaTranslate = 0.9;

        this._translateHandler = new CameraEventHandler(canvas, CameraEventType.LEFT_DRAG);

        this._spindleController = new CameraSpindleController(canvas, camera, Ellipsoid.UNIT_SPHERE);

        // TODO: Shouldn't change private variables like this, need to be able to change event modifiers
        //       on controllers.
        this._spindleController._spinHandler = this._spindleController._spinHandler && this._spindleController._spinHandler.destroy();
        this._spindleController._spinHandler = new CameraEventHandler(canvas, CameraEventType.MIDDLE_DRAG);
<<<<<<< HEAD
        this._spindleController.mouseConstrainedZAxis = true;
=======
        this._spindleController.constrainedAxis = Cartesian3.UNIT_Z;
>>>>>>> 0eccb1cb

        this._freeLookController = new CameraFreeLookController(canvas, camera);
        this._freeLookController.horizontalRotationAxis = Cartesian3.UNIT_Z;

        this._transform = this._camera.transform.clone();
        this._lastInertiaTranslateMovement = undefined;
    }

    /**
     * @private
     */
    CameraColumbusViewController.prototype.update = function() {
        var translate = this._translateHandler;
        var translating = translate.isMoving() && translate.getMovement();

        if (translating) {
            this._translate(translate.getMovement());
        }

        if (!translating && this.inertiaTranslate < 1.0) {
            maintainInertia(translate, this.inertiaTranslate, this._translate, this, '_lastInertiaTranslateMovement');
        }

        this._spindleController.update();
        this._freeLookController.update();

        this._updateReferenceFrame();

        return true;
    };

    CameraColumbusViewController.prototype._translate = function(movement) {
        var camera = this._camera;

        var startRay = camera.getPickRay(movement.startPosition);
        var endRay = camera.getPickRay(movement.endPosition);

        var scalar = -startRay.position.z / startRay.direction.z;
        var startPlanePos = startRay.position.add(startRay.direction.multiplyWithScalar(scalar));
        scalar = -endRay.position.z / endRay.direction.z;
        var endPlanePos = endRay.position.add(endRay.direction.multiplyWithScalar(scalar));

        var diff = startPlanePos.subtract(endPlanePos);
        camera.position = camera.position.add(diff);
    };

    CameraColumbusViewController.prototype._updateReferenceFrame = function() {
        var camera = this._camera;

        var position = camera.position;
        var direction = camera.direction;

        var scalar = -position.z / direction.z;
        var center = position.add(direction.multiplyWithScalar(scalar));
        center = new Cartesian4(center.x, center.y, center.z, 1.0);
        var centerWC = camera.transform.multiplyWithVector(center);
        this._transform.setColumn3(centerWC);

        var cameraPosition = new Cartesian4(camera.position.x, camera.position.y, camera.position.z, 1.0);
        var positionWC = camera.transform.multiplyWithVector(cameraPosition);
        camera.transform = this._transform.clone();

        var maxX = this._ellipsoid.getRadii().x * Math.PI;
        if (centerWC.y > maxX) {
            positionWC.y -= centerWC.y - maxX;
        } else if (centerWC.y < -maxX) {
            positionWC.y += -maxX - centerWC.y;
        }

        var maxY = this._ellipsoid.getRadii().z * CesiumMath.PI_OVER_TWO;
        if (centerWC.z > maxY) {
            positionWC.z -= centerWC.z - maxY;
        } else if (centerWC.z < -maxY) {
            positionWC.z += -maxY - centerWC.z;
        }

        camera.position = camera.getInverseTransform().multiplyWithVector(positionWC).getXYZ();
    };

    /**
      * Returns true if this object was destroyed; otherwise, false.
      * <br /><br />
      * If this object was destroyed, it should not be used; calling any function other than
      * <code>isDestroyed</code> will result in a {@link DeveloperError} exception.
      *
      * @memberof CameraColumbusViewController
      *
      * @return {Boolean} <code>true</code> if this object was destroyed; otherwise, <code>false</code>.
      *
      * @see CameraSpindleController#destroy
      */
    CameraColumbusViewController.prototype.isDestroyed = function() {
        return false;
    };

    /**
     * Removes mouse listeners held by this object.
     * <br /><br />
     * Once an object is destroyed, it should not be used; calling any function other than
     * <code>isDestroyed</code> will result in a {@link DeveloperError} exception.  Therefore,
     * assign the return value (<code>undefined</code>) to the object as done in the example.
     *
     * @memberof CameraColumbusViewController
     *
     * @return {undefined}
     *
     * @exception {DeveloperError} This object was destroyed, i.e., destroy() was called.
     *
     * @see CameraColumbusViewController#isDestroyed
     *
     * @example
     * controller = controller && controller.destroy();
     */
    CameraColumbusViewController.prototype.destroy = function() {
        this._translateHandler = this._translateHandler && this._translateHandler.destroy();
        this._spindleController = this._spindleController && this._spindleController.destroy();
        this._freeLookController = this._freeLookController && this._freeLookController.destroy();
        return destroyObject(this);
    };

    return CameraColumbusViewController;
});<|MERGE_RESOLUTION|>--- conflicted
+++ resolved
@@ -54,11 +54,7 @@
         //       on controllers.
         this._spindleController._spinHandler = this._spindleController._spinHandler && this._spindleController._spinHandler.destroy();
         this._spindleController._spinHandler = new CameraEventHandler(canvas, CameraEventType.MIDDLE_DRAG);
-<<<<<<< HEAD
-        this._spindleController.mouseConstrainedZAxis = true;
-=======
         this._spindleController.constrainedAxis = Cartesian3.UNIT_Z;
->>>>>>> 0eccb1cb
 
         this._freeLookController = new CameraFreeLookController(canvas, camera);
         this._freeLookController.horizontalRotationAxis = Cartesian3.UNIT_Z;
