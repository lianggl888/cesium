--- conflicted
+++ resolved
@@ -1,66 +1,3 @@
-<<<<<<< HEAD
-import BoundingSphere from '../Core/BoundingSphere.js';
-import buildModuleUrl from '../Core/buildModuleUrl.js';
-import Cartesian3 from '../Core/Cartesian3.js';
-import Cartographic from '../Core/Cartographic.js';
-import defaultValue from '../Core/defaultValue.js';
-import defined from '../Core/defined.js';
-import destroyObject from '../Core/destroyObject.js';
-import DeveloperError from '../Core/DeveloperError.js';
-import Ellipsoid from '../Core/Ellipsoid.js';
-import EllipsoidTerrainProvider from '../Core/EllipsoidTerrainProvider.js';
-import Event from '../Core/Event.js';
-import IntersectionTests from '../Core/IntersectionTests.js';
-import Ray from '../Core/Ray.js';
-import Rectangle from '../Core/Rectangle.js';
-import Resource from '../Core/Resource.js';
-import ShaderSource from '../Renderer/ShaderSource.js';
-import Texture from '../Renderer/Texture.js';
-import GlobeFS from '../Shaders/GlobeFS.js';
-import GlobeVS from '../Shaders/GlobeVS.js';
-import GroundAtmosphere from '../Shaders/GroundAtmosphere.js';
-import GlobeSurfaceShaderSet from './GlobeSurfaceShaderSet.js';
-import GlobeSurfaceTileProvider from './GlobeSurfaceTileProvider.js';
-import ImageryLayerCollection from './ImageryLayerCollection.js';
-import QuadtreePrimitive from './QuadtreePrimitive.js';
-import SceneMode from './SceneMode.js';
-import ShadowMode from './ShadowMode.js';
-
-    /**
-     * The globe rendered in the scene, including its terrain ({@link Globe#terrainProvider})
-     * and imagery layers ({@link Globe#imageryLayers}).  Access the globe using {@link Scene#globe}.
-     *
-     * @alias Globe
-     * @constructor
-     *
-     * @param {Ellipsoid} [ellipsoid=Ellipsoid.WGS84] Determines the size and shape of the
-     * globe.
-     */
-    function Globe(ellipsoid) {
-        ellipsoid = defaultValue(ellipsoid, Ellipsoid.WGS84);
-        var terrainProvider = new EllipsoidTerrainProvider({
-            ellipsoid : ellipsoid
-        });
-        var imageryLayerCollection = new ImageryLayerCollection();
-
-        this._ellipsoid = ellipsoid;
-        this._imageryLayerCollection = imageryLayerCollection;
-
-        this._surfaceShaderSet = new GlobeSurfaceShaderSet();
-        this._material = undefined;
-
-        this._surface = new QuadtreePrimitive({
-            tileProvider : new GlobeSurfaceTileProvider({
-                terrainProvider : terrainProvider,
-                imageryLayers : imageryLayerCollection,
-                surfaceShaderSet : this._surfaceShaderSet
-            })
-        });
-
-        this._terrainProvider = terrainProvider;
-        this._terrainProviderChanged = new Event();
-
-=======
 import BoundingSphere from "../Core/BoundingSphere.js";
 import buildModuleUrl from "../Core/buildModuleUrl.js";
 import Cartesian3 from "../Core/Cartesian3.js";
@@ -81,7 +18,6 @@
 import GlobeFS from "../Shaders/GlobeFS.js";
 import GlobeVS from "../Shaders/GlobeVS.js";
 import GroundAtmosphere from "../Shaders/GroundAtmosphere.js";
-import when from "../ThirdParty/when.js";
 import GlobeSurfaceShaderSet from "./GlobeSurfaceShaderSet.js";
 import GlobeSurfaceTileProvider from "./GlobeSurfaceTileProvider.js";
 import ImageryLayerCollection from "./ImageryLayerCollection.js";
@@ -528,7 +464,6 @@
     set: function (material) {
       if (this._material !== material) {
         this._material = material;
->>>>>>> 2fd0e8f7
         makeShadersDirty(this);
       }
     },
@@ -679,193 +614,6 @@
     if (defined(intersection)) {
       break;
     }
-<<<<<<< HEAD
-
-    /**
-     * Get the height of the surface at a given cartographic.
-     *
-     * @param {Cartographic} cartographic The cartographic for which to find the height.
-     * @returns {Number|undefined} The height of the cartographic or undefined if it could not be found.
-     */
-    Globe.prototype.getHeight = function(cartographic) {
-        //>>includeStart('debug', pragmas.debug);
-        if (!defined(cartographic)) {
-            throw new DeveloperError('cartographic is required');
-        }
-        //>>includeEnd('debug');
-
-        var levelZeroTiles = this._surface._levelZeroTiles;
-        if (!defined(levelZeroTiles)) {
-            return;
-        }
-
-        var tile;
-        var i;
-
-        var length = levelZeroTiles.length;
-        for (i = 0; i < length; ++i) {
-            tile = levelZeroTiles[i];
-            if (Rectangle.contains(tile.rectangle, cartographic)) {
-                break;
-            }
-        }
-
-        if (i >= length) {
-            return undefined;
-        }
-
-        var tileWithMesh = tile;
-
-        while (defined(tile)) {
-            tile = tileIfContainsCartographic(tile._southwestChild, cartographic) ||
-                   tileIfContainsCartographic(tile._southeastChild, cartographic) ||
-                   tileIfContainsCartographic(tile._northwestChild, cartographic) ||
-                   tile._northeastChild;
-
-            if (defined(tile) && defined(tile.data) && defined(tile.data.renderedMesh)) {
-                tileWithMesh = tile;
-            }
-        }
-
-        tile = tileWithMesh;
-
-        // This tile was either rendered or culled.
-        // It is sometimes useful to get a height from a culled tile,
-        // e.g. when we're getting a height in order to place a billboard
-        // on terrain, and the camera is looking at that same billboard.
-        // The culled tile must have a valid mesh, though.
-        if (!defined(tile) || !defined(tile.data) || !defined(tile.data.renderedMesh)) {
-            // Tile was not rendered (culled).
-            return undefined;
-        }
-
-        var ellipsoid = this._surface._tileProvider.tilingScheme.ellipsoid;
-
-        //cartesian has to be on the ellipsoid surface for `ellipsoid.geodeticSurfaceNormal`
-        var cartesian = Cartesian3.fromRadians(cartographic.longitude, cartographic.latitude, 0.0, ellipsoid, scratchGetHeightCartesian);
-
-        var ray = scratchGetHeightRay;
-        var surfaceNormal = ellipsoid.geodeticSurfaceNormal(cartesian, ray.direction);
-
-        // Try to find the intersection point between the surface normal and z-axis.
-        // minimum height (-11500.0) for the terrain set, need to get this information from the terrain provider
-        var rayOrigin = ellipsoid.getSurfaceNormalIntersectionWithZAxis(cartesian, 11500.0, ray.origin);
-
-        // Theoretically, not with Earth datums, the intersection point can be outside the ellipsoid
-        if (!defined(rayOrigin)) {
-            // intersection point is outside the ellipsoid, try other value
-            // minimum height (-11500.0) for the terrain set, need to get this information from the terrain provider
-            var minimumHeight;
-            if (defined(tile.data.tileBoundingRegion)) {
-                minimumHeight = tile.data.tileBoundingRegion.minimumHeight;
-            }
-            var magnitude = Math.min(defaultValue(minimumHeight, 0.0), -11500.0);
-
-            // multiply by the *positive* value of the magnitude
-            var vectorToMinimumPoint = Cartesian3.multiplyByScalar(surfaceNormal, Math.abs(magnitude) + 1, scratchGetHeightIntersection);
-            Cartesian3.subtract(cartesian, vectorToMinimumPoint, ray.origin);
-        }
-
-        var intersection = tile.data.pick(ray, undefined, undefined, false, scratchGetHeightIntersection);
-        if (!defined(intersection)) {
-            return undefined;
-        }
-
-        return ellipsoid.cartesianToCartographic(intersection, scratchGetHeightCartographic).height;
-    };
-
-    /**
-     * @private
-     */
-    Globe.prototype.update = function(frameState) {
-        if (!this.show) {
-            return;
-        }
-
-        if (frameState.passes.render) {
-            this._surface.update(frameState);
-        }
-    };
-
-    /**
-     * @private
-     */
-    Globe.prototype.beginFrame = function(frameState) {
-        var surface = this._surface;
-        var tileProvider = surface.tileProvider;
-        var terrainProvider = this.terrainProvider;
-        var hasWaterMask = this.showWaterEffect && terrainProvider.ready && terrainProvider.hasWaterMask;
-
-        if (hasWaterMask && this._oceanNormalMapResourceDirty) {
-            // url changed, load new normal map asynchronously
-            this._oceanNormalMapResourceDirty = false;
-            var oceanNormalMapResource = this._oceanNormalMapResource;
-            var oceanNormalMapUrl =  oceanNormalMapResource.url;
-            if (defined(oceanNormalMapUrl)) {
-                var that = this;
-                Promise.resolve(oceanNormalMapResource.fetchImage()).then(function(image) {
-                    if (oceanNormalMapUrl !== that._oceanNormalMapResource.url) {
-                        // url changed while we were loading
-                        return;
-                    }
-
-                    that._oceanNormalMap = that._oceanNormalMap && that._oceanNormalMap.destroy();
-                    that._oceanNormalMap = new Texture({
-                        context : frameState.context,
-                        source : image
-                    });
-                });
-            } else {
-                this._oceanNormalMap = this._oceanNormalMap && this._oceanNormalMap.destroy();
-            }
-        }
-
-        var pass = frameState.passes;
-        var mode = frameState.mode;
-
-        if (pass.render) {
-            if (this.showGroundAtmosphere) {
-                this._zoomedOutOceanSpecularIntensity = 0.4;
-            } else {
-                this._zoomedOutOceanSpecularIntensity = 0.5;
-            }
-
-            surface.maximumScreenSpaceError = this.maximumScreenSpaceError;
-            surface.tileCacheSize = this.tileCacheSize;
-            surface.loadingDescendantLimit = this.loadingDescendantLimit;
-            surface.preloadAncestors = this.preloadAncestors;
-            surface.preloadSiblings = this.preloadSiblings;
-
-            tileProvider.terrainProvider = this.terrainProvider;
-            tileProvider.lightingFadeOutDistance = this.lightingFadeOutDistance;
-            tileProvider.lightingFadeInDistance = this.lightingFadeInDistance;
-            tileProvider.nightFadeOutDistance = this.nightFadeOutDistance;
-            tileProvider.nightFadeInDistance = this.nightFadeInDistance;
-            tileProvider.zoomedOutOceanSpecularIntensity = mode === SceneMode.SCENE3D ? this._zoomedOutOceanSpecularIntensity : 0.0;
-            tileProvider.hasWaterMask = hasWaterMask;
-            tileProvider.oceanNormalMap = this._oceanNormalMap;
-            tileProvider.enableLighting = this.enableLighting;
-            tileProvider.dynamicAtmosphereLighting = this.dynamicAtmosphereLighting;
-            tileProvider.dynamicAtmosphereLightingFromSun = this.dynamicAtmosphereLightingFromSun;
-            tileProvider.showGroundAtmosphere = this.showGroundAtmosphere;
-            tileProvider.shadows = this.shadows;
-            tileProvider.hueShift = this.atmosphereHueShift;
-            tileProvider.saturationShift = this.atmosphereSaturationShift;
-            tileProvider.brightnessShift = this.atmosphereBrightnessShift;
-            tileProvider.fillHighlightColor = this.fillHighlightColor;
-            tileProvider.showSkirts = this.showSkirts;
-            tileProvider.backFaceCulling = this.backFaceCulling;
-            surface.beginFrame(frameState);
-        }
-    };
-
-    /**
-     * @private
-     */
-    Globe.prototype.render = function(frameState) {
-        if (!this.show) {
-            return;
-=======
   }
 
   return intersection;
@@ -1064,11 +812,12 @@
     var oceanNormalMapUrl = oceanNormalMapResource.url;
     if (defined(oceanNormalMapUrl)) {
       var that = this;
-      when(oceanNormalMapResource.fetchImage(), function (image) {
+      Promise.resolve(oceanNormalMapResource.fetchImage()).then(function (
+        image
+      ) {
         if (oceanNormalMapUrl !== that._oceanNormalMapResource.url) {
           // url changed while we were loading
           return;
->>>>>>> 2fd0e8f7
         }
 
         that._oceanNormalMap =
