define([
        '../Core/ApproximateTerrainHeights',
        '../Core/BoundingRectangle',
        '../Core/BoundingSphere',
        '../Core/BoxGeometry',
        '../Core/Cartesian2',
        '../Core/Cartesian3',
        '../Core/Cartographic',
        '../Core/Check',
        '../Core/Color',
        '../Core/ColorGeometryInstanceAttribute',
        '../Core/createGuid',
        '../Core/CullingVolume',
        '../Core/defaultValue',
        '../Core/defined',
        '../Core/defineProperties',
        '../Core/deprecationWarning',
        '../Core/destroyObject',
        '../Core/DeveloperError',
        '../Core/EllipsoidGeometry',
        '../Core/Event',
        '../Core/GeographicProjection',
        '../Core/GeometryInstance',
        '../Core/GeometryPipeline',
        '../Core/Intersect',
        '../Core/JulianDate',
        '../Core/MapProjection',
        '../Core/Math',
        '../Core/Matrix4',
        '../Core/mergeSort',
        '../Core/Occluder',
        '../Core/OrthographicFrustum',
        '../Core/OrthographicOffCenterFrustum',
        '../Core/PerspectiveFrustum',
        '../Core/PerspectiveOffCenterFrustum',
        '../Core/PixelFormat',
        '../Core/Ray',
        '../Core/RequestScheduler',
        '../Core/SerializedMapProjection',
        '../Core/ShowGeometryInstanceAttribute',
        '../Core/TaskProcessor',
        '../Core/Transforms',
        '../Renderer/ClearCommand',
        '../Renderer/ComputeEngine',
        '../Renderer/Context',
        '../Renderer/ContextLimits',
        '../Renderer/DrawCommand',
        '../Renderer/Framebuffer',
        '../Renderer/Pass',
        '../Renderer/PixelDatatype',
        '../Renderer/ShaderProgram',
        '../Renderer/ShaderSource',
        '../Renderer/Texture',
        './BrdfLutGenerator',
        './Camera',
        './Cesium3DTileFeature',
        './CreditDisplay',
        './DebugCameraPrimitive',
        './DepthPlane',
        './DerivedCommand',
        './DeviceOrientationCameraController',
        './Fog',
        './FrameState',
        './GlobeDepth',
        './InvertClassification',
        './JobScheduler',
        './MapMode2D',
        './PerformanceDisplay',
        './PerInstanceColorAppearance',
        './PickDepth',
        './PostProcessStageCollection',
        './Primitive',
        './PrimitiveCollection',
        './SceneMode',
        './SceneTransforms',
        './SceneTransitioner',
        './ScreenSpaceCameraController',
        './ShadowMap',
        './SunPostProcess',
        './TweenCollection',
        './View'
    ], function(
        ApproximateTerrainHeights,
        BoundingRectangle,
        BoundingSphere,
        BoxGeometry,
        Cartesian2,
        Cartesian3,
        Cartographic,
        Check,
        Color,
        ColorGeometryInstanceAttribute,
        createGuid,
        CullingVolume,
        defaultValue,
        defined,
        defineProperties,
        deprecationWarning,
        destroyObject,
        DeveloperError,
        EllipsoidGeometry,
        Event,
        GeographicProjection,
        GeometryInstance,
        GeometryPipeline,
        Intersect,
        JulianDate,
        MapProjection,
        CesiumMath,
        Matrix4,
        mergeSort,
        Occluder,
        OrthographicFrustum,
        OrthographicOffCenterFrustum,
        PerspectiveFrustum,
        PerspectiveOffCenterFrustum,
        PixelFormat,
        Ray,
        RequestScheduler,
        SerializedMapProjection,
        ShowGeometryInstanceAttribute,
        TaskProcessor,
        Transforms,
        ClearCommand,
        ComputeEngine,
        Context,
        ContextLimits,
        DrawCommand,
        Framebuffer,
        Pass,
        PixelDatatype,
        ShaderProgram,
        ShaderSource,
        Texture,
        BrdfLutGenerator,
        Camera,
        Cesium3DTileFeature,
        CreditDisplay,
        DebugCameraPrimitive,
        DepthPlane,
        DerivedCommand,
        DeviceOrientationCameraController,
        Fog,
        FrameState,
        GlobeDepth,
        InvertClassification,
        JobScheduler,
        MapMode2D,
        PerformanceDisplay,
        PerInstanceColorAppearance,
        PickDepth,
        PostProcessStageCollection,
        Primitive,
        PrimitiveCollection,
        SceneMode,
        SceneTransforms,
        SceneTransitioner,
        ScreenSpaceCameraController,
        ShadowMap,
        SunPostProcess,
        TweenCollection,
        View) {
    'use strict';

    var requestRenderAfterFrame = function (scene) {
        return function () {
            scene.frameState.afterRender.push(function() {
                scene.requestRender();
            });
        };
    };

    /**
     * The container for all 3D graphical objects and state in a Cesium virtual scene.  Generally,
     * a scene is not created directly; instead, it is implicitly created by {@link CesiumWidget}.
     * <p>
     * <em><code>contextOptions</code> parameter details:</em>
     * </p>
     * <p>
     * The default values are:
     * <code>
     * {
     *   webgl : {
     *     alpha : false,
     *     depth : true,
     *     stencil : false,
     *     antialias : true,
     *     premultipliedAlpha : true,
     *     preserveDrawingBuffer : false,
     *     failIfMajorPerformanceCaveat : false
     *   },
     *   allowTextureFilterAnisotropic : true
     * }
     * </code>
     * </p>
     * <p>
     * The <code>webgl</code> property corresponds to the {@link http://www.khronos.org/registry/webgl/specs/latest/#5.2|WebGLContextAttributes}
     * object used to create the WebGL context.
     * </p>
     * <p>
     * <code>webgl.alpha</code> defaults to false, which can improve performance compared to the standard WebGL default
     * of true.  If an application needs to composite Cesium above other HTML elements using alpha-blending, set
     * <code>webgl.alpha</code> to true.
     * </p>
     * <p>
     * The other <code>webgl</code> properties match the WebGL defaults for {@link http://www.khronos.org/registry/webgl/specs/latest/#5.2|WebGLContextAttributes}.
     * </p>
     * <p>
     * <code>allowTextureFilterAnisotropic</code> defaults to true, which enables anisotropic texture filtering when the
     * WebGL extension is supported.  Setting this to false will improve performance, but hurt visual quality, especially for horizon views.
     * </p>
     *
     * @alias Scene
     * @constructor
     *
     * @param {Object} [options] Object with the following properties:
     * @param {Canvas} options.canvas The HTML canvas element to create the scene for.
     * @param {Object} [options.contextOptions] Context and WebGL creation properties.  See details above.
     * @param {Element} [options.creditContainer] The HTML element in which the credits will be displayed.
     * @param {Element} [options.creditViewport] The HTML element in which to display the credit popup.  If not specified, the viewport will be a added as a sibling of the canvas.
     * @param {MapProjection} [options.mapProjection=new GeographicProjection()] The map projection to use in 2D and Columbus View modes.
     * @param {Boolean} [options.orderIndependentTranslucency=true] If true and the configuration supports it, use order independent translucency.
     * @param {Boolean} [options.scene3DOnly=false] If true, optimizes memory use and performance for 3D mode but disables the ability to use 2D or Columbus View.
     * @param {Number} [options.terrainExaggeration=1.0] A scalar used to exaggerate the terrain. Note that terrain exaggeration will not modify any other primitive as they are positioned relative to the ellipsoid.
     * @param {Boolean} [options.shadows=false] Determines if shadows are cast by the sun.
     * @param {MapMode2D} [options.mapMode2D] Determines if the 2D map is rotatable or can be scrolled infinitely in the horizontal direction. MapMode2D.INFINITE_SCROLL is default for scenes using GeographicProjection or WebMercatorProjection.
     * @param {Boolean} [options.requestRenderMode=false] If true, rendering a frame will only occur when needed as determined by changes within the scene. Enabling improves performance of the application, but requires using {@link Scene#requestRender} to render a new frame explicitly in this mode. This will be necessary in many cases after making changes to the scene in other parts of the API. See {@link https://cesium.com/blog/2018/01/24/cesium-scene-rendering-performance/|Improving Performance with Explicit Rendering}.
     * @param {Number} [options.maximumRenderTimeChange=0.0] If requestRenderMode is true, this value defines the maximum change in simulation time allowed before a render is requested. See {@link https://cesium.com/blog/2018/01/24/cesium-scene-rendering-performance/|Improving Performance with Explicit Rendering}.
     *
     * @see CesiumWidget
     * @see {@link http://www.khronos.org/registry/webgl/specs/latest/#5.2|WebGLContextAttributes}
     *
     * @exception {DeveloperError} options and options.canvas are required.
     *
     * @example
     * // Create scene without anisotropic texture filtering
     * var scene = new Cesium.Scene({
     *   canvas : canvas,
     *   contextOptions : {
     *     allowTextureFilterAnisotropic : false
     *   }
     * });
     */
    function Scene(options) {
        options = defaultValue(options, defaultValue.EMPTY_OBJECT);
        var canvas = options.canvas;
        var contextOptions = options.contextOptions;
        var creditContainer = options.creditContainer;
        var creditViewport = options.creditViewport;

        //>>includeStart('debug', pragmas.debug);
        if (!defined(canvas)) {
            throw new DeveloperError('options and options.canvas are required.');
        }
        //>>includeEnd('debug');
        var hasCreditContainer = defined(creditContainer);
        var context = new Context(canvas, contextOptions);
        if (!hasCreditContainer) {
            creditContainer = document.createElement('div');
            creditContainer.style.position = 'absolute';
            creditContainer.style.bottom = '0';
            creditContainer.style['text-shadow'] = '0 0 2px #000000';
            creditContainer.style.color = '#ffffff';
            creditContainer.style['font-size'] = '10px';
            creditContainer.style['padding-right'] = '5px';
            canvas.parentNode.appendChild(creditContainer);
        }
        if (!defined(creditViewport)) {
            creditViewport = canvas.parentNode;
        }

        this._id = createGuid();
        this._jobScheduler = new JobScheduler();
        this._frameState = new FrameState(context, new CreditDisplay(creditContainer, ' • ', creditViewport), this._jobScheduler);
        this._frameState.scene3DOnly = defaultValue(options.scene3DOnly, false);
        this._removeCreditContainer = !hasCreditContainer;
        this._creditContainer = creditContainer;

        this._canvas = canvas;
        this._context = context;
        this._computeEngine = new ComputeEngine(context);
        this._globe = undefined;
        this._primitives = new PrimitiveCollection();
        this._groundPrimitives = new PrimitiveCollection();

        this._logDepthBuffer = context.fragmentDepth;
        this._logDepthBufferDirty = true;

        this._tweens = new TweenCollection();

        this._shaderFrameCount = 0;

        this._sunPostProcess = undefined;

        this._computeCommandList = [];
        this._overlayCommandList = [];

        this._useOIT = defaultValue(options.orderIndependentTranslucency, true);
        this._executeOITFunction = undefined;

        this._depthPlane = new DepthPlane();

        this._clearColorCommand = new ClearCommand({
            color : new Color(),
            stencil : 0,
            owner : this
        });
        this._depthClearCommand = new ClearCommand({
            depth : 1.0,
            owner : this
        });
        this._stencilClearCommand = new ClearCommand({
            stencil : 0
        });

        this._depthOnlyRenderStateCache = {};
        this._pickRenderStateCache = {};

        this._transitioner = new SceneTransitioner(this);

        this._preUpdate = new Event();
        this._postUpdate = new Event();

        this._renderError = new Event();
        this._preRender = new Event();
        this._postRender = new Event();

        this._pickPositionCache = {};
        this._pickPositionCacheDirty = false;

        this._minimumDisableDepthTestDistance = 0.0;

        /**
         * Exceptions occurring in <code>render</code> are always caught in order to raise the
         * <code>renderError</code> event.  If this property is true, the error is rethrown
         * after the event is raised.  If this property is false, the <code>render</code> function
         * returns normally after raising the event.
         *
         * @type {Boolean}
         * @default false
         */
        this.rethrowRenderErrors = false;

        /**
         * Determines whether or not to instantly complete the
         * scene transition animation on user input.
         *
         * @type {Boolean}
         * @default true
         */
        this.completeMorphOnUserInput = true;

        /**
         * The event fired at the beginning of a scene transition.
         * @type {Event}
         * @default Event()
         */
        this.morphStart = new Event();

        /**
         * The event fired at the completion of a scene transition.
         * @type {Event}
         * @default Event()
         */
        this.morphComplete = new Event();

        /**
         * The {@link SkyBox} used to draw the stars.
         *
         * @type {SkyBox}
         * @default undefined
         *
         * @see Scene#backgroundColor
         */
        this.skyBox = undefined;

        /**
         * The sky atmosphere drawn around the globe.
         *
         * @type {SkyAtmosphere}
         * @default undefined
         */
        this.skyAtmosphere = undefined;

        /**
         * The {@link Sun}.
         *
         * @type {Sun}
         * @default undefined
         */
        this.sun = undefined;

        /**
         * Uses a bloom filter on the sun when enabled.
         *
         * @type {Boolean}
         * @default true
         */
        this.sunBloom = true;
        this._sunBloom = undefined;

        /**
         * The {@link Moon}
         *
         * @type Moon
         * @default undefined
         */
        this.moon = undefined;

        /**
         * The background color, which is only visible if there is no sky box, i.e., {@link Scene#skyBox} is undefined.
         *
         * @type {Color}
         * @default {@link Color.BLACK}
         *
         * @see Scene#skyBox
         */
        this.backgroundColor = Color.clone(Color.BLACK);

        this._mode = SceneMode.SCENE3D;

        var mapProjection = defined(options.mapProjection) ? options.mapProjection : new GeographicProjection();
        this._mapProjection = mapProjection;
        this._serializedMapProjection = new SerializedMapProjection(mapProjection);
<<<<<<< HEAD
=======
        this._maxCoord2D = MapProjection.approximateMaximumCoordinate(mapProjection);
>>>>>>> eef97a78

        /**
         * The current morph transition time between 2D/Columbus View and 3D,
         * with 0.0 being 2D or Columbus View and 1.0 being 3D.
         *
         * @type {Number}
         * @default 1.0
         */
        this.morphTime = 1.0;

        /**
         * The far-to-near ratio of the multi-frustum when using a normal depth buffer.
         * <p>
         * This value is used to create the near and far values for each frustum of the multi-frustum. It is only used
         * when {@link Scene#logarithmicDepthBuffer} is <code>false</code>. When <code>logarithmicDepthBuffer</code> is
         * <code>true</code>, use {@link Scene#logarithmicDepthFarToNearRatio}.
         * </p>
         *
         * @type {Number}
         * @default 1000.0
         */
        this.farToNearRatio = 1000.0;

        /**
         * The far-to-near ratio of the multi-frustum when using a logarithmic depth buffer.
         * <p>
         * This value is used to create the near and far values for each frustum of the multi-frustum. It is only used
         * when {@link Scene#logarithmicDepthBuffer} is <code>true</code>. When <code>logarithmicDepthBuffer</code> is
         * <code>false</code>, use {@link Scene#farToNearRatio}.
         * </p>
         *
         * @type {Number}
         * @default 1e9
         */
        this.logarithmicDepthFarToNearRatio = 1e9;

        /**
         * Determines the uniform depth size in meters of each frustum of the multifrustum in 2D. If a primitive or model close
         * to the surface shows z-fighting, decreasing this will eliminate the artifact, but decrease performance. On the
         * other hand, increasing this will increase performance but may cause z-fighting among primitives close to the surface.
         *
         * @type {Number}
         * @default 1.75e6
         */
        this.nearToFarDistance2D = 1.75e6;

        /**
         * This property is for debugging only; it is not for production use.
         * <p>
         * A function that determines what commands are executed.  As shown in the examples below,
         * the function receives the command's <code>owner</code> as an argument, and returns a boolean indicating if the
         * command should be executed.
         * </p>
         * <p>
         * The default is <code>undefined</code>, indicating that all commands are executed.
         * </p>
         *
         * @type Function
         *
         * @default undefined
         *
         * @example
         * // Do not execute any commands.
         * scene.debugCommandFilter = function(command) {
         *     return false;
         * };
         *
         * // Execute only the billboard's commands.  That is, only draw the billboard.
         * var billboards = new Cesium.BillboardCollection();
         * scene.debugCommandFilter = function(command) {
         *     return command.owner === billboards;
         * };
         */
        this.debugCommandFilter = undefined;

        /**
         * This property is for debugging only; it is not for production use.
         * <p>
         * When <code>true</code>, commands are randomly shaded.  This is useful
         * for performance analysis to see what parts of a scene or model are
         * command-dense and could benefit from batching.
         * </p>
         *
         * @type Boolean
         *
         * @default false
         */
        this.debugShowCommands = false;

        /**
         * This property is for debugging only; it is not for production use.
         * <p>
         * When <code>true</code>, commands are shaded based on the frustums they
         * overlap.  Commands in the closest frustum are tinted red, commands in
         * the next closest are green, and commands in the farthest frustum are
         * blue.  If a command overlaps more than one frustum, the color components
         * are combined, e.g., a command overlapping the first two frustums is tinted
         * yellow.
         * </p>
         *
         * @type Boolean
         *
         * @default false
         */
        this.debugShowFrustums = false;

        /**
         * This property is for debugging only; it is not for production use.
         * <p>
         * Displays frames per second and time between frames.
         * </p>
         *
         * @type Boolean
         *
         * @default false
         */
        this.debugShowFramesPerSecond = false;

        /**
         * This property is for debugging only; it is not for production use.
         * <p>
         * Displays depth information for the indicated frustum.
         * </p>
         *
         * @type Boolean
         *
         * @default false
         */
        this.debugShowGlobeDepth = false;

        /**
         * This property is for debugging only; it is not for production use.
         * <p>
         * Indicates which frustum will have depth information displayed.
         * </p>
         *
         * @type Number
         *
         * @default 1
         */
        this.debugShowDepthFrustum = 1;

        /**
         * This property is for debugging only; it is not for production use.
         * <p>
         * When <code>true</code>, draws outlines to show the boundaries of the camera frustums
         * </p>
         *
         * @type Boolean
         *
         * @default false
         */
        this.debugShowFrustumPlanes = false;
        this._debugShowFrustumPlanes = false;
        this._debugFrustumPlanes = undefined;

        /**
         * When <code>true</code>, enables picking using the depth buffer.
         *
         * @type Boolean
         * @default true
         */
        this.useDepthPicking = true;

        /**
         * When <code>true</code>, enables picking translucent geometry using the depth buffer. Note that {@link Scene#useDepthPicking} must also be true for enabling this to work.
         *
         * <p>
         * Render must be called between picks.
         * <br>There is a decrease in performance when enabled. There are extra draw calls to write depth for
         * translucent geometry.
         * </p>
         *
         * @example
         * // picking the position of a translucent primitive
         * viewer.screenSpaceEventHandler.setInputAction(function onLeftClick(movement) {
         *      var pickedFeature = viewer.scene.pick(movement.position);
         *      if (!Cesium.defined(pickedFeature)) {
         *          // nothing picked
         *          return;
         *      }
         *      viewer.scene.render();
         *      var worldPosition = viewer.scene.pickPosition(movement.position);
         * }, Cesium.ScreenSpaceEventType.LEFT_CLICK);
         *
         * @type {Boolean}
         * @default false
         */
        this.pickTranslucentDepth = false;

        /**
         * The time in milliseconds to wait before checking if the camera has not moved and fire the cameraMoveEnd event.
         * @type {Number}
         * @default 500.0
         * @private
         */
        this.cameraEventWaitTime = 500.0;

        /**
         * Blends the atmosphere to geometry far from the camera for horizon views. Allows for additional
         * performance improvements by rendering less geometry and dispatching less terrain requests.
         * @type {Fog}
         */
        this.fog = new Fog();

        this._sunCamera = new Camera(this);

        /**
         * The shadow map in the scene. When enabled, models, primitives, and the globe may cast and receive shadows.
         * By default the light source of the shadow map is the sun.
         * @type {ShadowMap}
         */
        this.shadowMap = new ShadowMap({
            context : context,
            lightCamera : this._sunCamera,
            enabled : defaultValue(options.shadows, false)
        });

        /**
         * When <code>false</code>, 3D Tiles will render normally. When <code>true</code>, classified 3D Tile geometry will render normally and
         * unclassified 3D Tile geometry will render with the color multiplied by {@link Scene#invertClassificationColor}.
         * @type {Boolean}
         * @default false
         */
        this.invertClassification = false;

        /**
         * The highlight color of unclassified 3D Tile geometry when {@link Scene#invertClassification} is <code>true</code>.
         * <p>When the color's alpha is less than 1.0, the unclassified portions of the 3D Tiles will not blend correctly with the classified positions of the 3D Tiles.</p>
         * <p>Also, when the color's alpha is less than 1.0, the WEBGL_depth_texture and EXT_frag_depth WebGL extensions must be supported.</p>
         * @type {Color}
         * @default Color.WHITE
         */
        this.invertClassificationColor = Color.clone(Color.WHITE);

        this._actualInvertClassificationColor = Color.clone(this._invertClassificationColor);
        this._invertClassification = new InvertClassification();

        /**
         * The focal length for use when with cardboard or WebVR.
         * @type {Number}
         */
        this.focalLength = undefined;

        /**
         * The eye separation distance in meters for use with cardboard or WebVR.
         * @type {Number}
         */
        this.eyeSeparation = undefined;

        /**
         * Post processing effects applied to the final render.
         * @type {PostProcessStageCollection}
         */
        this.postProcessStages = new PostProcessStageCollection();

        this._brdfLutGenerator = new BrdfLutGenerator();

        this._terrainExaggeration = defaultValue(options.terrainExaggeration, 1.0);

        this._performanceDisplay = undefined;
        this._debugVolume = undefined;

        this._screenSpaceCameraController = new ScreenSpaceCameraController(this);
        this._mapMode2D = defaultValue(options.mapMode2D, mapProjection.isNormalCylindrical ? MapMode2D.INFINITE_SCROLL : MapMode2D.ROTATE);

        // Keeps track of the state of a frame. FrameState is the state across
        // the primitives of the scene. This state is for internally keeping track
        // of celestial and environment effects that need to be updated/rendered in
        // a certain order as well as updating/tracking framebuffer usage.
        this._environmentState = {
            skyBoxCommand : undefined,
            skyAtmosphereCommand : undefined,
            sunDrawCommand : undefined,
            sunComputeCommand : undefined,
            moonCommand : undefined,

            isSunVisible : false,
            isMoonVisible : false,
            isReadyForAtmosphere : false,
            isSkyAtmosphereVisible : false,

            clearGlobeDepth : false,
            useDepthPlane : false,
            renderTranslucentDepthForPick : false,

            originalFramebuffer : undefined,
            useGlobeDepthFramebuffer : false,
            useOIT : false,
            useInvertClassification : false,
            usePostProcess : false,
            usePostProcessSelected : false,
            useWebVR : false
        };

        this._useWebVR = false;
        this._cameraVR = undefined;
        this._aspectRatioVR = undefined;

        /**
         * When <code>true</code>, rendering a frame will only occur when needed as determined by changes within the scene.
         * Enabling improves performance of the application, but requires using {@link Scene#requestRender}
         * to render a new frame explicitly in this mode. This will be necessary in many cases after making changes
         * to the scene in other parts of the API.
         *
         * @see {@link https://cesium.com/blog/2018/01/24/cesium-scene-rendering-performance/|Improving Performance with Explicit Rendering}
         * @see Scene#maximumRenderTimeChange
         * @see Scene#requestRender
         *
         * @type {Boolean}
         * @default false
         */
        this.requestRenderMode = defaultValue(options.requestRenderMode, false);
        this._renderRequested = true;

        /**
         * If {@link Scene#requestRenderMode} is <code>true</code>, this value defines the maximum change in
         * simulation time allowed before a render is requested. Lower values increase the number of frames rendered
         * and higher values decrease the number of frames rendered. If <code>undefined</code>, changes to
         * the simulation time will never request a render.
         * This value impacts the rate of rendering for changes in the scene like lighting, entity property updates,
         * and animations.
         *
         * @see {@link https://cesium.com/blog/2018/01/24/cesium-scene-rendering-performance/|Improving Performance with Explicit Rendering}
         * @see Scene#requestRenderMode
         *
         * @type {Number}
         * @default 0.5
         */
        this.maximumRenderTimeChange = defaultValue(options.maximumRenderTimeChange, 0.0);
        this._lastRenderTime = undefined;
        this._frameRateMonitor = undefined;

        this._removeRequestListenerCallback = RequestScheduler.requestCompletedEvent.addEventListener(requestRenderAfterFrame(this));
        this._removeTaskProcessorListenerCallback = TaskProcessor.taskCompletedEvent.addEventListener(requestRenderAfterFrame(this));
        this._removeGlobeCallbacks = [];

        var viewport = new BoundingRectangle(0, 0, context.drawingBufferWidth, context.drawingBufferHeight);
        var camera = new Camera(this);

        if (this._logDepthBuffer) {
            camera.frustum.near = 0.1;
            camera.frustum.far = 10000000000.0;
        }

        var pickOffscreenViewport = new BoundingRectangle(0, 0, 1, 1);
        var pickOffscreenCamera = new Camera(this);
        pickOffscreenCamera.frustum = new OrthographicFrustum({
            width: 0.01,
            aspectRatio: 1.0,
            near: 0.1
        });

        this._view = new View(this, camera, viewport);
        this._pickOffscreenView = new View(this, pickOffscreenCamera, pickOffscreenViewport);

        this._defaultView = new View(this, camera, viewport);
        this._view = this._defaultView;

        // Give frameState, camera, and screen space camera controller initial state before rendering
        updateFrameNumber(this, 0.0, JulianDate.now());
        updateFrameState(this);
        this.initializeFrame();
    }

    function updateGlobeListeners(scene, globe) {
        for (var i = 0; i < scene._removeGlobeCallbacks.length; ++i) {
            scene._removeGlobeCallbacks[i]();
        }
        scene._removeGlobeCallbacks.length = 0;

        var removeGlobeCallbacks = [];
        if (defined(globe)) {
            removeGlobeCallbacks.push(globe.imageryLayersUpdatedEvent.addEventListener(requestRenderAfterFrame(scene)));
            removeGlobeCallbacks.push(globe.terrainProviderChanged.addEventListener(requestRenderAfterFrame(scene)));
        }
        scene._removeGlobeCallbacks = removeGlobeCallbacks;
    }

    defineProperties(Scene.prototype, {
        /**
         * Gets the canvas element to which this scene is bound.
         * @memberof Scene.prototype
         *
         * @type {Canvas}
         * @readonly
         */
        canvas : {
            get : function() {
                return this._canvas;
            }
        },

        /**
         * The drawingBufferHeight of the underlying GL context.
         * @memberof Scene.prototype
         *
         * @type {Number}
         * @readonly
         *
         * @see {@link https://www.khronos.org/registry/webgl/specs/1.0/#DOM-WebGLRenderingContext-drawingBufferHeight|drawingBufferHeight}
         */
        drawingBufferHeight : {
            get : function() {
                return this._context.drawingBufferHeight;
            }
        },

        /**
         * The drawingBufferHeight of the underlying GL context.
         * @memberof Scene.prototype
         *
         * @type {Number}
         * @readonly
         *
         * @see {@link https://www.khronos.org/registry/webgl/specs/1.0/#DOM-WebGLRenderingContext-drawingBufferHeight|drawingBufferHeight}
         */
        drawingBufferWidth : {
            get : function() {
                return this._context.drawingBufferWidth;
            }
        },

        /**
         * The maximum aliased line width, in pixels, supported by this WebGL implementation.  It will be at least one.
         * @memberof Scene.prototype
         *
         * @type {Number}
         * @readonly
         *
         * @see {@link https://www.khronos.org/opengles/sdk/docs/man/xhtml/glGet.xml|glGet} with <code>ALIASED_LINE_WIDTH_RANGE</code>.
         */
        maximumAliasedLineWidth : {
            get : function() {
                return ContextLimits.maximumAliasedLineWidth;
            }
        },

        /**
         * The maximum length in pixels of one edge of a cube map, supported by this WebGL implementation.  It will be at least 16.
         * @memberof Scene.prototype
         *
         * @type {Number}
         * @readonly
         *
         * @see {@link https://www.khronos.org/opengles/sdk/docs/man/xhtml/glGet.xml|glGet} with <code>GL_MAX_CUBE_MAP_TEXTURE_SIZE</code>.
         */
        maximumCubeMapSize : {
            get : function() {
                return ContextLimits.maximumCubeMapSize;
            }
        },

        /**
         * Returns <code>true</code> if the {@link Scene#pickPosition} function is supported.
         * @memberof Scene.prototype
         *
         * @type {Boolean}
         * @readonly
         *
         * @see Scene#pickPosition
         */
        pickPositionSupported : {
            get : function() {
                return this._context.depthTexture;
            }
        },

        /**
         * Returns <code>true</code> if the {@link Scene#sampleHeight} function is supported.
         * @memberof Scene.prototype
         *
         * @type {Boolean}
         * @readonly
         *
         * @see Scene#sampleHeight
         */
        sampleHeightSupported : {
            get : function() {
                return this._context.depthTexture;
            }
        },

        /**
         * Returns <code>true</code> if the {@link Scene#clampToHeight} function is supported.
         * @memberof Scene.prototype
         *
         * @type {Boolean}
         * @readonly
         *
         * @see Scene#clampToHeight
         */
        clampToHeightSupported : {
            get : function() {
                return this._context.depthTexture;
            }
        },

        /**
         * Gets or sets the depth-test ellipsoid.
         * @memberof Scene.prototype
         *
         * @type {Globe}
         */
        globe : {
            get: function() {
                return this._globe;
            },

            set: function(globe) {
                this._globe = this._globe && this._globe.destroy();
                this._globe = globe;

                updateGlobeListeners(this, globe);
            }
        },

        /**
         * Gets the collection of primitives.
         * @memberof Scene.prototype
         *
         * @type {PrimitiveCollection}
         * @readonly
         */
        primitives : {
            get : function() {
                return this._primitives;
            }
        },

        /**
         * Gets the collection of ground primitives.
         * @memberof Scene.prototype
         *
         * @type {PrimitiveCollection}
         * @readonly
         */
        groundPrimitives : {
            get : function() {
                return this._groundPrimitives;
            }
        },

        /**
         * Gets the camera.
         * @memberof Scene.prototype
         *
         * @type {Camera}
         * @readonly
         */
        camera : {
            get : function() {
                return this._view.camera;
            },
            set : function(camera) {
                // For internal use only. Documentation is still @readonly.
                this._view.camera = camera;
            }
        },

        /**
         * Gets the controller for camera input handling.
         * @memberof Scene.prototype
         *
         * @type {ScreenSpaceCameraController}
         * @readonly
         */
        screenSpaceCameraController : {
            get : function() {
                return this._screenSpaceCameraController;
            }
        },

        /**
         * Get the map projection to use in 2D and Columbus View modes.
         * @memberof Scene.prototype
         *
         * @type {MapProjection}
         * @readonly
         *
         * @default new GeographicProjection()
         */
        mapProjection : {
            get: function() {
                return this._mapProjection;
            }
        },

        /**
         * Gets state information about the current scene. If called outside of a primitive's <code>update</code>
         * function, the previous frame's state is returned.
         * @memberof Scene.prototype
         *
         * @type {FrameState}
         * @readonly
         *
         * @private
         */
        frameState : {
            get: function() {
                return this._frameState;
            }
        },

        /**
         * Gets the collection of tweens taking place in the scene.
         * @memberof Scene.prototype
         *
         * @type {TweenCollection}
         * @readonly
         *
         * @private
         */
        tweens : {
            get : function() {
                return this._tweens;
            }
        },

        /**
         * Gets the collection of image layers that will be rendered on the globe.
         * @memberof Scene.prototype
         *
         * @type {ImageryLayerCollection}
         * @readonly
         */
        imageryLayers : {
            get : function() {
                if (!defined(this.globe)) {
                    return undefined;
                }

                return this.globe.imageryLayers;
            }
        },

        /**
         * The terrain provider providing surface geometry for the globe.
         * @memberof Scene.prototype
         *
         * @type {TerrainProvider}
         */
        terrainProvider : {
            get : function() {
                if (!defined(this.globe)) {
                    return undefined;
                }

                return this.globe.terrainProvider;
            },
            set : function(terrainProvider) {
                if (defined(this.globe)) {
                    this.globe.terrainProvider = terrainProvider;
                }
            }
        },

        /**
         * Gets an event that's raised when the terrain provider is changed
         * @memberof Scene.prototype
         *
         * @type {Event}
         * @readonly
         */
        terrainProviderChanged : {
            get : function() {
                if (!defined(this.globe)) {
                    return undefined;
                }

                return this.globe.terrainProviderChanged;
            }
        },

        /**
         * Gets the event that will be raised before the scene is updated or rendered.  Subscribers to the event
         * receive the Scene instance as the first parameter and the current time as the second parameter.
         * @memberof Scene.prototype
         *
         * @see {@link https://cesium.com/blog/2018/01/24/cesium-scene-rendering-performance/|Improving Performance with Explicit Rendering}
         * @see Scene#postUpdate
         * @see Scene#preRender
         * @see Scene#postRender
         *
         * @type {Event}
         * @readonly
         */
        preUpdate : {
            get : function() {
                return this._preUpdate;
            }
        },

        /**
         * Gets the event that will be raised immediately after the scene is updated and before the scene is rendered.
         * Subscribers to the event receive the Scene instance as the first parameter and the current time as the second
         * parameter.
         * @memberof Scene.prototype
         *
         * @see {@link https://cesium.com/blog/2018/01/24/cesium-scene-rendering-performance/|Improving Performance with Explicit Rendering}
         * @see Scene#preUpdate
         * @see Scene#preRender
         * @see Scene#postRender
         *
         * @type {Event}
         * @readonly
         */
        postUpdate : {
            get : function() {
                return this._postUpdate;
            }
        },

        /**
         * Gets the event that will be raised when an error is thrown inside the <code>render</code> function.
         * The Scene instance and the thrown error are the only two parameters passed to the event handler.
         * By default, errors are not rethrown after this event is raised, but that can be changed by setting
         * the <code>rethrowRenderErrors</code> property.
         * @memberof Scene.prototype
         *
         * @type {Event}
         * @readonly
         */
        renderError : {
            get : function() {
                return this._renderError;
            }
        },

        /**
         * Gets the event that will be raised after the scene is updated and immediately before the scene is rendered.
         * Subscribers to the event receive the Scene instance as the first parameter and the current time as the second
         * parameter.
         * @memberof Scene.prototype
         *
         * @see {@link https://cesium.com/blog/2018/01/24/cesium-scene-rendering-performance/|Improving Performance with Explicit Rendering}
         * @see Scene#preUpdate
         * @see Scene#postUpdate
         * @see Scene#postRender
         *
         * @type {Event}
         * @readonly
         */
        preRender : {
            get : function() {
                return this._preRender;
            }
        },

        /**
         * Gets the event that will be raised immediately after the scene is rendered.  Subscribers to the event
         * receive the Scene instance as the first parameter and the current time as the second parameter.
         * @memberof Scene.prototype
         *
         * @see {@link https://cesium.com/blog/2018/01/24/cesium-scene-rendering-performance/|Improving Performance with Explicit Rendering}
         * @see Scene#preUpdate
         * @see Scene#postUpdate
         * @see Scene#postRender
         *
         * @type {Event}
         * @readonly
         */
        postRender : {
            get : function() {
                return this._postRender;
            }
        },

        /**
         * Gets the simulation time when the scene was last rendered. Returns undefined if the scene has not yet been
         * rendered.
         * @memberof Scene.prototype
         *
         * @type {JulianDate}
         * @readonly
         */
        lastRenderTime : {
            get : function() {
                return this._lastRenderTime;
            }
        },

        /**
         * @memberof Scene.prototype
         * @private
         * @readonly
         */
        context : {
            get : function() {
                return this._context;
            }
        },

        /**
         * This property is for debugging only; it is not for production use.
         * <p>
         * When {@link Scene.debugShowFrustums} is <code>true</code>, this contains
         * properties with statistics about the number of command execute per frustum.
         * <code>totalCommands</code> is the total number of commands executed, ignoring
         * overlap. <code>commandsInFrustums</code> is an array with the number of times
         * commands are executed redundantly, e.g., how many commands overlap two or
         * three frustums.
         * </p>
         *
         * @memberof Scene.prototype
         *
         * @type {Object}
         * @readonly
         *
         * @default undefined
         */
        debugFrustumStatistics : {
            get : function() {
                return this._view.debugFrustumStatistics;
            }
        },

        /**
         * Gets whether or not the scene is optimized for 3D only viewing.
         * @memberof Scene.prototype
         * @type {Boolean}
         * @readonly
         */
        scene3DOnly : {
            get : function() {
                return this._frameState.scene3DOnly;
            }
        },

        /**
         * Gets whether or not the scene has order independent translucency enabled.
         * Note that this only reflects the original construction option, and there are
         * other factors that could prevent OIT from functioning on a given system configuration.
         * @memberof Scene.prototype
         * @type {Boolean}
         * @readonly
         */
        orderIndependentTranslucency : {
            get : function() {
                return this._useOIT;
            }
        },

        /**
         * Gets the unique identifier for this scene.
         * @memberof Scene.prototype
         * @type {String}
         * @readonly
         */
        id : {
            get : function() {
                return this._id;
            }
        },

        /**
         * Gets or sets the current mode of the scene.
         * @memberof Scene.prototype
         * @type {SceneMode}
         * @default {@link SceneMode.SCENE3D}
         */
        mode : {
            get : function() {
                return this._mode;
            },
            set : function(value) {
                //>>includeStart('debug', pragmas.debug);
                if (this.scene3DOnly && value !== SceneMode.SCENE3D) {
                    throw new DeveloperError('Only SceneMode.SCENE3D is valid when scene3DOnly is true.');
                }
                //>>includeEnd('debug');
                if (value === SceneMode.SCENE2D) {
                    this.morphTo2D(0);
                } else if (value === SceneMode.SCENE3D) {
                    this.morphTo3D(0);
                } else if (value === SceneMode.COLUMBUS_VIEW) {
                    this.morphToColumbusView(0);
                    //>>includeStart('debug', pragmas.debug);
                } else {
                    throw new DeveloperError('value must be a valid SceneMode enumeration.');
                    //>>includeEnd('debug');
                }
                this._mode = value;
            }
        },

        /**
         * Gets the number of frustums used in the last frame.
         * @memberof Scene.prototype
         * @type {FrustumCommands[]}
         *
         * @private
         */
        frustumCommandsList : {
            get : function() {
                return this._view.frustumCommandsList;
            }
        },

        /**
         * Gets the number of frustums used in the last frame.
         * @memberof Scene.prototype
         * @type {Number}
         *
         * @private
         */
        numberOfFrustums : {
            get : function() {
                return this._view.frustumCommandsList.length;
            }
        },

        /**
         * Gets the scalar used to exaggerate the terrain.
         * @memberof Scene.prototype
         * @type {Number}
         */
        terrainExaggeration : {
            get : function() {
                return this._terrainExaggeration;
            }
        },

        /**
         * When <code>true</code>, splits the scene into two viewports with steroscopic views for the left and right eyes.
         * Used for cardboard and WebVR.
         * @memberof Scene.prototype
         * @type {Boolean}
         * @default false
         */
        useWebVR : {
            get : function() {
                return this._useWebVR;
            },
            set : function(value) {
                //>>includeStart('debug', pragmas.debug);
                if (this.camera.frustum instanceof OrthographicFrustum) {
                    throw new DeveloperError('VR is unsupported with an orthographic projection.');
                }
                //>>includeEnd('debug');
                this._useWebVR = value;
                if (this._useWebVR) {
                    this._frameState.creditDisplay.container.style.visibility = 'hidden';
                    this._cameraVR = new Camera(this);
                    if (!defined(this._deviceOrientationCameraController)) {
                        this._deviceOrientationCameraController = new DeviceOrientationCameraController(this);
                    }

                    this._aspectRatioVR = this.camera.frustum.aspectRatio;
                } else {
                    this._frameState.creditDisplay.container.style.visibility = 'visible';
                    this._cameraVR = undefined;
                    this._deviceOrientationCameraController = this._deviceOrientationCameraController && !this._deviceOrientationCameraController.isDestroyed() && this._deviceOrientationCameraController.destroy();

                    this.camera.frustum.aspectRatio = this._aspectRatioVR;
                    this.camera.frustum.xOffset = 0.0;
                }
            }
        },

        /**
         * Determines if the 2D map is rotatable or can be scrolled infinitely in the horizontal direction.
         * @memberof Scene.prototype
         * @type {Boolean}
         */
        mapMode2D : {
            get : function() {
                return this._mapMode2D;
            }
        },

        /**
         * Gets or sets the position of the Imagery splitter within the viewport.  Valid values are between 0.0 and 1.0.
         * @memberof Scene.prototype
         *
         * @type {Number}
         */
        imagerySplitPosition : {
            get: function() {
                return this._frameState.imagerySplitPosition;
            },
            set: function(value) {
                this._frameState.imagerySplitPosition = value;
            }
        },

        /**
         * The distance from the camera at which to disable the depth test of billboards, labels and points
         * to, for example, prevent clipping against terrain. When set to zero, the depth test should always
         * be applied. When less than zero, the depth test should never be applied. Setting the disableDepthTestDistance
         * property of a billboard, label or point will override this value.
         * @memberof Scene.prototype
         * @type {Number}
         * @default 0.0
         */
        minimumDisableDepthTestDistance : {
            get : function() {
                return this._minimumDisableDepthTestDistance;
            },
            set : function(value) {
                //>>includeStart('debug', pragmas.debug);
                if (!defined(value) || value < 0.0) {
                    throw new DeveloperError('minimumDisableDepthTestDistance must be greater than or equal to 0.0.');
                }
                //>>includeEnd('debug');
                this._minimumDisableDepthTestDistance = value;
            }
        },

        /**
         * Whether or not to use a logarithmic depth buffer. Enabling this option will allow for less frustums in the multi-frustum,
         * increasing performance. This property relies on {@link Context#fragmentDepth} being supported.
         * @memberof Scene.prototype
         * @type {Boolean}
         */
        logarithmicDepthBuffer : {
            get : function() {
                return this._logDepthBuffer;
            },
            set : function(value) {
                value = this._context.fragmentDepth && value;
                if (this._logDepthBuffer !== value) {
                    this._logDepthBuffer = value;
                    this._logDepthBufferDirty = true;
                    this._defaultView.updateFrustums = true;
                }
            }
        },

        /**
         * @private
         */
        opaqueFrustumNearOffset : {
            get : function() {
                return this._frameState.useLogDepth ? 0.9 : 0.9999;
            }
        }
    });

    /**
     * Determines if a compressed texture format is supported.
     * @param {String} format The texture format. May be the name of the format or the WebGL extension name, e.g. s3tc or WEBGL_compressed_texture_s3tc.
     * @return {boolean} Whether or not the format is supported.
     */
    Scene.prototype.getCompressedTextureFormatSupported = function(format) {
        var context = this.context;
        return ((format === 'WEBGL_compressed_texture_s3tc' || format === 's3tc') && context.s3tc) ||
               ((format === 'WEBGL_compressed_texture_pvrtc' || format === 'pvrtc') && context.pvrtc) ||
               ((format === 'WEBGL_compressed_texture_etc1' || format === 'etc1') && context.etc1);
    };

    function updateDerivedCommands(scene, command, shadowsDirty) {
        var frameState = scene._frameState;
        var context = scene._context;
        var oit = scene._view.oit;
        var lightShadowMaps = frameState.shadowState.lightShadowMaps;
        var lightShadowsEnabled = frameState.shadowState.lightShadowsEnabled;

        var derivedCommands = command.derivedCommands;

        if (lightShadowsEnabled && command.receiveShadows) {
            derivedCommands.shadows = ShadowMap.createReceiveDerivedCommand(lightShadowMaps, command, shadowsDirty, context, derivedCommands.shadows);
        }

        if (defined(command.pickId)) {
            derivedCommands.picking = DerivedCommand.createPickDerivedCommand(scene, command, context, derivedCommands.picking);
        }

        if (command.pass === Pass.TRANSLUCENT && defined(oit) && oit.isSupported()) {
            if (lightShadowsEnabled && command.receiveShadows) {
                derivedCommands.oit = defined(derivedCommands.oit) ? derivedCommands.oit : {};
                derivedCommands.oit.shadows = oit.createDerivedCommands(derivedCommands.shadows.receiveCommand, context, derivedCommands.oit.shadows);
            } else {
                derivedCommands.oit = oit.createDerivedCommands(command, context, derivedCommands.oit);
            }
        }

        if (!command.pickOnly) {
            derivedCommands.depth = DerivedCommand.createDepthOnlyDerivedCommand(scene, command, context, derivedCommands.depth);
        }

        derivedCommands.originalCommand = command;
    }

    /**
     * @private
     */
    Scene.prototype.updateDerivedCommands = function(command) {
        if (!defined(command.derivedCommands)) {
            // Is not a DrawCommand
            return;
        }

        var frameState = this._frameState;
        var context = this._context;

        // Update derived commands when any shadow maps become dirty
        var shadowsDirty = false;
        var lastDirtyTime = frameState.shadowState.lastDirtyTime;
        if (command.lastDirtyTime !== lastDirtyTime) {
            command.lastDirtyTime = lastDirtyTime;
            command.dirty = true;
            shadowsDirty = true;
        }

        var useLogDepth = frameState.useLogDepth;
        var derivedCommands = command.derivedCommands;
        var hasLogDepthDerivedCommands = defined(derivedCommands.logDepth);
        var hasDerivedCommands = defined(derivedCommands.originalCommand);
        var needsLogDepthDerivedCommands = useLogDepth && !hasLogDepthDerivedCommands;
        var needsDerivedCommands = !useLogDepth && !hasDerivedCommands;
        command.dirty = command.dirty || needsLogDepthDerivedCommands || needsDerivedCommands;

        if (command.dirty) {
            command.dirty = false;

            var shadowMaps = frameState.shadowState.shadowMaps;
            var shadowsEnabled = frameState.shadowState.shadowsEnabled;
            if (shadowsEnabled && command.castShadows) {
                derivedCommands.shadows = ShadowMap.createCastDerivedCommand(shadowMaps, command, shadowsDirty, context, derivedCommands.shadows);
            }

            if (hasLogDepthDerivedCommands || needsLogDepthDerivedCommands) {
                derivedCommands.logDepth = DerivedCommand.createLogDepthCommand(command, context, derivedCommands.logDepth);
                updateDerivedCommands(this, derivedCommands.logDepth.command, shadowsDirty);
            }
            if (hasDerivedCommands || needsDerivedCommands) {
                updateDerivedCommands(this, command, shadowsDirty);
            }
        }
    };

    var scratchOccluderBoundingSphere = new BoundingSphere();
    var scratchOccluder;

    function getOccluder(scene) {
        // TODO: The occluder is the top-level globe. When we add
        //       support for multiple central bodies, this should be the closest one.
        var globe = scene.globe;
        if (scene._mode === SceneMode.SCENE3D && defined(globe) && globe.show) {
            var ellipsoid = globe.ellipsoid;
            scratchOccluderBoundingSphere.radius = ellipsoid.minimumRadius;
            scratchOccluder = Occluder.fromBoundingSphere(scratchOccluderBoundingSphere, scene.camera.positionWC, scratchOccluder);
            return scratchOccluder;
        }

        return undefined;
    }

    function clearPasses(passes) {
        passes.render = false;
        passes.pick = false;
        passes.depth = false;
        passes.postProcess = false;
        passes.offscreen = false;
    }

    function updateFrameNumber(scene, frameNumber, time) {
        var frameState = scene._frameState;
        frameState.frameNumber = frameNumber;
        frameState.time = JulianDate.clone(time, frameState.time);
    }

    function updateFrameState(scene) {
        var camera = scene.camera;

        var frameState = scene._frameState;
        frameState.commandList.length = 0;
        frameState.shadowMaps.length = 0;
        frameState.brdfLutGenerator = scene._brdfLutGenerator;
        frameState.environmentMap = scene.skyBox && scene.skyBox._cubeMap;
        frameState.mode = scene._mode;
        frameState.morphTime = scene.morphTime;
        frameState.mapProjection = scene.mapProjection;
        frameState.serializedMapProjection = scene._serializedMapProjection;
<<<<<<< HEAD
        frameState.frameNumber = frameNumber;
        frameState.time = JulianDate.clone(time, frameState.time);
=======
>>>>>>> eef97a78
        frameState.camera = camera;
        frameState.cullingVolume = camera.frustum.computeCullingVolume(camera.positionWC, camera.directionWC, camera.upWC);
        frameState.occluder = getOccluder(scene);
        frameState.terrainExaggeration = scene._terrainExaggeration;
        frameState.minimumDisableDepthTestDistance = scene._minimumDisableDepthTestDistance;
        frameState.invertClassification = scene.invertClassification;
        frameState.useLogDepth = scene._logDepthBuffer && !(scene.camera.frustum instanceof OrthographicFrustum || scene.camera.frustum instanceof OrthographicOffCenterFrustum);

        scene._actualInvertClassificationColor = Color.clone(scene.invertClassificationColor, scene._actualInvertClassificationColor);
        if (!InvertClassification.isTranslucencySupported(scene._context)) {
            scene._actualInvertClassificationColor.alpha = 1.0;
        }

        frameState.invertClassificationColor = scene._actualInvertClassificationColor;

        if (defined(scene.globe)) {
            frameState.maximumScreenSpaceError = scene.globe.maximumScreenSpaceError;
        } else {
            frameState.maximumScreenSpaceError = 2;
        }

        clearPasses(frameState.passes);
    }

    var scratchCullingVolume = new CullingVolume();

    /**
     * @private
     */
    Scene.prototype.isVisible = function(command, cullingVolume, occluder) {
        return ((defined(command)) &&
                ((!defined(command.boundingVolume)) ||
                 !command.cull ||
                 ((cullingVolume.computeVisibility(command.boundingVolume) !== Intersect.OUTSIDE) &&
                  (!defined(occluder) || !command.boundingVolume.isOccluded(occluder)))));
    };

    function getAttributeLocations(shaderProgram) {
        var attributeLocations = {};
        var attributes = shaderProgram.vertexAttributes;
        for (var a in attributes) {
            if (attributes.hasOwnProperty(a)) {
                attributeLocations[a] = attributes[a].index;
            }
        }

        return attributeLocations;
    }

    function createDebugFragmentShaderProgram(command, scene, shaderProgram) {
        var context = scene.context;
        var sp = defaultValue(shaderProgram, command.shaderProgram);
        var fs = sp.fragmentShaderSource.clone();

        var targets = [];
        fs.sources = fs.sources.map(function(source) {
            source = ShaderSource.replaceMain(source, 'czm_Debug_main');
            var re = /gl_FragData\[(\d+)\]/g;
            var match;
            while ((match = re.exec(source)) !== null) {
                if (targets.indexOf(match[1]) === -1) {
                    targets.push(match[1]);
                }
            }
            return source;
        });
        var length = targets.length;

        var newMain =
            'void main() \n' +
            '{ \n' +
            '    czm_Debug_main(); \n';

        var i;
        if (scene.debugShowCommands) {
            if (!defined(command._debugColor)) {
                command._debugColor = Color.fromRandom();
            }
            var c = command._debugColor;
            if (length > 0) {
                for (i = 0; i < length; ++i) {
                    newMain += '    gl_FragData[' + targets[i] + '].rgb *= vec3(' + c.red + ', ' + c.green + ', ' + c.blue + '); \n';
                }
            } else {
                newMain += '    ' + 'gl_FragColor' + '.rgb *= vec3(' + c.red + ', ' + c.green + ', ' + c.blue + '); \n';
            }
        }

        if (scene.debugShowFrustums) {
            // Support up to three frustums.  If a command overlaps all
            // three, it's code is not changed.
            var r = (command.debugOverlappingFrustums & (1 << 0)) ? '1.0' : '0.0';
            var g = (command.debugOverlappingFrustums & (1 << 1)) ? '1.0' : '0.0';
            var b = (command.debugOverlappingFrustums & (1 << 2)) ? '1.0' : '0.0';
            if (length > 0) {
                for (i = 0; i < length; ++i) {
                    newMain += '    gl_FragData[' + targets[i] + '].rgb *= vec3(' + r + ', ' + g + ', ' + b + '); \n';
                }
            } else {
                newMain += '    ' + 'gl_FragColor' + '.rgb *= vec3(' + r + ', ' + g + ', ' + b + '); \n';
            }
        }

        newMain += '}';

        fs.sources.push(newMain);

        var attributeLocations = getAttributeLocations(sp);

        return ShaderProgram.fromCache({
            context : context,
            vertexShaderSource : sp.vertexShaderSource,
            fragmentShaderSource : fs,
            attributeLocations : attributeLocations
        });
    }

    function executeDebugCommand(command, scene, passState) {
        var debugCommand = DrawCommand.shallowClone(command);
        debugCommand.shaderProgram = createDebugFragmentShaderProgram(command, scene);
        debugCommand.execute(scene.context, passState);
        debugCommand.shaderProgram.destroy();
    }

    var transformFrom2D = new Matrix4(0.0, 0.0, 1.0, 0.0,
                                      1.0, 0.0, 0.0, 0.0,
                                      0.0, 1.0, 0.0, 0.0,
                                      0.0, 0.0, 0.0, 1.0);
    transformFrom2D = Matrix4.inverseTransformation(transformFrom2D, transformFrom2D);

    function debugShowBoundingVolume(command, scene, passState, debugFramebuffer) {
        // Debug code to draw bounding volume for command.  Not optimized!
        // Assumes bounding volume is a bounding sphere or box
        var frameState = scene._frameState;
        var context = frameState.context;
        var boundingVolume = command.boundingVolume;

        if (defined(scene._debugVolume)) {
            scene._debugVolume.destroy();
        }

        var geometry;

        var center = Cartesian3.clone(boundingVolume.center);
        if (frameState.mode !== SceneMode.SCENE3D) {
            center = Matrix4.multiplyByPoint(transformFrom2D, center, center);
            var projection = frameState.mapProjection;
            var centerCartographic = projection.unproject(center);
            center = projection.ellipsoid.cartographicToCartesian(centerCartographic);
        }

        if (defined(boundingVolume.radius)) {
            var radius = boundingVolume.radius;

            geometry = GeometryPipeline.toWireframe(EllipsoidGeometry.createGeometry(new EllipsoidGeometry({
                radii : new Cartesian3(radius, radius, radius),
                vertexFormat : PerInstanceColorAppearance.FLAT_VERTEX_FORMAT
            })));

            scene._debugVolume = new Primitive({
                geometryInstances : new GeometryInstance({
                    geometry : geometry,
                    modelMatrix : Matrix4.fromTranslation(center),
                    attributes : {
                        color : new ColorGeometryInstanceAttribute(1.0, 0.0, 0.0, 1.0)
                    }
                }),
                appearance : new PerInstanceColorAppearance({
                    flat : true,
                    translucent : false
                }),
                asynchronous : false
            });
        } else {
            var halfAxes = boundingVolume.halfAxes;

            geometry = GeometryPipeline.toWireframe(BoxGeometry.createGeometry(BoxGeometry.fromDimensions({
                dimensions : new Cartesian3(2.0, 2.0, 2.0),
                vertexFormat : PerInstanceColorAppearance.FLAT_VERTEX_FORMAT
            })));

            scene._debugVolume = new Primitive({
                geometryInstances : new GeometryInstance({
                    geometry : geometry,
                    modelMatrix : Matrix4.fromRotationTranslation(halfAxes, center, new Matrix4()),
                    attributes : {
                        color : new ColorGeometryInstanceAttribute(1.0, 0.0, 0.0, 1.0)
                    }
                }),
                appearance : new PerInstanceColorAppearance({
                    flat : true,
                    translucent : false
                }),
                asynchronous : false
            });
        }

        var savedCommandList = frameState.commandList;
        var commandList = frameState.commandList = [];
        scene._debugVolume.update(frameState);

        command = commandList[0];

        if (frameState.useLogDepth) {
            var logDepth = DerivedCommand.createLogDepthCommand(command, context);
            command = logDepth.command;
        }

        var framebuffer;
        if (defined(debugFramebuffer)) {
            framebuffer = passState.framebuffer;
            passState.framebuffer = debugFramebuffer;
        }

        command.execute(context, passState);

        if (defined(framebuffer)) {
            passState.framebuffer = framebuffer;
        }

        frameState.commandList = savedCommandList;
    }

    function executeCommand(command, scene, context, passState, debugFramebuffer) {
        var frameState = scene._frameState;

        if ((defined(scene.debugCommandFilter)) && !scene.debugCommandFilter(command)) {
            return;
        }

        if (command instanceof ClearCommand) {
            command.execute(context, passState);
            return;
        }

        if (command.debugShowBoundingVolume && (defined(command.boundingVolume))) {
            debugShowBoundingVolume(command, scene, passState, debugFramebuffer);
        }

        if (frameState.useLogDepth && defined(command.derivedCommands.logDepth)) {
            command = command.derivedCommands.logDepth.command;
        }

        var passes = frameState.passes;
        if (passes.pick || passes.depth) {
            if (passes.pick && !passes.depth && defined(command.derivedCommands.picking)) {
                command = command.derivedCommands.picking.pickCommand;
                command.execute(context, passState);
                return;
            } else if (defined(command.derivedCommands.depth)) {
                command = command.derivedCommands.depth.depthOnlyCommand;
                command.execute(context, passState);
                return;
            }
        }

        if (scene.debugShowCommands || scene.debugShowFrustums) {
            executeDebugCommand(command, scene, passState);
            return;
        }

        if (frameState.shadowState.lightShadowsEnabled && command.receiveShadows && defined(command.derivedCommands.shadows)) {
            // If the command receives shadows, execute the derived shadows command.
            // Some commands, such as OIT derived commands, do not have derived shadow commands themselves
            // and instead shadowing is built-in. In this case execute the command regularly below.
            command.derivedCommands.shadows.receiveCommand.execute(context, passState);
        } else {
            command.execute(context, passState);
        }
    }

    function executeIdCommand(command, scene, context, passState) {
        var frameState = scene._frameState;
        var derivedCommands = command.derivedCommands;
        if (!defined(derivedCommands)) {
            return;
        }

        if (frameState.useLogDepth && defined(derivedCommands.logDepth)) {
            command = derivedCommands.logDepth.command;
        }

        derivedCommands = command.derivedCommands;
        if (defined(derivedCommands.picking)) {
            command = derivedCommands.picking.pickCommand;
            command.execute(context, passState);
        } else if (defined(derivedCommands.depth)) {
            command = derivedCommands.depth.depthOnlyCommand;
            command.execute(context, passState);
        }
    }

    function backToFront(a, b, position) {
        return b.boundingVolume.distanceSquaredTo(position) - a.boundingVolume.distanceSquaredTo(position);
    }

    function frontToBack(a, b, position) {
        // When distances are equal equal favor sorting b before a. This gives render priority to commands later in the list.
        return a.boundingVolume.distanceSquaredTo(position) - b.boundingVolume.distanceSquaredTo(position) + CesiumMath.EPSILON12;
    }

    function executeTranslucentCommandsBackToFront(scene, executeFunction, passState, commands, invertClassification) {
        var context = scene.context;

        mergeSort(commands, backToFront, scene.camera.positionWC);

        if (defined(invertClassification)) {
            executeFunction(invertClassification.unclassifiedCommand, scene, context, passState);
        }

        var length = commands.length;
        for (var i = 0; i < length; ++i) {
            executeFunction(commands[i], scene, context, passState);
        }
    }

    function executeTranslucentCommandsFrontToBack(scene, executeFunction, passState, commands, invertClassification) {
        var context = scene.context;

        mergeSort(commands, frontToBack, scene.camera.positionWC);

        if (defined(invertClassification)) {
            executeFunction(invertClassification.unclassifiedCommand, scene, context, passState);
        }

        var length = commands.length;
        for (var i = 0; i < length; ++i) {
            executeFunction(commands[i], scene, context, passState);
        }
    }

    function getDebugGlobeDepth(scene, index) {
        var globeDepths = scene._view.debugGlobeDepths;
        var globeDepth = globeDepths[index];
        if (!defined(globeDepth) && scene.context.depthTexture) {
            globeDepth = new GlobeDepth();
            globeDepths[index] = globeDepth;
        }
        return globeDepth;
    }

    function getPickDepth(scene, index) {
        var pickDepths = scene._view.pickDepths;
        var pickDepth = pickDepths[index];
        if (!defined(pickDepth)) {
            pickDepth = new PickDepth();
            pickDepths[index] = pickDepth;
        }
        return pickDepth;
    }

    var scratchPerspectiveFrustum = new PerspectiveFrustum();
    var scratchPerspectiveOffCenterFrustum = new PerspectiveOffCenterFrustum();
    var scratchOrthographicFrustum = new OrthographicFrustum();
    var scratchOrthographicOffCenterFrustum = new OrthographicOffCenterFrustum();

    function executeCommands(scene, passState) {
        var camera = scene.camera;
        var context = scene.context;
        var us = context.uniformState;

        us.updateCamera(camera);

        // Create a working frustum from the original camera frustum.
        var frustum;
        if (defined(camera.frustum.fov)) {
            frustum = camera.frustum.clone(scratchPerspectiveFrustum);
        } else if (defined(camera.frustum.infiniteProjectionMatrix)){
            frustum = camera.frustum.clone(scratchPerspectiveOffCenterFrustum);
        } else if (defined(camera.frustum.width)) {
            frustum = camera.frustum.clone(scratchOrthographicFrustum);
        } else {
            frustum = camera.frustum.clone(scratchOrthographicOffCenterFrustum);
        }

        // Ideally, we would render the sky box and atmosphere last for
        // early-z, but we would have to draw it in each frustum
        frustum.near = camera.frustum.near;
        frustum.far = camera.frustum.far;
        us.updateFrustum(frustum);
        us.updatePass(Pass.ENVIRONMENT);

        var passes = scene._frameState.passes;
        var picking = passes.pick;
        var environmentState = scene._environmentState;
        var view = scene._view;
        var renderTranslucentDepthForPick = environmentState.renderTranslucentDepthForPick;
        var useWebVR = environmentState.useWebVR;

        // Do not render environment primitives during a pick pass since they do not generate picking commands.
        if (!picking) {
            var skyBoxCommand = environmentState.skyBoxCommand;
            if (defined(skyBoxCommand)) {
                executeCommand(skyBoxCommand, scene, context, passState);
            }

            if (environmentState.isSkyAtmosphereVisible) {
                executeCommand(environmentState.skyAtmosphereCommand, scene, context, passState);
            }

            if (environmentState.isSunVisible) {
                environmentState.sunDrawCommand.execute(context, passState);
                if (scene.sunBloom && !useWebVR) {
                    var framebuffer;
                    if (environmentState.useGlobeDepthFramebuffer) {
                        framebuffer = view.globeDepth.framebuffer;
                    } else if (environmentState.usePostProcess) {
                        framebuffer = view.sceneFramebuffer.getFramebuffer();
                    } else {
                        framebuffer = environmentState.originalFramebuffer;
                    }
                    scene._sunPostProcess.execute(context);
                    scene._sunPostProcess.copy(context, framebuffer);
                    passState.framebuffer = framebuffer;
                }
            }

            // Moon can be seen through the atmosphere, since the sun is rendered after the atmosphere.
            if (environmentState.isMoonVisible) {
                environmentState.moonCommand.execute(context, passState);
            }
        }

        // Determine how translucent surfaces will be handled.
        var executeTranslucentCommands;
        if (environmentState.useOIT) {
            if (!defined(scene._executeOITFunction)) {
                scene._executeOITFunction = function(scene, executeFunction, passState, commands, invertClassification) {
                    view.oit.executeCommands(scene, executeFunction, passState, commands, invertClassification);
                };
            }
            executeTranslucentCommands = scene._executeOITFunction;
        } else if (passes.render) {
            executeTranslucentCommands = executeTranslucentCommandsBackToFront;
        } else {
            executeTranslucentCommands = executeTranslucentCommandsFrontToBack;
        }

        var clearGlobeDepth = environmentState.clearGlobeDepth;
        var useDepthPlane = environmentState.useDepthPlane;
        var clearDepth = scene._depthClearCommand;
        var clearStencil = scene._stencilClearCommand;
        var depthPlane = scene._depthPlane;
        var usePostProcessSelected = environmentState.usePostProcessSelected;

        var height2D = camera.position.z;

        // Execute commands in each frustum in back to front order
        var j;
        var frustumCommandsList = view.frustumCommandsList;
        var numFrustums = frustumCommandsList.length;

        for (var i = 0; i < numFrustums; ++i) {
            var index = numFrustums - i - 1;
            var frustumCommands = frustumCommandsList[index];

            if (scene.mode === SceneMode.SCENE2D) {
                // To avoid z-fighting in 2D, move the camera to just before the frustum
                // and scale the frustum depth to be in [1.0, nearToFarDistance2D].
                camera.position.z = height2D - frustumCommands.near + 1.0;
                frustum.far = Math.max(1.0, frustumCommands.far - frustumCommands.near);
                frustum.near = 1.0;
                us.update(scene.frameState);
                us.updateFrustum(frustum);
            } else {
                // Avoid tearing artifacts between adjacent frustums in the opaque passes
                frustum.near = index !== 0 ? frustumCommands.near * scene.opaqueFrustumNearOffset : frustumCommands.near;
                frustum.far = frustumCommands.far;
                us.updateFrustum(frustum);
            }

            var globeDepth = scene.debugShowGlobeDepth ? getDebugGlobeDepth(scene, index) : view.globeDepth;

            var fb;
            if (scene.debugShowGlobeDepth && defined(globeDepth) && environmentState.useGlobeDepthFramebuffer) {
                globeDepth.update(context, passState, view.viewport);
                globeDepth.clear(context, passState, scene._clearColorCommand.color);
                fb = passState.framebuffer;
                passState.framebuffer = globeDepth.framebuffer;
            }

            clearDepth.execute(context, passState);

            if (context.stencilBuffer) {
                clearStencil.execute(context, passState);
            }

            us.updatePass(Pass.GLOBE);
            var commands = frustumCommands.commands[Pass.GLOBE];
            var length = frustumCommands.indices[Pass.GLOBE];
            for (j = 0; j < length; ++j) {
                executeCommand(commands[j], scene, context, passState);
            }

            if (defined(globeDepth) && environmentState.useGlobeDepthFramebuffer) {
                globeDepth.update(context, passState, view.viewport);
                globeDepth.executeCopyDepth(context, passState);
            }

            if (scene.debugShowGlobeDepth && defined(globeDepth) && environmentState.useGlobeDepthFramebuffer) {
                passState.framebuffer = fb;
            }

            // Draw terrain classification
            us.updatePass(Pass.TERRAIN_CLASSIFICATION);
            commands = frustumCommands.commands[Pass.TERRAIN_CLASSIFICATION];
            length = frustumCommands.indices[Pass.TERRAIN_CLASSIFICATION];
            for (j = 0; j < length; ++j) {
                executeCommand(commands[j], scene, context, passState);
            }

            // Draw classification marked for both terrain and 3D Tiles classification
            us.updatePass(Pass.CLASSIFICATION);
            commands = frustumCommands.commands[Pass.CLASSIFICATION];
            length = frustumCommands.indices[Pass.CLASSIFICATION];
            for (j = 0; j < length; ++j) {
                executeCommand(commands[j], scene, context, passState);
            }

            if (clearGlobeDepth) {
                clearDepth.execute(context, passState);
            }

            if (!environmentState.useInvertClassification || picking) {
                // Common/fastest path. Draw 3D Tiles and classification normally.

                // Draw 3D Tiles
                us.updatePass(Pass.CESIUM_3D_TILE);
                commands = frustumCommands.commands[Pass.CESIUM_3D_TILE];
                length = frustumCommands.indices[Pass.CESIUM_3D_TILE];
                for (j = 0; j < length; ++j) {
                    executeCommand(commands[j], scene, context, passState);
                }

                // Draw classifications. Modifies 3D Tiles color.
                us.updatePass(Pass.CESIUM_3D_TILE_CLASSIFICATION);
                commands = frustumCommands.commands[Pass.CESIUM_3D_TILE_CLASSIFICATION];
                length = frustumCommands.indices[Pass.CESIUM_3D_TILE_CLASSIFICATION];
                for (j = 0; j < length; ++j) {
                    executeCommand(commands[j], scene, context, passState);
                }

                // Draw classification marked for both terrain and 3D Tiles classification
                us.updatePass(Pass.CLASSIFICATION);
                commands = frustumCommands.commands[Pass.CLASSIFICATION];
                length = frustumCommands.indices[Pass.CLASSIFICATION];
                for (j = 0; j < length; ++j) {
                    executeCommand(commands[j], scene, context, passState);
                }
            } else {
                // When the invert classification color is opaque:
                //    Main FBO (FBO1):                   Main_Color   + Main_DepthStencil
                //    Invert classification FBO (FBO2) : Invert_Color + Main_DepthStencil
                //
                //    1. Clear FBO2 color to vec4(0.0) for each frustum
                //    2. Draw 3D Tiles to FBO2
                //    3. Draw classification to FBO2
                //    4. Fullscreen pass to FBO1, draw Invert_Color when:
                //           * Main_DepthStencil has the stencil bit set > 0 (classified)
                //    5. Fullscreen pass to FBO1, draw Invert_Color * czm_invertClassificationColor when:
                //           * Main_DepthStencil has stencil bit set to 0 (unclassified) and
                //           * Invert_Color !== vec4(0.0)
                //
                // When the invert classification color is translucent:
                //    Main FBO (FBO1):                  Main_Color         + Main_DepthStencil
                //    Invert classification FBO (FBO2): Invert_Color       + Invert_DepthStencil
                //    IsClassified FBO (FBO3):          IsClassified_Color + Invert_DepthStencil
                //
                //    1. Clear FBO2 and FBO3 color to vec4(0.0), stencil to 0, and depth to 1.0
                //    2. Draw 3D Tiles to FBO2
                //    3. Draw classification to FBO2
                //    4. Fullscreen pass to FBO3, draw any color when
                //           * Invert_DepthStencil has the stencil bit set > 0 (classified)
                //    5. Fullscreen pass to FBO1, draw Invert_Color when:
                //           * Invert_Color !== vec4(0.0) and
                //           * IsClassified_Color !== vec4(0.0)
                //    6. Fullscreen pass to FBO1, draw Invert_Color * czm_invertClassificationColor when:
                //           * Invert_Color !== vec4(0.0) and
                //           * IsClassified_Color === vec4(0.0)
                //
                // NOTE: Step six when translucent invert color occurs after the TRANSLUCENT pass
                //
                scene._invertClassification.clear(context, passState);

                var opaqueClassificationFramebuffer = passState.framebuffer;
                passState.framebuffer = scene._invertClassification._fbo;

                // Draw normally
                us.updatePass(Pass.CESIUM_3D_TILE);
                commands = frustumCommands.commands[Pass.CESIUM_3D_TILE];
                length = frustumCommands.indices[Pass.CESIUM_3D_TILE];
                for (j = 0; j < length; ++j) {
                    executeCommand(commands[j], scene, context, passState);
                }

                // Set stencil
                us.updatePass(Pass.CESIUM_3D_TILE_CLASSIFICATION_IGNORE_SHOW);
                commands = frustumCommands.commands[Pass.CESIUM_3D_TILE_CLASSIFICATION_IGNORE_SHOW];
                length = frustumCommands.indices[Pass.CESIUM_3D_TILE_CLASSIFICATION_IGNORE_SHOW];
                for (j = 0; j < length; ++j) {
                    executeCommand(commands[j], scene, context, passState);
                }

                passState.framebuffer = opaqueClassificationFramebuffer;

                // Fullscreen pass to copy classified fragments
                scene._invertClassification.executeClassified(context, passState);
                if (scene.frameState.invertClassificationColor.alpha === 1.0) {
                    // Fullscreen pass to copy unclassified fragments when alpha == 1.0
                    scene._invertClassification.executeUnclassified(context, passState);
                }

                // Clear stencil set by the classification for the next classification pass
                if (length > 0 && context.stencilBuffer) {
                    clearStencil.execute(context, passState);
                }

                // Draw style over classification.
                us.updatePass(Pass.CESIUM_3D_TILE_CLASSIFICATION);
                commands = frustumCommands.commands[Pass.CESIUM_3D_TILE_CLASSIFICATION];
                length = frustumCommands.indices[Pass.CESIUM_3D_TILE_CLASSIFICATION];
                for (j = 0; j < length; ++j) {
                    executeCommand(commands[j], scene, context, passState);
                }

                // Draw style over classification marked for both terrain and 3D Tiles classification
                us.updatePass(Pass.CLASSIFICATION);
                commands = frustumCommands.commands[Pass.CLASSIFICATION];
                length = frustumCommands.indices[Pass.CLASSIFICATION];
                for (j = 0; j < length; ++j) {
                    executeCommand(commands[j], scene, context, passState);
                }
            }

            if (length > 0 && context.stencilBuffer) {
                clearStencil.execute(context, passState);
            }

            if (clearGlobeDepth && useDepthPlane) {
                depthPlane.execute(context, passState);
            }

            us.updatePass(Pass.OPAQUE);
            commands = frustumCommands.commands[Pass.OPAQUE];
            length = frustumCommands.indices[Pass.OPAQUE];
            for (j = 0; j < length; ++j) {
                executeCommand(commands[j], scene, context, passState);
            }

            if (index !== 0 && scene.mode !== SceneMode.SCENE2D) {
                // Do not overlap frustums in the translucent pass to avoid blending artifacts
                frustum.near = frustumCommands.near;
                us.updateFrustum(frustum);
            }

            var invertClassification;
            if (!picking && environmentState.useInvertClassification && scene.frameState.invertClassificationColor.alpha < 1.0) {
                // Fullscreen pass to copy unclassified fragments when alpha < 1.0.
                // Not executed when undefined.
                invertClassification = scene._invertClassification;
            }

            us.updatePass(Pass.TRANSLUCENT);
            commands = frustumCommands.commands[Pass.TRANSLUCENT];
            commands.length = frustumCommands.indices[Pass.TRANSLUCENT];
            executeTranslucentCommands(scene, executeCommand, passState, commands, invertClassification);

            if (context.depthTexture && scene.useDepthPicking && (environmentState.useGlobeDepthFramebuffer || renderTranslucentDepthForPick)) {
                // PERFORMANCE_IDEA: Use MRT to avoid the extra copy.
                var depthStencilTexture = renderTranslucentDepthForPick ? passState.framebuffer.depthStencilTexture : globeDepth.framebuffer.depthStencilTexture;
                var pickDepth = getPickDepth(scene, index);
                pickDepth.update(context, depthStencilTexture);
                pickDepth.executeCopyDepth(context, passState);
            }

            if (picking || !usePostProcessSelected) {
                continue;
            }

            var originalFramebuffer = passState.framebuffer;
            passState.framebuffer = view.sceneFramebuffer.getIdFramebuffer();

            // reset frustum
            frustum.near = index !== 0 ? frustumCommands.near * scene.opaqueFrustumNearOffset : frustumCommands.near;
            frustum.far = frustumCommands.far;
            us.updateFrustum(frustum);

            us.updatePass(Pass.GLOBE);
            commands = frustumCommands.commands[Pass.GLOBE];
            length = frustumCommands.indices[Pass.GLOBE];
            for (j = 0; j < length; ++j) {
                executeIdCommand(commands[j], scene, context, passState);
            }

            if (clearGlobeDepth) {
                clearDepth.framebuffer = passState.framebuffer;
                clearDepth.execute(context, passState);
                clearDepth.framebuffer = undefined;
            }

            if (clearGlobeDepth && useDepthPlane) {
                depthPlane.execute(context, passState);
            }

            us.updatePass(Pass.CESIUM_3D_TILE);
            commands = frustumCommands.commands[Pass.CESIUM_3D_TILE];
            length = frustumCommands.indices[Pass.CESIUM_3D_TILE];
            for (j = 0; j < length; ++j) {
                executeIdCommand(commands[j], scene, context, passState);
            }

            us.updatePass(Pass.OPAQUE);
            commands = frustumCommands.commands[Pass.OPAQUE];
            length = frustumCommands.indices[Pass.OPAQUE];
            for (j = 0; j < length; ++j) {
                executeIdCommand(commands[j], scene, context, passState);
            }

            us.updatePass(Pass.TRANSLUCENT);
            commands = frustumCommands.commands[Pass.TRANSLUCENT];
            length = frustumCommands.indices[Pass.TRANSLUCENT];
            for (j = 0; j < length; ++j) {
                executeIdCommand(commands[j], scene, context, passState);
            }

            passState.framebuffer = originalFramebuffer;
        }
    }

    function executeComputeCommands(scene) {
        var us = scene.context.uniformState;
        us.updatePass(Pass.COMPUTE);

        var sunComputeCommand = scene._environmentState.sunComputeCommand;
        if (defined(sunComputeCommand)) {
            sunComputeCommand.execute(scene._computeEngine);
        }

        var commandList = scene._computeCommandList;
        var length = commandList.length;
        for (var i = 0; i < length; ++i) {
            commandList[i].execute(scene._computeEngine);
        }
    }

    function executeOverlayCommands(scene, passState) {
        var us = scene.context.uniformState;
        us.updatePass(Pass.OVERLAY);

        var context = scene.context;
        var commandList = scene._overlayCommandList;
        var length = commandList.length;
        for (var i = 0; i < length; ++i) {
            commandList[i].execute(context, passState);
        }
    }

    function insertShadowCastCommands(scene, commandList, shadowMap) {
        var shadowVolume = shadowMap.shadowMapCullingVolume;
        var isPointLight = shadowMap.isPointLight;
        var passes = shadowMap.passes;
        var numberOfPasses = passes.length;

        var length = commandList.length;
        for (var i = 0; i < length; ++i) {
            var command = commandList[i];
            scene.updateDerivedCommands(command);

            if (command.castShadows && (command.pass === Pass.GLOBE || command.pass === Pass.CESIUM_3D_TILE || command.pass === Pass.OPAQUE || command.pass === Pass.TRANSLUCENT)) {
                if (scene.isVisible(command, shadowVolume)) {
                    if (isPointLight) {
                        for (var k = 0; k < numberOfPasses; ++k) {
                            passes[k].commandList.push(command);
                        }
                    } else if (numberOfPasses === 1) {
                        passes[0].commandList.push(command);
                    } else {
                        var wasVisible = false;
                        // Loop over cascades from largest to smallest
                        for (var j = numberOfPasses - 1; j >= 0; --j) {
                            var cascadeVolume = passes[j].cullingVolume;
                            if (scene.isVisible(command, cascadeVolume)) {
                                passes[j].commandList.push(command);
                                wasVisible = true;
                            } else if (wasVisible) {
                                // If it was visible in the previous cascade but now isn't
                                // then there is no need to check any more cascades
                                break;
                            }
                        }
                    }
                }
            }
        }
    }

    function executeShadowMapCastCommands(scene) {
        var frameState = scene.frameState;
        var shadowMaps = frameState.shadowState.shadowMaps;
        var shadowMapLength = shadowMaps.length;

        if (!frameState.shadowState.shadowsEnabled) {
            return;
        }

        var context = scene.context;
        var uniformState = context.uniformState;

        for (var i = 0; i < shadowMapLength; ++i) {
            var shadowMap = shadowMaps[i];
            if (shadowMap.outOfView) {
                continue;
            }

            // Reset the command lists
            var j;
            var passes = shadowMap.passes;
            var numberOfPasses = passes.length;
            for (j = 0; j < numberOfPasses; ++j) {
                passes[j].commandList.length = 0;
            }

            // Insert the primitive/model commands into the command lists
            var sceneCommands = scene.frameState.commandList;
            insertShadowCastCommands(scene, sceneCommands, shadowMap);

            for (j = 0; j < numberOfPasses; ++j) {
                var pass = shadowMap.passes[j];
                uniformState.updateCamera(pass.camera);
                shadowMap.updatePass(context, j);
                var numberOfCommands = pass.commandList.length;
                for (var k = 0; k < numberOfCommands; ++k) {
                    var command = pass.commandList[k];
                    // Set the correct pass before rendering into the shadow map because some shaders
                    // conditionally render based on whether the pass is translucent or opaque.
                    uniformState.updatePass(command.pass);
                    executeCommand(command.derivedCommands.shadows.castCommands[i], scene, context, pass.passState);
                }
            }
        }
    }

    var scratchEyeTranslation = new Cartesian3();

    function updateAndExecuteCommands(scene, passState, backgroundColor) {
        var frameState = scene._frameState;
        var mode = frameState.mode;
        var useWebVR = scene._environmentState.useWebVR;

        if (useWebVR) {
            executeWebVRCommands(scene, passState, backgroundColor);
        } else if (mode !== SceneMode.SCENE2D || scene._mapMode2D === MapMode2D.ROTATE) {
            executeCommandsInViewport(true, scene, passState, backgroundColor);
        } else {
            updateAndClearFramebuffers(scene, passState, backgroundColor);
            execute2DViewportCommands(scene, passState);
        }
    }

    function executeWebVRCommands(scene, passState, backgroundColor) {
        var view = scene._view;
        var camera = view.camera;
        var environmentState = scene._environmentState;
        var renderTranslucentDepthForPick = environmentState.renderTranslucentDepthForPick;

        updateAndClearFramebuffers(scene, passState, backgroundColor);

        if (!renderTranslucentDepthForPick) {
            updateAndRenderPrimitives(scene);
        }

        view.createPotentiallyVisibleSet(scene);

        if (!renderTranslucentDepthForPick) {
            executeComputeCommands(scene);
            executeShadowMapCastCommands(scene);
        }

        // Based on Calculating Stereo pairs by Paul Bourke
        // http://paulbourke.net/stereographics/stereorender/
        var viewport = passState.viewport;
        viewport.x = 0;
        viewport.y = 0;
        viewport.width = viewport.width * 0.5;

        var savedCamera = Camera.clone(camera, scene._cameraVR);
        savedCamera.frustum = camera.frustum;

        var near = camera.frustum.near;
        var fo = near * defaultValue(scene.focalLength, 5.0);
        var eyeSeparation = defaultValue(scene.eyeSeparation, fo / 30.0);
        var eyeTranslation = Cartesian3.multiplyByScalar(savedCamera.right, eyeSeparation * 0.5, scratchEyeTranslation);

        camera.frustum.aspectRatio = viewport.width / viewport.height;

        var offset = 0.5 * eyeSeparation * near / fo;

        Cartesian3.add(savedCamera.position, eyeTranslation, camera.position);
        camera.frustum.xOffset = offset;

        executeCommands(scene, passState);

        viewport.x = viewport.width;

        Cartesian3.subtract(savedCamera.position, eyeTranslation, camera.position);
        camera.frustum.xOffset = -offset;

        executeCommands(scene, passState);

        Camera.clone(savedCamera, camera);
    }

    var scratch2DViewportMaxCoord = new Cartesian3();
    var scratch2DViewportSavedPosition = new Cartesian3();
    var scratch2DViewportTransform = new Matrix4();
    var scratch2DViewportCameraTransform = new Matrix4();
    var scratch2DViewportEyePoint = new Cartesian3();
    var scratch2DViewportWindowCoords = new Cartesian3();
    var scratch2DViewport = new BoundingRectangle();

    function execute2DViewportCommands(scene, passState) {
        var context = scene.context;
        var frameState = scene.frameState;
        var camera = scene.camera;

        var originalViewport = passState.viewport;
        var viewport = BoundingRectangle.clone(originalViewport, scratch2DViewport);
        passState.viewport = viewport;

        var maxCoord = scratch2DViewportMaxCoord;

        Cartesian3.clone(scene._maxCoord2D, maxCoord);

        var position = Cartesian3.clone(camera.position, scratch2DViewportSavedPosition);
        var transform = Matrix4.clone(camera.transform, scratch2DViewportCameraTransform);
        var frustum = camera.frustum.clone();

        camera._setTransform(Matrix4.IDENTITY);

        var viewportTransformation = Matrix4.computeViewportTransformation(viewport, 0.0, 1.0, scratch2DViewportTransform);
        var projectionMatrix = camera.frustum.projectionMatrix;

        var x = camera.positionWC.y;
        var eyePoint = Cartesian3.fromElements(CesiumMath.sign(x) * maxCoord.x - x, 0.0, -camera.positionWC.x, scratch2DViewportEyePoint);
        var windowCoordinates = Transforms.pointToGLWindowCoordinates(projectionMatrix, viewportTransformation, eyePoint, scratch2DViewportWindowCoords);

        windowCoordinates.x = Math.floor(windowCoordinates.x);

        var viewportX = viewport.x;
        var viewportWidth = viewport.width;

        if (x === 0.0 || windowCoordinates.x <= viewportX  || windowCoordinates.x >= viewportX + viewportWidth) {
            executeCommandsInViewport(true, scene, passState);
        } else if (Math.abs(viewportX + viewportWidth * 0.5 - windowCoordinates.x) < 1.0) {
            viewport.width = windowCoordinates.x - viewport.x;

            camera.position.x *= CesiumMath.sign(camera.position.x);

            camera.frustum.right = 0.0;

            frameState.cullingVolume = camera.frustum.computeCullingVolume(camera.positionWC, camera.directionWC, camera.upWC);
            context.uniformState.update(frameState);

            executeCommandsInViewport(true, scene, passState);

            viewport.x = windowCoordinates.x;

            camera.position.x = -camera.position.x;

            camera.frustum.right = -camera.frustum.left;
            camera.frustum.left = 0.0;

            frameState.cullingVolume = camera.frustum.computeCullingVolume(camera.positionWC, camera.directionWC, camera.upWC);
            context.uniformState.update(frameState);

            executeCommandsInViewport(false, scene, passState);
        } else if (windowCoordinates.x > viewportX + viewportWidth * 0.5) {
            viewport.width = windowCoordinates.x - viewportX;

            var right = camera.frustum.right;
            camera.frustum.right = maxCoord.x - x;

            frameState.cullingVolume = camera.frustum.computeCullingVolume(camera.positionWC, camera.directionWC, camera.upWC);
            context.uniformState.update(frameState);

            executeCommandsInViewport(true, scene, passState);

            viewport.x = windowCoordinates.x;
            viewport.width = viewportX + viewportWidth - windowCoordinates.x;

            camera.position.x = -camera.position.x;

            camera.frustum.left = -camera.frustum.right;
            camera.frustum.right = right - camera.frustum.right * 2.0;

            frameState.cullingVolume = camera.frustum.computeCullingVolume(camera.positionWC, camera.directionWC, camera.upWC);
            context.uniformState.update(frameState);

            executeCommandsInViewport(false, scene, passState);
        } else {
            viewport.x = windowCoordinates.x;
            viewport.width = viewportX + viewportWidth - windowCoordinates.x;

            var left = camera.frustum.left;
            camera.frustum.left = -maxCoord.x - x;

            frameState.cullingVolume = camera.frustum.computeCullingVolume(camera.positionWC, camera.directionWC, camera.upWC);
            context.uniformState.update(frameState);

            executeCommandsInViewport(true, scene, passState);

            viewport.x = viewportX;
            viewport.width = windowCoordinates.x - viewportX;

            camera.position.x = -camera.position.x;

            camera.frustum.right = -camera.frustum.left;
            camera.frustum.left = left - camera.frustum.left * 2.0;

            frameState.cullingVolume = camera.frustum.computeCullingVolume(camera.positionWC, camera.directionWC, camera.upWC);
            context.uniformState.update(frameState);

            executeCommandsInViewport(false, scene, passState);
        }

        camera._setTransform(transform);
        Cartesian3.clone(position, camera.position);
        camera.frustum = frustum.clone();
        passState.viewport = originalViewport;
    }

    function executeCommandsInViewport(firstViewport, scene, passState, backgroundColor) {
        var environmentState = scene._environmentState;
        var view = scene._view;
        var renderTranslucentDepthForPick = environmentState.renderTranslucentDepthForPick;

        if (!firstViewport && !renderTranslucentDepthForPick) {
            scene.frameState.commandList.length = 0;
        }

        if (!renderTranslucentDepthForPick) {
            updateAndRenderPrimitives(scene);
        }

        view.createPotentiallyVisibleSet(scene);

        if (firstViewport) {
            if (defined(backgroundColor)) {
                updateAndClearFramebuffers(scene, passState, backgroundColor);
            }
            if (!renderTranslucentDepthForPick) {
                executeComputeCommands(scene);
                executeShadowMapCastCommands(scene);
            }
        }

        executeCommands(scene, passState);
    }

    function updateEnvironment(scene) {
        var frameState = scene._frameState;
        var view = scene._view;

        // Update celestial and terrestrial environment effects.
        var environmentState = scene._environmentState;
        var renderPass = frameState.passes.render;
        var offscreenPass = frameState.passes.offscreen;
        var skyAtmosphere = scene.skyAtmosphere;
        var globe = scene.globe;

        if (!renderPass || (scene._mode !== SceneMode.SCENE2D && view.camera.frustum instanceof OrthographicFrustum)) {
            environmentState.skyAtmosphereCommand = undefined;
            environmentState.skyBoxCommand = undefined;
            environmentState.sunDrawCommand = undefined;
            environmentState.sunComputeCommand = undefined;
            environmentState.moonCommand = undefined;
        } else {
            if (defined(skyAtmosphere) && defined(globe)) {
                skyAtmosphere.setDynamicAtmosphereColor(globe.enableLighting);
                environmentState.isReadyForAtmosphere = environmentState.isReadyForAtmosphere || globe._surface._tilesToRender.length > 0;
            }
            environmentState.skyAtmosphereCommand = defined(skyAtmosphere) ? skyAtmosphere.update(frameState) : undefined;
            environmentState.skyBoxCommand = defined(scene.skyBox) ? scene.skyBox.update(frameState) : undefined;
            var sunCommands = defined(scene.sun) ? scene.sun.update(frameState, view.passState) : undefined;
            environmentState.sunDrawCommand = defined(sunCommands) ? sunCommands.drawCommand : undefined;
            environmentState.sunComputeCommand = defined(sunCommands) ? sunCommands.computeCommand : undefined;
            environmentState.moonCommand = defined(scene.moon) ? scene.moon.update(frameState) : undefined;
        }

        var clearGlobeDepth = environmentState.clearGlobeDepth = defined(globe) && (!globe.depthTestAgainstTerrain || scene.mode === SceneMode.SCENE2D);
        var useDepthPlane = environmentState.useDepthPlane = clearGlobeDepth && scene.mode === SceneMode.SCENE3D;
        if (useDepthPlane) {
            // Update the depth plane that is rendered in 3D when the primitives are
            // not depth tested against terrain so primitives on the backface
            // of the globe are not picked.
            scene._depthPlane.update(frameState);
        }

        environmentState.renderTranslucentDepthForPick = false;
        environmentState.useWebVR = scene._useWebVR && scene.mode !== SceneMode.SCENE2D  && !offscreenPass;

        var occluder = (frameState.mode === SceneMode.SCENE3D) ? frameState.occluder: undefined;
        var cullingVolume = frameState.cullingVolume;

        // get user culling volume minus the far plane.
        var planes = scratchCullingVolume.planes;
        for (var k = 0; k < 5; ++k) {
            planes[k] = cullingVolume.planes[k];
        }
        cullingVolume = scratchCullingVolume;

        // Determine visibility of celestial and terrestrial environment effects.
        environmentState.isSkyAtmosphereVisible = defined(environmentState.skyAtmosphereCommand) && environmentState.isReadyForAtmosphere;
        environmentState.isSunVisible = scene.isVisible(environmentState.sunDrawCommand, cullingVolume, occluder);
        environmentState.isMoonVisible = scene.isVisible(environmentState.moonCommand, cullingVolume, occluder);
    }

    function updateDebugFrustumPlanes(scene) {
        var frameState = scene._frameState;
        if (scene.debugShowFrustumPlanes !== scene._debugShowFrustumPlanes) {
            if (scene.debugShowFrustumPlanes) {
                scene._debugFrustumPlanes = new DebugCameraPrimitive({
                    camera: scene.camera,
                    updateOnChange: false
                });
            } else {
                scene._debugFrustumPlanes = scene._debugFrustumPlanes && scene._debugFrustumPlanes.destroy();
            }
            scene._debugShowFrustumPlanes = scene.debugShowFrustumPlanes;
        }

        if (defined(scene._debugFrustumPlanes)) {
            scene._debugFrustumPlanes.update(frameState);
        }
    }

    function updateShadowMaps(scene) {
        var frameState = scene._frameState;
        var shadowMaps = frameState.shadowMaps;
        var length = shadowMaps.length;

        var shadowsEnabled = (length > 0) && !frameState.passes.pick && (scene.mode === SceneMode.SCENE3D);
        if (shadowsEnabled !== frameState.shadowState.shadowsEnabled) {
            // Update derived commands when shadowsEnabled changes
            ++frameState.shadowState.lastDirtyTime;
            frameState.shadowState.shadowsEnabled = shadowsEnabled;
        }

        frameState.shadowState.lightShadowsEnabled = false;

        if (!shadowsEnabled) {
            return;
        }

        // Check if the shadow maps are different than the shadow maps last frame.
        // If so, the derived commands need to be updated.
        for (var j = 0; j < length; ++j) {
            if (shadowMaps[j] !== frameState.shadowState.shadowMaps[j]) {
                ++frameState.shadowState.lastDirtyTime;
                break;
            }
        }

        frameState.shadowState.shadowMaps.length = 0;
        frameState.shadowState.lightShadowMaps.length = 0;

        for (var i = 0; i < length; ++i) {
            var shadowMap = shadowMaps[i];
            shadowMap.update(frameState);

            frameState.shadowState.shadowMaps.push(shadowMap);

            if (shadowMap.fromLightSource) {
                frameState.shadowState.lightShadowMaps.push(shadowMap);
                frameState.shadowState.lightShadowsEnabled = true;
            }

            if (shadowMap.dirty) {
                ++frameState.shadowState.lastDirtyTime;
                shadowMap.dirty = false;
            }
        }
    }

    function updateAndRenderPrimitives(scene) {
        var frameState = scene._frameState;

        scene._groundPrimitives.update(frameState);
        scene._primitives.update(frameState);

        updateDebugFrustumPlanes(scene);
        updateShadowMaps(scene);

        if (scene._globe) {
            scene._globe.render(frameState);
        }
    }

    function updateAndClearFramebuffers(scene, passState, clearColor) {
        var context = scene._context;
        var frameState = scene._frameState;
        var environmentState = scene._environmentState;
        var view = scene._view;

        var passes = scene._frameState.passes;
        var picking = passes.pick;
        var useWebVR = environmentState.useWebVR;

        // Preserve the reference to the original framebuffer.
        environmentState.originalFramebuffer = passState.framebuffer;

        // Manage sun bloom post-processing effect.
        if (defined(scene.sun) && scene.sunBloom !== scene._sunBloom) {
            if (scene.sunBloom && !useWebVR) {
                scene._sunPostProcess = new SunPostProcess();
            } else if(defined(scene._sunPostProcess)){
                scene._sunPostProcess = scene._sunPostProcess.destroy();
            }

            scene._sunBloom = scene.sunBloom;
        } else if (!defined(scene.sun) && defined(scene._sunPostProcess)) {
            scene._sunPostProcess = scene._sunPostProcess.destroy();
            scene._sunBloom = false;
        }

        // Clear the pass state framebuffer.
        var clear = scene._clearColorCommand;
        Color.clone(clearColor, clear.color);
        clear.execute(context, passState);

        // Update globe depth rendering based on the current context and clear the globe depth framebuffer.
        // Globe depth is copied for the pick pass to support picking batched geometries in GroundPrimitives.
        var useGlobeDepthFramebuffer = environmentState.useGlobeDepthFramebuffer = defined(view.globeDepth);
        if (useGlobeDepthFramebuffer) {
            view.globeDepth.update(context, passState, view.viewport);
            view.globeDepth.clear(context, passState, clearColor);
        }

        // If supported, configure OIT to use the globe depth framebuffer and clear the OIT framebuffer.
        var oit = view.oit;
        var useOIT = environmentState.useOIT = !picking && defined(oit) && oit.isSupported();
        if (useOIT) {
            oit.update(context, passState, view.globeDepth.framebuffer);
            oit.clear(context, passState, clearColor);
            environmentState.useOIT = oit.isSupported();
        }

        var postProcess = scene.postProcessStages;
        var usePostProcess = environmentState.usePostProcess = !picking && (postProcess.length > 0 || postProcess.ambientOcclusion.enabled || postProcess.fxaa.enabled || postProcess.bloom.enabled);
        environmentState.usePostProcessSelected = false;
        if (usePostProcess) {
            view.sceneFramebuffer.update(context, view.viewport);
            view.sceneFramebuffer.clear(context, passState, clearColor);

            postProcess.update(context, frameState.useLogDepth);
            postProcess.clear(context);

            usePostProcess = environmentState.usePostProcess = postProcess.ready;
            environmentState.usePostProcessSelected = usePostProcess && postProcess.hasSelected;
        }

        if (environmentState.isSunVisible && scene.sunBloom && !useWebVR) {
            passState.framebuffer = scene._sunPostProcess.update(passState);
            scene._sunPostProcess.clear(context, passState, clearColor);
        } else if (useGlobeDepthFramebuffer) {
            passState.framebuffer = view.globeDepth.framebuffer;
        } else if (usePostProcess) {
            passState.framebuffer = view.sceneFramebuffer.getFramebuffer();
        }

        if (defined(passState.framebuffer)) {
            clear.execute(context, passState);
        }

        var useInvertClassification = environmentState.useInvertClassification = !picking && defined(passState.framebuffer) && scene.invertClassification;
        if (useInvertClassification) {
            var depthFramebuffer;
            if (scene.frameState.invertClassificationColor.alpha === 1.0) {
                if (environmentState.useGlobeDepthFramebuffer) {
                    depthFramebuffer = view.globeDepth.framebuffer;
                }
            }

            if (defined(depthFramebuffer) || context.depthTexture) {
                scene._invertClassification.previousFramebuffer = depthFramebuffer;
                scene._invertClassification.update(context);
                scene._invertClassification.clear(context, passState);

                if (scene.frameState.invertClassificationColor.alpha < 1.0 && useOIT) {
                    var command = scene._invertClassification.unclassifiedCommand;
                    var derivedCommands = command.derivedCommands;
                    derivedCommands.oit = oit.createDerivedCommands(command, context, derivedCommands.oit);
                }
            } else {
                environmentState.useInvertClassification = false;
            }
        }
    }

    function resolveFramebuffers(scene, passState) {
        var context = scene._context;
        var frameState = scene._frameState;
        var environmentState = scene._environmentState;
        var view = scene._view;

        var useOIT = environmentState.useOIT;
        var useGlobeDepthFramebuffer = environmentState.useGlobeDepthFramebuffer;
        var usePostProcess = environmentState.usePostProcess;

        var defaultFramebuffer = environmentState.originalFramebuffer;
        var globeFramebuffer = useGlobeDepthFramebuffer ? view.globeDepth.framebuffer : undefined;
        var sceneFramebuffer = view.sceneFramebuffer.getFramebuffer();
        var idFramebuffer = view.sceneFramebuffer.getIdFramebuffer();

        if (useOIT) {
            passState.framebuffer = usePostProcess ? sceneFramebuffer : defaultFramebuffer;
            view.oit.execute(context, passState);
        }

        if (usePostProcess) {
            var inputFramebuffer = sceneFramebuffer;
            if (useGlobeDepthFramebuffer && !useOIT) {
                inputFramebuffer = globeFramebuffer;
            }

            var postProcess = scene.postProcessStages;
            var colorTexture = inputFramebuffer.getColorTexture(0);
            var idTexture = idFramebuffer.getColorTexture(0);
            var depthTexture = defaultValue(globeFramebuffer, sceneFramebuffer).depthStencilTexture;
            postProcess.execute(context, colorTexture, depthTexture, idTexture);
            postProcess.copy(context, defaultFramebuffer);
        }

        if (!useOIT && !usePostProcess && useGlobeDepthFramebuffer) {
            passState.framebuffer = defaultFramebuffer;
            view.globeDepth.executeCopyColor(context, passState);
        }

        var useLogDepth = frameState.useLogDepth;

        if (scene.debugShowGlobeDepth && useGlobeDepthFramebuffer) {
            var gd = getDebugGlobeDepth(scene, scene.debugShowDepthFrustum - 1);
            gd.executeDebugGlobeDepth(context, passState, useLogDepth);
        }

        if (scene.debugShowPickDepth && useGlobeDepthFramebuffer) {
            var pd = getPickDepth(scene, scene.debugShowDepthFrustum - 1);
            pd.executeDebugPickDepth(context, passState, useLogDepth);
        }
    }

    function callAfterRenderFunctions(scene) {
        // Functions are queued up during primitive update and executed here in case
        // the function modifies scene state that should remain constant over the frame.
        var functions = scene._frameState.afterRender;
        for (var i = 0, length = functions.length; i < length; ++i) {
            functions[i]();
            scene.requestRender();
        }

        functions.length = 0;
    }

    /**
     * @private
     */
    Scene.prototype.initializeFrame = function() {
        // Destroy released shaders once every 120 frames to avoid thrashing the cache
        if (this._shaderFrameCount++ === 120) {
            this._shaderFrameCount = 0;
            this._context.shaderCache.destroyReleasedShaderPrograms();
        }

        this._tweens.update();

        this._screenSpaceCameraController.update();
        if (defined(this._deviceOrientationCameraController)) {
            this._deviceOrientationCameraController.update();
        }

        this.camera.update(this._mode);
        this.camera._updateCameraChanged();
    };

    function updateDebugShowFramesPerSecond(scene, renderedThisFrame) {
        if (scene.debugShowFramesPerSecond) {
            if (!defined(scene._performanceDisplay)) {
                var performanceContainer = document.createElement('div');
                performanceContainer.className = 'cesium-performanceDisplay-defaultContainer';
                var container = scene._canvas.parentNode;
                container.appendChild(performanceContainer);
                var performanceDisplay = new PerformanceDisplay({container: performanceContainer});
                scene._performanceDisplay = performanceDisplay;
                scene._performanceContainer = performanceContainer;
            }

            scene._performanceDisplay.throttled = scene.requestRenderMode;
            scene._performanceDisplay.update(renderedThisFrame);
        } else if (defined(scene._performanceDisplay)) {
            scene._performanceDisplay = scene._performanceDisplay && scene._performanceDisplay.destroy();
            scene._performanceContainer.parentNode.removeChild(scene._performanceContainer);
        }
    }

    function update(scene) {
        var frameState = scene._frameState;

        if (defined(scene.globe)) {
            scene.globe.update(frameState);
        }

        frameState.creditDisplay.update();
    }

    function render(scene) {
        scene._pickPositionCacheDirty = true;

        var context = scene.context;
        var us = context.uniformState;
        var frameState = scene._frameState;

        var view = scene._defaultView;
        scene._view = view;

        updateFrameState(scene);
        frameState.passes.render = true;
        frameState.passes.postProcess = scene.postProcessStages.hasSelected;

        var backgroundColor = defaultValue(scene.backgroundColor, Color.BLACK);
        frameState.backgroundColor = backgroundColor;

        frameState.creditDisplay.beginFrame();

        scene.fog.update(frameState);

        us.update(frameState);

        var shadowMap = scene.shadowMap;
        if (defined(shadowMap) && shadowMap.enabled) {
            // Update the sun's direction
            Cartesian3.negate(us.sunDirectionWC, scene._sunCamera.direction);
            frameState.shadowMaps.push(shadowMap);
        }

        scene._computeCommandList.length = 0;
        scene._overlayCommandList.length = 0;

        var viewport = view.viewport;
        viewport.x = 0;
        viewport.y = 0;
        viewport.width = context.drawingBufferWidth;
        viewport.height = context.drawingBufferHeight;

        var passState = view.passState;
        passState.framebuffer = undefined;
        passState.blendingEnabled = undefined;
        passState.scissorTest = undefined;
        passState.viewport = BoundingRectangle.clone(viewport, passState.viewport);

        if (defined(scene.globe)) {
            scene.globe.beginFrame(frameState);
        }

        updateEnvironment(scene);
        updateAndExecuteCommands(scene, passState, backgroundColor);
        resolveFramebuffers(scene, passState);

        passState.framebuffer = undefined;
        executeOverlayCommands(scene, passState);

        if (defined(scene.globe)) {
            scene.globe.endFrame(frameState);

            if (!scene.globe.tilesLoaded) {
                scene._renderRequested = true;
            }
        }

        frameState.creditDisplay.endFrame();
        context.endFrame();
    }

    function tryAndCatchError(scene, functionToExecute) {
        try {
            functionToExecute(scene);
        } catch (error) {
            scene._renderError.raiseEvent(scene, error);

            if (scene.rethrowRenderErrors) {
                throw error;
            }
        }
    }

    /**
     * Update and render the scene.
     * @param {JulianDate} [time] The simulation time at which to render.
     *
     * @private
     */
    Scene.prototype.render = function(time) {
        if (!defined(time)) {
            time = JulianDate.now();
        }

        var frameState = this._frameState;
        this._jobScheduler.resetBudgets();

        var cameraChanged = this._view.checkForCameraUpdates(this);
        var shouldRender = !this.requestRenderMode || this._renderRequested || cameraChanged || this._logDepthBufferDirty || (this.mode === SceneMode.MORPHING);
        if (!shouldRender && defined(this.maximumRenderTimeChange) && defined(this._lastRenderTime)) {
            var difference = Math.abs(JulianDate.secondsDifference(this._lastRenderTime, time));
            shouldRender = shouldRender || difference > this.maximumRenderTimeChange;
        }

        if (shouldRender) {
            this._lastRenderTime = JulianDate.clone(time, this._lastRenderTime);
            this._renderRequested = false;
            this._logDepthBufferDirty = false;
            var frameNumber = CesiumMath.incrementWrap(frameState.frameNumber, 15000000.0, 1.0);
            updateFrameNumber(this, frameNumber, time);
        }

        // Update
        this._preUpdate.raiseEvent(this, time);
        tryAndCatchError(this, update);
        this._postUpdate.raiseEvent(this, time);

        if (shouldRender) {
            // Render
            this._preRender.raiseEvent(this, time);
            tryAndCatchError(this, render);

            RequestScheduler.update();
        }

        updateDebugShowFramesPerSecond(this, shouldRender);
        callAfterRenderFunctions(this);

        if (shouldRender) {
            this._postRender.raiseEvent(this, time);
        }
    };

    /**
     * Update and render the scene. Always forces a new render frame regardless of whether a render was
     * previously requested.
     * @param {JulianDate} [time] The simulation time at which to render.
     *
     * @private
     */
    Scene.prototype.forceRender = function(time) {
        this._renderRequested = true;
        this.render(time);
    };

    /**
     * Requests a new rendered frame when {@link Scene#requestRenderMode} is set to <code>true</code>.
     * The render rate will not exceed the {@link CesiumWidget#targetFrameRate}.
     *
     * @see Scene#requestRenderMode
     */
    Scene.prototype.requestRender = function() {
        this._renderRequested = true;
    };

    /**
     * @private
     */
    Scene.prototype.clampLineWidth = function(width) {
        return Math.max(ContextLimits.minimumAliasedLineWidth, Math.min(width, ContextLimits.maximumAliasedLineWidth));
    };

    var orthoPickingFrustum = new OrthographicOffCenterFrustum();
    var scratchOrigin = new Cartesian3();
    var scratchDirection = new Cartesian3();
    var scratchPixelSize = new Cartesian2();
    var scratchPickVolumeMatrix4 = new Matrix4();

    function getPickOrthographicCullingVolume(scene, drawingBufferPosition, width, height, viewport) {
        var camera = scene.camera;
        var frustum = camera.frustum;
        if (defined(frustum._offCenterFrustum)) {
            frustum = frustum._offCenterFrustum;
        }

        var x = 2.0 * (drawingBufferPosition.x - viewport.x) / viewport.width - 1.0;
        x *= (frustum.right - frustum.left) * 0.5;
        var y = 2.0 * (viewport.height - drawingBufferPosition.y - viewport.y) / viewport.height - 1.0;
        y *= (frustum.top - frustum.bottom) * 0.5;

        var transform = Matrix4.clone(camera.transform, scratchPickVolumeMatrix4);
        camera._setTransform(Matrix4.IDENTITY);

        var origin = Cartesian3.clone(camera.position, scratchOrigin);
        Cartesian3.multiplyByScalar(camera.right, x, scratchDirection);
        Cartesian3.add(scratchDirection, origin, origin);
        Cartesian3.multiplyByScalar(camera.up, y, scratchDirection);
        Cartesian3.add(scratchDirection, origin, origin);

        camera._setTransform(transform);

        if (scene.mode === SceneMode.SCENE2D) {
            Cartesian3.fromElements(origin.z, origin.x, origin.y, origin);
        }

        var pixelSize = frustum.getPixelDimensions(viewport.width, viewport.height, 1.0, scratchPixelSize);

        var ortho = orthoPickingFrustum;
        ortho.right = pixelSize.x * 0.5;
        ortho.left = -ortho.right;
        ortho.top = pixelSize.y * 0.5;
        ortho.bottom = -ortho.top;
        ortho.near = frustum.near;
        ortho.far = frustum.far;

        return ortho.computeCullingVolume(origin, camera.directionWC, camera.upWC);
    }

    var perspPickingFrustum = new PerspectiveOffCenterFrustum();

    function getPickPerspectiveCullingVolume(scene, drawingBufferPosition, width, height, viewport) {
        var camera = scene.camera;
        var frustum = camera.frustum;
        var near = frustum.near;

        var tanPhi = Math.tan(frustum.fovy * 0.5);
        var tanTheta = frustum.aspectRatio * tanPhi;

        var x = 2.0 * (drawingBufferPosition.x - viewport.x) / viewport.width - 1.0;
        var y = 2.0 * (viewport.height - drawingBufferPosition.y - viewport.y) / viewport.height - 1.0;

        var xDir = x * near * tanTheta;
        var yDir = y * near * tanPhi;

        var pixelSize = frustum.getPixelDimensions(viewport.width, viewport.height, 1.0, scratchPixelSize);
        var pickWidth = pixelSize.x * width * 0.5;
        var pickHeight = pixelSize.y * height * 0.5;

        var offCenter = perspPickingFrustum;
        offCenter.top = yDir + pickHeight;
        offCenter.bottom = yDir - pickHeight;
        offCenter.right = xDir + pickWidth;
        offCenter.left = xDir - pickWidth;
        offCenter.near = near;
        offCenter.far = frustum.far;

        return offCenter.computeCullingVolume(camera.positionWC, camera.directionWC, camera.upWC);
    }

    function getPickCullingVolume(scene, drawingBufferPosition, width, height, viewport) {
        var frustum = scene.camera.frustum;
        if (frustum instanceof OrthographicFrustum || frustum instanceof OrthographicOffCenterFrustum) {
            return getPickOrthographicCullingVolume(scene, drawingBufferPosition, width, height, viewport);
        }

        return getPickPerspectiveCullingVolume(scene, drawingBufferPosition, width, height, viewport);
    }

    // pick rectangle width and height, assumed odd
    var rectangleWidth = 3.0;
    var rectangleHeight = 3.0;
    var scratchRectangle = new BoundingRectangle(0.0, 0.0, rectangleWidth, rectangleHeight);
    var scratchColorZero = new Color(0.0, 0.0, 0.0, 0.0);
    var scratchPosition = new Cartesian2();

    /**
     * Returns an object with a `primitive` property that contains the first (top) primitive in the scene
     * at a particular window coordinate or undefined if nothing is at the location. Other properties may
     * potentially be set depending on the type of primitive and may be used to further identify the picked object.
     * <p>
     * When a feature of a 3D Tiles tileset is picked, <code>pick</code> returns a {@link Cesium3DTileFeature} object.
     * </p>
     *
     * @example
     * // On mouse over, color the feature yellow.
     * handler.setInputAction(function(movement) {
     *     var feature = scene.pick(movement.endPosition);
     *     if (feature instanceof Cesium.Cesium3DTileFeature) {
     *         feature.color = Cesium.Color.YELLOW;
     *     }
     * }, Cesium.ScreenSpaceEventType.MOUSE_MOVE);
     *
     * @param {Cartesian2} windowPosition Window coordinates to perform picking on.
     * @param {Number} [width=3] Width of the pick rectangle.
     * @param {Number} [height=3] Height of the pick rectangle.
     * @returns {Object} Object containing the picked primitive.
     */
    Scene.prototype.pick = function(windowPosition, width, height) {
        //>>includeStart('debug', pragmas.debug);
        if (!defined(windowPosition)) {
            throw new DeveloperError('windowPosition is undefined.');
        }
        //>>includeEnd('debug');

        rectangleWidth = defaultValue(width, 3.0);
        rectangleHeight = defaultValue(height, rectangleWidth);

        var context = this._context;
        var us = context.uniformState;
        var frameState = this._frameState;

        var view = this._defaultView;
        this._view = view;

        var viewport = view.viewport;
        viewport.x = 0;
        viewport.y = 0;
        viewport.width = context.drawingBufferWidth;
        viewport.height = context.drawingBufferHeight;

        var passState = view.passState;
        passState.viewport = BoundingRectangle.clone(viewport, passState.viewport);

        var drawingBufferPosition = SceneTransforms.transformWindowToDrawingBuffer(this, windowPosition, scratchPosition);

        this._jobScheduler.disableThisFrame();

        updateFrameState(this);
        frameState.cullingVolume = getPickCullingVolume(this, drawingBufferPosition, rectangleWidth, rectangleHeight, viewport);
        frameState.invertClassification = false;
        frameState.passes.pick = true;

        us.update(frameState);

        updateEnvironment(this);

        scratchRectangle.x = drawingBufferPosition.x - ((rectangleWidth - 1.0) * 0.5);
        scratchRectangle.y = (this.drawingBufferHeight - drawingBufferPosition.y) - ((rectangleHeight - 1.0) * 0.5);
        scratchRectangle.width = rectangleWidth;
        scratchRectangle.height = rectangleHeight;
        passState = view.pickFramebuffer.begin(scratchRectangle, view.viewport);

        updateAndExecuteCommands(this, passState, scratchColorZero);
        resolveFramebuffers(this, passState);

        var object = view.pickFramebuffer.end(scratchRectangle);
        context.endFrame();
        return object;
    };

    function renderTranslucentDepthForPick(scene, drawingBufferPosition) {
        // PERFORMANCE_IDEA: render translucent only and merge with the previous frame
        var context = scene._context;
        var frameState = scene._frameState;
        var environmentState = scene._environmentState;

        var view = scene._defaultView;
        scene._view = view;

        var viewport = view.viewport;
        viewport.x = 0;
        viewport.y = 0;
        viewport.width = context.drawingBufferWidth;
        viewport.height = context.drawingBufferHeight;

        var passState = view.passState;
        passState.viewport = BoundingRectangle.clone(viewport, passState.viewport);

        clearPasses(frameState.passes);
        frameState.passes.pick = true;
        frameState.passes.depth = true;
        frameState.cullingVolume = getPickCullingVolume(scene, drawingBufferPosition, 1, 1, viewport);

        updateEnvironment(scene);
        environmentState.renderTranslucentDepthForPick = true;
        passState = view.pickDepthFramebuffer.update(context, drawingBufferPosition, viewport);

        updateAndExecuteCommands(scene, passState, scratchColorZero);
        resolveFramebuffers(scene, passState);

        context.endFrame();
    }

    /**
     * Returns the cartesian position reconstructed from the depth buffer and window position.
     * The returned position is in world coordinates. Used internally by camera functions to
     * prevent conversion to projected 2D coordinates and then back.
     * <p>
     * Set {@link Scene#pickTranslucentDepth} to <code>true</code> to include the depth of
     * translucent primitives; otherwise, this essentially picks through translucent primitives.
     * </p>
     *
     * @private
     *
     * @param {Cartesian2} windowPosition Window coordinates to perform picking on.
     * @param {Cartesian3} [result] The object on which to restore the result.
     * @returns {Cartesian3} The cartesian position in world coordinates.
     *
     * @exception {DeveloperError} Picking from the depth buffer is not supported. Check pickPositionSupported.
     */
    Scene.prototype.pickPositionWorldCoordinates = function(windowPosition, result) {
        if (!this.useDepthPicking) {
            return undefined;
        }

        //>>includeStart('debug', pragmas.debug);
        if (!defined(windowPosition)) {
            throw new DeveloperError('windowPosition is undefined.');
        }
        if (!this._context.depthTexture) {
            throw new DeveloperError('Picking from the depth buffer is not supported. Check pickPositionSupported.');
        }
        //>>includeEnd('debug');

        var cacheKey = windowPosition.toString();

        if (this._pickPositionCacheDirty){
            this._pickPositionCache = {};
            this._pickPositionCacheDirty = false;
        } else if (this._pickPositionCache.hasOwnProperty(cacheKey)){
            return Cartesian3.clone(this._pickPositionCache[cacheKey], result);
        }

        var frameState = this._frameState;
        var context = this._context;
        var uniformState = context.uniformState;

        var view = this._defaultView;
        this._view = view;

        var drawingBufferPosition = SceneTransforms.transformWindowToDrawingBuffer(this, windowPosition, scratchPosition);
        if (this.pickTranslucentDepth) {
            renderTranslucentDepthForPick(this, drawingBufferPosition);
        } else {
            updateFrameState(this, frameState.frameNumber, frameState.time);
            uniformState.update(frameState);
            updateEnvironment(this);
        }
        drawingBufferPosition.y = this.drawingBufferHeight - drawingBufferPosition.y;

        var camera = this.camera;

        // Create a working frustum from the original camera frustum.
        var frustum;
        if (defined(camera.frustum.fov)) {
            frustum = camera.frustum.clone(scratchPerspectiveFrustum);
        } else if (defined(camera.frustum.infiniteProjectionMatrix)){
            frustum = camera.frustum.clone(scratchPerspectiveOffCenterFrustum);
        } else if (defined(camera.frustum.width)) {
            frustum = camera.frustum.clone(scratchOrthographicFrustum);
        } else {
            frustum = camera.frustum.clone(scratchOrthographicOffCenterFrustum);
        }

        var frustumCommandsList = view.frustumCommandsList;
        var numFrustums = frustumCommandsList.length;
        for (var i = 0; i < numFrustums; ++i) {
            var pickDepth = getPickDepth(this, i);
            var depth = pickDepth.getDepth(context, drawingBufferPosition.x, drawingBufferPosition.y);
            if (depth > 0.0 && depth < 1.0) {
                var renderedFrustum = frustumCommandsList[i];
                var height2D;
                if (this.mode === SceneMode.SCENE2D) {
                    height2D = camera.position.z;
                    camera.position.z = height2D - renderedFrustum.near + 1.0;
                    frustum.far = Math.max(1.0, renderedFrustum.far - renderedFrustum.near);
                    frustum.near = 1.0;
                    uniformState.update(frameState);
                    uniformState.updateFrustum(frustum);
                } else {
                    frustum.near = renderedFrustum.near * (i !== 0 ? this.opaqueFrustumNearOffset : 1.0);
                    frustum.far = renderedFrustum.far;
                    uniformState.updateFrustum(frustum);
                }

                result = SceneTransforms.drawingBufferToWgs84Coordinates(this, drawingBufferPosition, depth, result);

                if (this.mode === SceneMode.SCENE2D) {
                    camera.position.z = height2D;
                    uniformState.update(frameState);
                }

                this._pickPositionCache[cacheKey] = Cartesian3.clone(result);
                return result;
            }
        }

        this._pickPositionCache[cacheKey] = undefined;
        return undefined;
    };

    var scratchPickPositionCartographic = new Cartographic();

    /**
     * Returns the cartesian position reconstructed from the depth buffer and window position.
     * <p>
     * The position reconstructed from the depth buffer in 2D may be slightly different from those
     * reconstructed in 3D and Columbus view. This is caused by the difference in the distribution
     * of depth values of perspective and orthographic projection.
     * </p>
     * <p>
     * Set {@link Scene#pickTranslucentDepth} to <code>true</code> to include the depth of
     * translucent primitives; otherwise, this essentially picks through translucent primitives.
     * </p>
     *
     * @param {Cartesian2} windowPosition Window coordinates to perform picking on.
     * @param {Cartesian3} [result] The object on which to restore the result.
     * @returns {Cartesian3} The cartesian position.
     *
     * @exception {DeveloperError} Picking from the depth buffer is not supported. Check pickPositionSupported.
     */
    Scene.prototype.pickPosition = function(windowPosition, result) {
        result = this.pickPositionWorldCoordinates(windowPosition, result);
        if (defined(result) && this.mode !== SceneMode.SCENE3D) {
            Cartesian3.fromElements(result.y, result.z, result.x, result);

            var projection = this.mapProjection;
            var ellipsoid = projection.ellipsoid;

            var cart = projection.unproject(result, scratchPickPositionCartographic);
            ellipsoid.cartographicToCartesian(cart, result);
        }

        return result;
    };

    function drillPick(limit, pickCallback) {
        // PERFORMANCE_IDEA: This function calls each primitive's update for each pass. Instead
        // we could update the primitive once, and then just execute their commands for each pass,
        // and cull commands for picked primitives.  e.g., base on the command's owner.
        var i;
        var attributes;
        var result = [];
        var pickedPrimitives = [];
        var pickedAttributes = [];
        var pickedFeatures = [];
        if (!defined(limit)) {
            limit = Number.MAX_VALUE;
        }

        var pickedResult = pickCallback();
        while (defined(pickedResult)) {
            var object = pickedResult.object;
            var position = pickedResult.position;
            var exclude = pickedResult.exclude;

            if (defined(position) && !defined(object)) {
                result.push(pickedResult);
                break;
            }

            if (!defined(object) || !defined(object.primitive)) {
                break;
            }

            if (!exclude) {
                result.push(pickedResult);
                if (0 >= --limit) {
                    break;
                }
            }

            var primitive = object.primitive;
            var hasShowAttribute = false;

            // If the picked object has a show attribute, use it.
            if (typeof primitive.getGeometryInstanceAttributes === 'function') {
                if (defined(object.id)) {
                    attributes = primitive.getGeometryInstanceAttributes(object.id);
                    if (defined(attributes) && defined(attributes.show)) {
                        hasShowAttribute = true;
                        attributes.show = ShowGeometryInstanceAttribute.toValue(false, attributes.show);
                        pickedAttributes.push(attributes);
                    }
                }
            }

            if (object instanceof Cesium3DTileFeature) {
                hasShowAttribute = true;
                object.show = false;
                pickedFeatures.push(object);
            }

            // Otherwise, hide the entire primitive
            if (!hasShowAttribute) {
                primitive.show = false;
                pickedPrimitives.push(primitive);
            }

            pickedResult = pickCallback();
        }

        // Unhide everything we hid while drill picking
        for (i = 0; i < pickedPrimitives.length; ++i) {
            pickedPrimitives[i].show = true;
        }

        for (i = 0; i < pickedAttributes.length; ++i) {
            attributes = pickedAttributes[i];
            attributes.show = ShowGeometryInstanceAttribute.toValue(true, attributes.show);
        }

        for (i = 0; i < pickedFeatures.length; ++i) {
            pickedFeatures[i].show = true;
        }

        return result;
    }

    /**
     * Returns a list of objects, each containing a `primitive` property, for all primitives at
     * a particular window coordinate position. Other properties may also be set depending on the
     * type of primitive and may be used to further identify the picked object. The primitives in
     * the list are ordered by their visual order in the scene (front to back).
     *
     * @param {Cartesian2} windowPosition Window coordinates to perform picking on.
     * @param {Number} [limit] If supplied, stop drilling after collecting this many picks.
     * @param {Number} [width=3] Width of the pick rectangle.
     * @param {Number} [height=3] Height of the pick rectangle.
     * @returns {Object[]} Array of objects, each containing 1 picked primitives.
     *
     * @exception {DeveloperError} windowPosition is undefined.
     *
     * @example
     * var pickedObjects = scene.drillPick(new Cesium.Cartesian2(100.0, 200.0));
     *
     * @see Scene#pick
     */
    Scene.prototype.drillPick = function(windowPosition, limit, width, height) {
        var that = this;
        var pickCallback = function() {
            var object = that.pick(windowPosition, width, height);
            if (defined(object)) {
                return {
                    object : object,
                    position : undefined,
                    exclude : false
                };
            }
        };
        var objects = drillPick(limit, pickCallback);
        return objects.map(function(element) {
            return element.object;
        });
    };

    var scratchRight = new Cartesian3();
    var scratchUp = new Cartesian3();

    function updateCameraFromRay(ray, camera) {
        var direction = ray.direction;
        var orthogonalAxis = Cartesian3.mostOrthogonalAxis(direction, scratchRight);
        var right = Cartesian3.cross(direction, orthogonalAxis, scratchRight);
        var up = Cartesian3.cross(direction, right, scratchUp);

        camera.position = ray.origin;
        camera.direction = direction;
        camera.up = up;
        camera.right = right;
    }

    function isExcluded(object, objectsToExclude) {
        if (!defined(object) || !defined(objectsToExclude) || objectsToExclude.length === 0) {
            return false;
        }
        return (objectsToExclude.indexOf(object) > -1) ||
               (objectsToExclude.indexOf(object.primitive) > -1) ||
               (objectsToExclude.indexOf(object.id) > -1);
    }

    function getRayIntersection(scene, ray, objectsToExclude, requirePosition) {
        var context = scene._context;
        var uniformState = context.uniformState;
        var frameState = scene._frameState;

        var view = scene._pickOffscreenView;
        scene._view = view;

        updateCameraFromRay(ray, view.camera);

        scratchRectangle = BoundingRectangle.clone(view.viewport, scratchRectangle);

        var passState = view.pickFramebuffer.begin(scratchRectangle, view.viewport);

        scene._jobScheduler.disableThisFrame();

        updateFrameState(scene);
        frameState.invertClassification = false;
        frameState.passes.pick = true;
        frameState.passes.offscreen = true;

        uniformState.update(frameState);

        updateEnvironment(scene, view);
        updateAndExecuteCommands(scene, passState, scratchColorZero);
        resolveFramebuffers(scene, passState);

        var position;
        var object = view.pickFramebuffer.end(context);

        if (scene._context.depthTexture) {
            var numFrustums = view.frustumCommandsList.length;
            for (var i = 0; i < numFrustums; ++i) {
                var pickDepth = getPickDepth(scene, i);
                var depth = pickDepth.getDepth(context, 0, 0);
                if (depth > 0.0 && depth < 1.0) {
                    var renderedFrustum = view.frustumCommandsList[i];
                    var near = renderedFrustum.near * (i !== 0 ? scene.opaqueFrustumNearOffset : 1.0);
                    var far = renderedFrustum.far;
                    var distance = near + depth * (far - near);
                    position = Ray.getPoint(ray, distance);
                    break;
                }
            }
        }

        scene._view = scene._defaultView;
        context.endFrame();

        if (defined(object) || defined(position)) {
            return {
                object : object,
                position : position,
                exclude : (!defined(position) && requirePosition) || isExcluded(object, objectsToExclude)
            };
        }
    }

    function getRayIntersections(scene, ray, limit, objectsToExclude, requirePosition) {
        var pickCallback = function() {
            return getRayIntersection(scene, ray, objectsToExclude, requirePosition);
        };
        return drillPick(limit, pickCallback);
    }

    function pickFromRay(scene, ray, objectsToExclude, requirePosition) {
        var results = getRayIntersections(scene, ray, 1, objectsToExclude, requirePosition);
        if (results.length > 0) {
            return results[0];
        }
    }

    function drillPickFromRay(scene, ray, limit, objectsToExclude, requirePosition) {
        return getRayIntersections(scene, ray, limit, objectsToExclude, requirePosition);
    }

    /**
     * Returns an object containing the first object intersected by the ray and the position of intersection,
     * or <code>undefined</code> if there were no intersections. The intersected object has a <code>primitive</code>
     * property that contains the intersected primitive. Other properties may be set depending on the type of primitive
     * and may be used to further identify the picked object. The ray must be given in world coordinates.
     * <p>
     * This function only picks globe tiles and 3D Tiles that are rendered in the current view. Picks all other
     * primitives regardless of their visibility.
     * </p>
     *
     * @private
     *
     * @param {Ray} ray The ray.
     * @param {Object[]} [objectsToExclude] A list of primitives, entities, or features to exclude from the ray intersection.
     * @returns {Object} An object containing the object and position of the first intersection.
     *
     * @exception {DeveloperError} Ray intersections are only supported in 3D mode.
     */
    Scene.prototype.pickFromRay = function(ray, objectsToExclude) {
        //>>includeStart('debug', pragmas.debug);
        Check.defined('ray', ray);
        if (this._mode !== SceneMode.SCENE3D) {
            throw new DeveloperError('Ray intersections are only supported in 3D mode.');
        }
        //>>includeEnd('debug');
        return pickFromRay(this, ray, objectsToExclude, false);
    };

    /**
     * Returns a list of objects, each containing the object intersected by the ray and the position of intersection.
     * The intersected object has a <code>primitive</code> property that contains the intersected primitive. Other
     * properties may also be set depending on the type of primitive and may be used to further identify the picked object.
     * The primitives in the list are ordered by first intersection to last intersection. The ray must be given in
     * world coordinates.
     * <p>
     * This function only picks globe tiles and 3D Tiles that are rendered in the current view. Picks all other
     * primitives regardless of their visibility.
     * </p>
     *
     * @private
     *
     * @param {Ray} ray The ray.
     * @param {Number} [limit=Number.MAX_VALUE] If supplied, stop finding intersections after this many intersections.
     * @param {Object[]} [objectsToExclude] A list of primitives, entities, or features to exclude from the ray intersection.
     * @returns {Object[]} List of objects containing the object and position of each intersection.
     *
     * @exception {DeveloperError} Ray intersections are only supported in 3D mode.
     */
    Scene.prototype.drillPickFromRay = function(ray, limit, objectsToExclude) {
        //>>includeStart('debug', pragmas.debug);
        Check.defined('ray', ray);
        if (this._mode !== SceneMode.SCENE3D) {
            throw new DeveloperError('Ray intersections are only supported in 3D mode.');
        }
        //>>includeEnd('debug');
        return drillPickFromRay(this, ray, limit, objectsToExclude, false);
    };

    var scratchSurfacePosition = new Cartesian3();
    var scratchSurfaceNormal = new Cartesian3();
    var scratchSurfaceRay = new Ray();
    var scratchCartographic = new Cartographic();

    function getRayForSampleHeight(scene, cartographic) {
        var globe = scene.globe;
        var ellipsoid = defined(globe) ? globe.ellipsoid : scene.mapProjection.ellipsoid;
        var height = ApproximateTerrainHeights._defaultMaxTerrainHeight;
        var surfaceNormal = ellipsoid.geodeticSurfaceNormalCartographic(cartographic, scratchSurfaceNormal);
        var surfacePosition = Cartographic.toCartesian(cartographic, ellipsoid, scratchSurfacePosition);
        var surfaceRay = scratchSurfaceRay;
        surfaceRay.origin = surfacePosition;
        surfaceRay.direction =  surfaceNormal;
        var ray = new Ray();
        Ray.getPoint(surfaceRay, height, ray.origin);
        Cartesian3.negate(surfaceNormal, ray.direction);
        return ray;
    }

    function getRayForClampToHeight(scene, cartesian) {
        var globe = scene.globe;
        var ellipsoid = defined(globe) ? globe.ellipsoid : scene.mapProjection.ellipsoid;
        var cartographic = Cartographic.fromCartesian(cartesian, ellipsoid, scratchCartographic);
        return getRayForSampleHeight(scene, cartographic);
    }

    function getHeightFromCartesian(scene, cartesian) {
        var globe = scene.globe;
        var ellipsoid = defined(globe) ? globe.ellipsoid : scene.mapProjection.ellipsoid;
        var cartographic = Cartographic.fromCartesian(cartesian, ellipsoid, scratchCartographic);
        return cartographic.height;
    }

    /**
     * Returns the height of scene geometry at the given cartographic position or <code>undefined</code> if there was no
     * scene geometry to sample height from. May be used to clamp objects to the globe, 3D Tiles, or primitives in the scene.
     * <p>
     * This function only samples height from globe tiles and 3D Tiles that are rendered in the current view. Samples height
     * from all other primitives regardless of their visibility.
     * </p>
     *
     * @param {Cartographic} position The cartographic position to sample height from.
     * @param {Object[]} [objectsToExclude] A list of primitives, entities, or features to not sample height from.
     * @returns {Number} The height. This may be <code>undefined</code> if there was no scene geometry to sample height from.
     *
     * @see Scene#clampToHeight
     *
     * @exception {DeveloperError} sampleHeight is only supported in 3D mode.
     * @exception {DeveloperError} sampleHeight requires depth texture support. Check sampleHeightSupported.
     */
    Scene.prototype.sampleHeight = function(position, objectsToExclude) {
        //>>includeStart('debug', pragmas.debug);
        Check.defined('position', position);
        if (this._mode !== SceneMode.SCENE3D) {
            throw new DeveloperError('sampleHeight is only supported in 3D mode.');
        }
        if (!this.sampleHeightSupported) {
            throw new DeveloperError('sampleHeight requires depth texture support. Check sampleHeightSupported.');
        }
        //>>includeEnd('debug');
        var ray = getRayForSampleHeight(this, position);
        var pickResult = pickFromRay(this, ray, objectsToExclude, true);
        if (defined(pickResult)) {
            return getHeightFromCartesian(this, pickResult.position);
        }
    };

    /**
     * Clamps the given cartesian position to the scene geometry along the geodetic surface normal. Returns the
     * clamped position or <code>undefined</code> if there was no scene geometry to clamp to. May be used to clamp
     * objects to the globe, 3D Tiles, or primitives in the scene.
     * <p>
     * This function only clamps to globe tiles and 3D Tiles that are rendered in the current view. Clamps to
     * all other primitives regardless of their visibility.
     * </p>
     *
     * @param {Cartesian3} cartesian The cartesian position.
     * @param {Object[]} [objectsToExclude] A list of primitives, entities, or features to not clamp to.
     * @param {Cartesian3} [result] An optional object to return the clamped position.
     * @returns {Cartesian3} The modified result parameter or a new Cartesian3 instance if one was not provided. This may be <code>undefined</code> if there was no scene geometry to clamp to.
     *
     * @see Scene#sampleHeight
     *
     * @exception {DeveloperError} clampToHeight is only supported in 3D mode.
     * @exception {DeveloperError} clampToHeight requires depth texture support. Check clampToHeightSupported.
     */
    Scene.prototype.clampToHeight = function(cartesian, objectsToExclude, result) {
        //>>includeStart('debug', pragmas.debug);
        Check.defined('cartesian', cartesian);
        if (this._mode !== SceneMode.SCENE3D) {
            throw new DeveloperError('sampleHeight is only supported in 3D mode.');
        }
        if (!this.clampToHeightSupported) {
            throw new DeveloperError('clampToHeight requires depth texture support. Check clampToHeightSupported.');
        }
        //>>includeEnd('debug');
        var ray = getRayForClampToHeight(this, cartesian);
        var pickResult = pickFromRay(this, ray, objectsToExclude, true);
        if (defined(pickResult)) {
            return Cartesian3.clone(pickResult.position, result);
        }
    };

    /**
     * Transforms a position in cartesian coordinates to canvas coordinates.  This is commonly used to place an
     * HTML element at the same screen position as an object in the scene.
     *
     * @param {Cartesian3} position The position in cartesian coordinates.
     * @param {Cartesian2} [result] An optional object to return the input position transformed to canvas coordinates.
     * @returns {Cartesian2} The modified result parameter or a new Cartesian2 instance if one was not provided.  This may be <code>undefined</code> if the input position is near the center of the ellipsoid.
     *
     * @example
     * // Output the canvas position of longitude/latitude (0, 0) every time the mouse moves.
     * var scene = widget.scene;
     * var ellipsoid = scene.globe.ellipsoid;
     * var position = Cesium.Cartesian3.fromDegrees(0.0, 0.0);
     * var handler = new Cesium.ScreenSpaceEventHandler(scene.canvas);
     * handler.setInputAction(function(movement) {
     *     console.log(scene.cartesianToCanvasCoordinates(position));
     * }, Cesium.ScreenSpaceEventType.MOUSE_MOVE);
     */
    Scene.prototype.cartesianToCanvasCoordinates = function(position, result) {
        return SceneTransforms.wgs84ToWindowCoordinates(this, position, result);
    };

    /**
     * Instantly completes an active transition.
     */
    Scene.prototype.completeMorph = function(){
        this._transitioner.completeMorph();
    };

    /**
     * Asynchronously transitions the scene to 2D.
     * @param {Number} [duration=2.0] The amount of time, in seconds, for transition animations to complete.
     */
    Scene.prototype.morphTo2D = function(duration) {
        var ellipsoid;
        var globe = this.globe;
        if (defined(globe)) {
            ellipsoid = globe.ellipsoid;
        } else {
            ellipsoid = this.mapProjection.ellipsoid;
        }
        duration = defaultValue(duration, 2.0);
        this._transitioner.morphTo2D(duration, ellipsoid);
    };

    /**
     * Asynchronously transitions the scene to Columbus View.
     * @param {Number} [duration=2.0] The amount of time, in seconds, for transition animations to complete.
     */
    Scene.prototype.morphToColumbusView = function(duration) {
        var ellipsoid;
        var globe = this.globe;
        if (defined(globe)) {
            ellipsoid = globe.ellipsoid;
        } else {
            ellipsoid = this.mapProjection.ellipsoid;
        }
        duration = defaultValue(duration, 2.0);
        this._transitioner.morphToColumbusView(duration, ellipsoid);
    };

    /**
     * Asynchronously transitions the scene to 3D.
     * @param {Number} [duration=2.0] The amount of time, in seconds, for transition animations to complete.
     */
    Scene.prototype.morphTo3D = function(duration) {
        var ellipsoid;
        var globe = this.globe;
        if (defined(globe)) {
            ellipsoid = globe.ellipsoid;
        } else {
            ellipsoid = this.mapProjection.ellipsoid;
        }
        duration = defaultValue(duration, 2.0);
        this._transitioner.morphTo3D(duration, ellipsoid);
    };

    /**
     * Returns true if this object was destroyed; otherwise, false.
     * <br /><br />
     * If this object was destroyed, it should not be used; calling any function other than
     * <code>isDestroyed</code> will result in a {@link DeveloperError} exception.
     *
     * @returns {Boolean} <code>true</code> if this object was destroyed; otherwise, <code>false</code>.
     *
     * @see Scene#destroy
     */
    Scene.prototype.isDestroyed = function() {
        return false;
    };

    /**
     * Destroys the WebGL resources held by this object.  Destroying an object allows for deterministic
     * release of WebGL resources, instead of relying on the garbage collector to destroy this object.
     * <br /><br />
     * Once an object is destroyed, it should not be used; calling any function other than
     * <code>isDestroyed</code> will result in a {@link DeveloperError} exception.  Therefore,
     * assign the return value (<code>undefined</code>) to the object as done in the example.
     *
     * @exception {DeveloperError} This object was destroyed, i.e., destroy() was called.
     *
     *
     * @example
     * scene = scene && scene.destroy();
     *
     * @see Scene#isDestroyed
     */
    Scene.prototype.destroy = function() {
        this._tweens.removeAll();
        this._computeEngine = this._computeEngine && this._computeEngine.destroy();
        this._screenSpaceCameraController = this._screenSpaceCameraController && this._screenSpaceCameraController.destroy();
        this._deviceOrientationCameraController = this._deviceOrientationCameraController && !this._deviceOrientationCameraController.isDestroyed() && this._deviceOrientationCameraController.destroy();
        this._primitives = this._primitives && this._primitives.destroy();
        this._groundPrimitives = this._groundPrimitives && this._groundPrimitives.destroy();
        this._globe = this._globe && this._globe.destroy();
        this.skyBox = this.skyBox && this.skyBox.destroy();
        this.skyAtmosphere = this.skyAtmosphere && this.skyAtmosphere.destroy();
        this._debugSphere = this._debugSphere && this._debugSphere.destroy();
        this.sun = this.sun && this.sun.destroy();
        this._sunPostProcess = this._sunPostProcess && this._sunPostProcess.destroy();
        this._depthPlane = this._depthPlane && this._depthPlane.destroy();
        this._transitioner = this._transitioner && this._transitioner.destroy();
        this._debugFrustumPlanes = this._debugFrustumPlanes && this._debugFrustumPlanes.destroy();
        this._brdfLutGenerator = this._brdfLutGenerator && this._brdfLutGenerator.destroy();

        this._defaultView = this._defaultView && this._defaultView.destroy();
        this._pickOffscreenView = this._pickOffscreenView && this._pickOffscreenView.destroy();
        this._view = undefined;

        if (this._removeCreditContainer) {
            this._canvas.parentNode.removeChild(this._creditContainer);
        }

        this.postProcessStages = this.postProcessStages && this.postProcessStages.destroy();

        this._context = this._context && this._context.destroy();
        this._frameState.creditDisplay = this._frameState.creditDisplay && this._frameState.creditDisplay.destroy();

        if (defined(this._performanceDisplay)){
            this._performanceDisplay = this._performanceDisplay && this._performanceDisplay.destroy();
            this._performanceContainer.parentNode.removeChild(this._performanceContainer);
        }

        this._removeRequestListenerCallback();
        this._removeTaskProcessorListenerCallback();
        for (var i = 0; i < this._removeGlobeCallbacks.length; ++i) {
            this._removeGlobeCallbacks[i]();
        }
        this._removeGlobeCallbacks.length = 0;

        return destroyObject(this);
    };

    return Scene;
});<|MERGE_RESOLUTION|>--- conflicted
+++ resolved
@@ -422,10 +422,7 @@
         var mapProjection = defined(options.mapProjection) ? options.mapProjection : new GeographicProjection();
         this._mapProjection = mapProjection;
         this._serializedMapProjection = new SerializedMapProjection(mapProjection);
-<<<<<<< HEAD
-=======
         this._maxCoord2D = MapProjection.approximateMaximumCoordinate(mapProjection);
->>>>>>> eef97a78
 
         /**
          * The current morph transition time between 2D/Columbus View and 3D,
@@ -1601,11 +1598,6 @@
         frameState.morphTime = scene.morphTime;
         frameState.mapProjection = scene.mapProjection;
         frameState.serializedMapProjection = scene._serializedMapProjection;
-<<<<<<< HEAD
-        frameState.frameNumber = frameNumber;
-        frameState.time = JulianDate.clone(time, frameState.time);
-=======
->>>>>>> eef97a78
         frameState.camera = camera;
         frameState.cullingVolume = camera.frustum.computeCullingVolume(camera.positionWC, camera.directionWC, camera.upWC);
         frameState.occluder = getOccluder(scene);
