--- conflicted
+++ resolved
@@ -1,125 +1,116 @@
-/*global define*/
-define([
-        './DynamicProperty',
-        './CzmlImage',
-        './CzmlNumber',
-        '../Scene/Material'
-    ], function(
-         DynamicProperty,
-         CzmlImage,
-         CzmlNumber,
-         Material) {
-    "use strict";
+/*global define*/
+define([
+        './DynamicProperty',
+        './CzmlImage',
+        './CzmlNumber',
+        '../Scene/Material'
+    ], function(
+         DynamicProperty,
+         CzmlImage,
+         CzmlNumber,
+         Material) {
+    "use strict";
 
-    /**
-     * A utility class for processing CZML image materials.
-     * @alias DynamicImageMaterial
-     * @constructor
-     */
-    var DynamicImageMaterial = function() {
-        this.image = undefined;
-        this.verticalRepeat = undefined;
-        this.horizontalRepeat = undefined;
-    };
-
-    /**
-     * Returns true if the provided CZML interval contains image material data.
-     * @param czmlInterval The CZML interval to check.
-     * @returns {Boolean} true if the interval contains CZML image material data, false otherwise.
-     */
-    DynamicImageMaterial.isMaterial = function(czmlInterval) {
-        return typeof czmlInterval.image !== 'undefined';
-    };
-
-    /**
-     * Provided a CZML interval containing image material data, processes the
-     * interval into a new or existing instance of this class.
-     *
-     * @param {Object} czmlInterval The interval to process.
-     * @param {String} [sourceUri] The originating url of the CZML being processed.
-     * @returns The modified existingMaterial parameter or a new DynamicImageMaterial instance if existingMaterial was undefined or not a DynamicImageMaterial.
-     */
-    DynamicImageMaterial.prototype.processCzmlIntervals = function(czmlInterval, sourceUri) {
-        var materialData = czmlInterval.image;
-        if (typeof materialData === 'undefined') {
-            return;
-        }
-
-        if (typeof materialData.image !== 'undefined') {
-            var image = this.image;
-            if (typeof image === 'undefined') {
-                this.image = image = new DynamicProperty(CzmlImage);
-            }
-            image.processCzmlIntervals(materialData.image, undefined, sourceUri);
-        }
-
-        if (typeof materialData.verticalRepeat !== 'undefined') {
-            var verticalRepeat = this.verticalRepeat;
-            if (typeof verticalRepeat === 'undefined') {
-                this.verticalRepeat = verticalRepeat = new DynamicProperty(CzmlNumber);
-            }
-            verticalRepeat.processCzmlIntervals(materialData.verticalRepeat);
-        }
-
-        if (typeof materialData.horizontalRepeat !== 'undefined') {
-            var horizontalRepeat = this.horizontalRepeat;
-            if (typeof horizontalRepeat === 'undefined') {
-                this.horizontalRepeat = horizontalRepeat = new DynamicProperty(CzmlNumber);
-            }
-            horizontalRepeat.processCzmlIntervals(materialData.horizontalRepeat);
-        }
-    };
-
-    /**
-<<<<<<< HEAD
-     * Get's an Image Material that represents this dynamic material at the provided time.
-=======
-     * Gets an Image Material that represents this dynamic material at the provided time.
->>>>>>> b76f923e
-     *
-     * @param {JulianDate} time The desired time.
-     * @param {Context} context The context in which this material exists.
-     * @param {Material} [existingMaterial] An existing material to be modified.  If the material is undefined or not an Image Material, a new instance is created.
-     * @returns The modified existingMaterial parameter or a new Image Material instance if existingMaterial was undefined or not a Image Material.
-     */
-    DynamicImageMaterial.prototype.getValue = function(time, context, existingMaterial) {
-<<<<<<< HEAD
-        if (typeof existingMaterial === 'undefined' || (existingMaterial.getId() !== 'Image')) {
-            existingMaterial = Material.fromId(context, 'Image');
-=======
-        if (typeof existingMaterial === 'undefined' || (existingMaterial.id !== Material.ImageId)) {
-            existingMaterial = Material.fromId(context, Material.ImageId);
->>>>>>> b76f923e
-        }
-
-        var tRepeat;
-        var property = this.verticalRepeat;
-        if (typeof property !== 'undefined') {
-            tRepeat = property.getValue(time);
-            if (typeof tRepeat !== 'undefined') {
-                existingMaterial.uniforms.repeat.x = tRepeat;
-            }
-        }
-
-        var sRepeat;
-        property = this.horizontalRepeat;
-        if (typeof property !== 'undefined') {
-            sRepeat = property.getValue(time);
-            if (typeof value !== 'undefined') {
-                existingMaterial.uniforms.repeat.y = sRepeat;
-            }
-        }
-
-        property = this.image;
-        if (typeof property !== 'undefined') {
-            var url = this.image.getValue(time);
-            if (typeof url !== 'undefined' && existingMaterial.currentUrl !== url) {
-                existingMaterial.currentUrl = url;
-                existingMaterial.uniforms.image = url;
-            }
-        }
-        return existingMaterial;
-    };
-
-    return DynamicImageMaterial;
+    /**
+     * A utility class for processing CZML image materials.
+     * @alias DynamicImageMaterial
+     * @constructor
+     */
+    var DynamicImageMaterial = function() {
+        this.image = undefined;
+        this.verticalRepeat = undefined;
+        this.horizontalRepeat = undefined;
+    };
+
+    /**
+     * Returns true if the provided CZML interval contains image material data.
+     * @param czmlInterval The CZML interval to check.
+     * @returns {Boolean} true if the interval contains CZML image material data, false otherwise.
+     */
+    DynamicImageMaterial.isMaterial = function(czmlInterval) {
+        return typeof czmlInterval.image !== 'undefined';
+    };
+
+    /**
+     * Provided a CZML interval containing image material data, processes the
+     * interval into a new or existing instance of this class.
+     *
+     * @param {Object} czmlInterval The interval to process.
+     * @param {String} [sourceUri] The originating url of the CZML being processed.
+     * @returns The modified existingMaterial parameter or a new DynamicImageMaterial instance if existingMaterial was undefined or not a DynamicImageMaterial.
+     */
+    DynamicImageMaterial.prototype.processCzmlIntervals = function(czmlInterval, sourceUri) {
+        var materialData = czmlInterval.image;
+        if (typeof materialData === 'undefined') {
+            return;
+        }
+
+        if (typeof materialData.image !== 'undefined') {
+            var image = this.image;
+            if (typeof image === 'undefined') {
+                this.image = image = new DynamicProperty(CzmlImage);
+            }
+            image.processCzmlIntervals(materialData.image, undefined, sourceUri);
+        }
+
+        if (typeof materialData.verticalRepeat !== 'undefined') {
+            var verticalRepeat = this.verticalRepeat;
+            if (typeof verticalRepeat === 'undefined') {
+                this.verticalRepeat = verticalRepeat = new DynamicProperty(CzmlNumber);
+            }
+            verticalRepeat.processCzmlIntervals(materialData.verticalRepeat);
+        }
+
+        if (typeof materialData.horizontalRepeat !== 'undefined') {
+            var horizontalRepeat = this.horizontalRepeat;
+            if (typeof horizontalRepeat === 'undefined') {
+                this.horizontalRepeat = horizontalRepeat = new DynamicProperty(CzmlNumber);
+            }
+            horizontalRepeat.processCzmlIntervals(materialData.horizontalRepeat);
+        }
+    };
+
+    /**
+     * Gets an Image Material that represents this dynamic material at the provided time.
+     *
+     * @param {JulianDate} time The desired time.
+     * @param {Context} context The context in which this material exists.
+     * @param {Material} [existingMaterial] An existing material to be modified.  If the material is undefined or not an Image Material, a new instance is created.
+     * @returns The modified existingMaterial parameter or a new Image Material instance if existingMaterial was undefined or not a Image Material.
+     */
+    DynamicImageMaterial.prototype.getValue = function(time, context, existingMaterial) {
+        if (typeof existingMaterial === 'undefined' || (existingMaterial.id !== Material.ImageId)) {
+            existingMaterial = Material.fromId(context, Material.ImageId);
+        }
+
+        var tRepeat;
+        var property = this.verticalRepeat;
+        if (typeof property !== 'undefined') {
+            tRepeat = property.getValue(time);
+            if (typeof tRepeat !== 'undefined') {
+                existingMaterial.uniforms.repeat.x = tRepeat;
+            }
+        }
+
+        var sRepeat;
+        property = this.horizontalRepeat;
+        if (typeof property !== 'undefined') {
+            sRepeat = property.getValue(time);
+            if (typeof value !== 'undefined') {
+                existingMaterial.uniforms.repeat.y = sRepeat;
+            }
+        }
+
+        property = this.image;
+        if (typeof property !== 'undefined') {
+            var url = this.image.getValue(time);
+            if (typeof url !== 'undefined' && existingMaterial.currentUrl !== url) {
+                existingMaterial.currentUrl = url;
+                existingMaterial.uniforms.image = url;
+            }
+        }
+        return existingMaterial;
+    };
+
+    return DynamicImageMaterial;
 });