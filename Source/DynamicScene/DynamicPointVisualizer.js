--- conflicted
+++ resolved
@@ -227,13 +227,8 @@
 
         billboard.setShow(true);
 
-<<<<<<< HEAD
         position = positionProperty.getValue(time, position);
-        if (typeof position !== 'undefined') {
-=======
-        position = positionProperty.getValueCartesian(time, position);
         if (defined(position)) {
->>>>>>> 31760574
             billboard.setPosition(position);
         }
 
