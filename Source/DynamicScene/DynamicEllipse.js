/*global define*/
define([
        '../Core/TimeInterval',
        '../Core/defaultValue',
        '../Core/defined',
        '../Core/Cartesian3',
        '../Core/Ellipsoid',
        '../Core/Shapes',
        './CzmlNumber',
        './processPacketData'
        ], function (
            TimeInterval,
            defaultValue,
            defined,
            Cartesian3,
            Ellipsoid,
            Shapes,
            CzmlNumber,
            processPacketData) {
    "use strict";

    /**
     * Represents a time-dynamic ellipse, typically used in conjunction with DynamicEllipseVisualizer and
     * DynamicObjectCollection to visualize CZML.
     *
     * @alias DynamicEllipse
     * @constructor
     *
     * @see DynamicObject
     * @see DynamicProperty
     * @see DynamicObjectCollection
     * @see DynamicEllipseVisualizer
     * @see VisualizerCollection
     * @see CzmlDefaults
     */
    var DynamicEllipse = function() {
        /**
         * A DynamicProperty of type CzmlNumber which determines the ellipse's semiMajorAxis.
         * @type {DynamicProperty}
         * @default undefined
         */
        this.semiMajorAxis = undefined;
        /**
         * A DynamicProperty of type CzmlNumber which determines the ellipse's semiMinorAxis.
         * @type {DynamicProperty}
         * @default undefined
         */
        this.semiMinorAxis = undefined;

        /**
         * A DynamicProperty of type CzmlNumber which determines the bearing of the ellipse.
         * @type {DynamicProperty}
         * @default undefined
         */
        this.bearing = undefined;

        this._lastPosition = undefined;
        this._lastSemiMajorAxis = undefined;
        this._lastSemiMinorAxis = undefined;
        this._lastBearing = undefined;
        this._cachedVertexPositions = undefined;
    };

    /**
     * Processes a single CZML packet and merges its data into the provided DynamicObject's ellipse.
     * If the DynamicObject does not have a ellipse, one is created.  This method is not
     * normally called directly, but is part of the array of CZML processing functions that is
     * passed into the DynamicObjectCollection constructor.
     *
     * @param {DynamicObject} dynamicObject The DynamicObject which will contain the ellipse data.
     * @param {Object} packet The CZML packet to process.
     * @param {DynamicObject} dynamicObjectCollection The DynamicObjectCollection to which the DynamicObject belongs.
     *
     * @returns {Boolean} true if any new properties were created while processing the packet, false otherwise.
     *
     * @see DynamicObject
     * @see DynamicProperty
     * @see DynamicObjectCollection
     * @see CzmlDefaults#updaters
     */
    DynamicEllipse.processCzmlPacket = function(dynamicObject, packet, dynamicObjectCollection, sourceUri) {
        var ellipseData = packet.ellipse;
        if (!defined(ellipseData)) {
            return false;
        }

<<<<<<< HEAD
=======
        var ellipseUpdated = false;
        var ellipse = dynamicObject.ellipse;
        ellipseUpdated = !defined(ellipse);
        if (ellipseUpdated) {
            dynamicObject.ellipse = ellipse = new DynamicEllipse();
        }

>>>>>>> 31760574
        var interval = ellipseData.interval;
        if (defined(interval)) {
            interval = TimeInterval.fromIso8601(interval);
        }

<<<<<<< HEAD
        var ellipse = dynamicObject.ellipse;
        var ellipseUpdated = typeof ellipse === 'undefined';
        if (ellipseUpdated) {
            dynamicObject.ellipse = ellipse = new DynamicEllipse();
        }

        ellipseUpdated = processPacketData(CzmlNumber, ellipse, 'bearing', ellipseData.bearing, interval, sourceUri) || ellipseUpdated;
        ellipseUpdated = processPacketData(CzmlNumber, ellipse, 'semiMajorAxis', ellipseData.semiMajorAxis, interval, sourceUri) || ellipseUpdated;
        ellipseUpdated = processPacketData(CzmlNumber, ellipse, 'semiMinorAxis', ellipseData.semiMinorAxis, interval, sourceUri) || ellipseUpdated;
=======
        if (defined(ellipseData.bearing)) {
            var bearing = ellipse.bearing;
            if (!defined(bearing)) {
                ellipse.bearing = bearing = new DynamicProperty(CzmlNumber);
                ellipseUpdated = true;
            }
            bearing.processCzmlIntervals(ellipseData.bearing, interval);
        }

        if (defined(ellipseData.semiMajorAxis)) {
            var semiMajorAxis = ellipse.semiMajorAxis;
            if (!defined(semiMajorAxis)) {
                ellipse.semiMajorAxis = semiMajorAxis = new DynamicProperty(CzmlNumber);
                ellipseUpdated = true;
            }
            semiMajorAxis.processCzmlIntervals(ellipseData.semiMajorAxis, interval);
        }

        if (defined(ellipseData.semiMinorAxis)) {
            var semiMinorAxis = ellipse.semiMinorAxis;
            if (!defined(semiMinorAxis)) {
                ellipse.semiMinorAxis = semiMinorAxis = new DynamicProperty(CzmlNumber);
                ellipseUpdated = true;
            }
            semiMinorAxis.processCzmlIntervals(ellipseData.semiMinorAxis, interval);
        }
>>>>>>> 31760574

        return ellipseUpdated;
    };

    /**
     * Given two DynamicObjects, takes the ellipse properties from the second
     * and assigns them to the first, assuming such a property did not already exist.
     * This method is not normally called directly, but is part of the array of CZML processing
     * functions that is passed into the CompositeDynamicObjectCollection constructor.
     *
     * @param {DynamicObject} targetObject The DynamicObject which will have properties merged onto it.
     * @param {DynamicObject} objectToMerge The DynamicObject containing properties to be merged.
     *
     * @see CzmlDefaults
     */
    DynamicEllipse.mergeProperties = function(targetObject, objectToMerge) {
        var ellipseToMerge = objectToMerge.ellipse;
        if (defined(ellipseToMerge)) {

            var targetEllipse = targetObject.ellipse;
            if (!defined(targetEllipse)) {
                targetObject.ellipse = targetEllipse = new DynamicEllipse();
            }

            targetEllipse.bearing = defaultValue(targetEllipse.bearing, ellipseToMerge.bearing);
            targetEllipse.semiMajorAxis = defaultValue(targetEllipse.semiMajorAxis, ellipseToMerge.semiMajorAxis);
            targetEllipse.semiMinorAxis = defaultValue(targetEllipse.semiMinorAxis, ellipseToMerge.semiMinorAxis);
        }
    };

    /**
     * Given a DynamicObject, undefines the ellipse associated with it.
     * This method is not normally called directly, but is part of the array of CZML processing
     * functions that is passed into the CompositeDynamicObjectCollection constructor.
     *
     * @param {DynamicObject} dynamicObject The DynamicObject to remove the ellipse from.
     *
     * @see CzmlDefaults
     */
    DynamicEllipse.undefineProperties = function(dynamicObject) {
        dynamicObject.ellipse = undefined;
    };

    /**
     * Gets an array of vertex positions for the ellipse at the provided time.
     *
     * @param {JulianDate} time The desired time.
     * @param {Ellipsoid} ellipsoid The ellipsoid on which the ellipse will be on.
     * @param {Cartesian3} position The position of the ellipsoid.
     * @returns An array of vertex positions.
     */
    DynamicEllipse.prototype.getValue = function(time, position) {
        var semiMajorAxisProperty = this.semiMajorAxis;
        var semiMinorAxisProperty = this.semiMinorAxis;

        if (!defined(position) || //
            !defined(semiMajorAxisProperty) || //
            !defined(semiMinorAxisProperty)) {
            return undefined;
        }

        var semiMajorAxis = semiMajorAxisProperty.getValue(time);
        var semiMinorAxis = semiMinorAxisProperty.getValue(time);

        var bearing = 0.0;
        var bearingProperty = this.bearing;
        if (defined(bearingProperty)) {
            bearing = bearingProperty.getValue(time);
        }

        if (!defined(semiMajorAxis) || //
            !defined(semiMinorAxis) || //
            semiMajorAxis === 0.0 || //
            semiMinorAxis === 0.0) {
            return undefined;
        }

        var lastPosition = this._lastPosition;
        var lastSemiMajorAxis = this._lastSemiMajorAxis;
        var lastSemiMinorAxis = this._lastSemiMinorAxis;
        var lastBearing = this._lastBearing;
        if (bearing !== lastBearing || //
            lastSemiMajorAxis !== semiMajorAxis || //
            lastSemiMinorAxis !== semiMinorAxis || //
            !Cartesian3.equals(lastPosition, position)) {

            //CZML_TODO The surface reference should come from CZML and not be hard-coded to Ellipsoid.WGS84.
            this._cachedVertexPositions = Shapes.computeEllipseBoundary(Ellipsoid.WGS84, position, semiMajorAxis, semiMinorAxis, bearing);
            this._lastPosition = Cartesian3.clone(position, this._lastPosition);
            this._lastBearing = bearing;
            this._lastSemiMajorAxis = semiMajorAxis;
            this._lastSemiMinorAxis = semiMinorAxis;
        }

        return this._cachedVertexPositions;
    };

    return DynamicEllipse;
});<|MERGE_RESOLUTION|>--- conflicted
+++ resolved
@@ -84,22 +84,11 @@
             return false;
         }
 
-<<<<<<< HEAD
-=======
-        var ellipseUpdated = false;
-        var ellipse = dynamicObject.ellipse;
-        ellipseUpdated = !defined(ellipse);
-        if (ellipseUpdated) {
-            dynamicObject.ellipse = ellipse = new DynamicEllipse();
-        }
-
->>>>>>> 31760574
         var interval = ellipseData.interval;
         if (defined(interval)) {
             interval = TimeInterval.fromIso8601(interval);
         }
 
-<<<<<<< HEAD
         var ellipse = dynamicObject.ellipse;
         var ellipseUpdated = typeof ellipse === 'undefined';
         if (ellipseUpdated) {
@@ -109,34 +98,6 @@
         ellipseUpdated = processPacketData(CzmlNumber, ellipse, 'bearing', ellipseData.bearing, interval, sourceUri) || ellipseUpdated;
         ellipseUpdated = processPacketData(CzmlNumber, ellipse, 'semiMajorAxis', ellipseData.semiMajorAxis, interval, sourceUri) || ellipseUpdated;
         ellipseUpdated = processPacketData(CzmlNumber, ellipse, 'semiMinorAxis', ellipseData.semiMinorAxis, interval, sourceUri) || ellipseUpdated;
-=======
-        if (defined(ellipseData.bearing)) {
-            var bearing = ellipse.bearing;
-            if (!defined(bearing)) {
-                ellipse.bearing = bearing = new DynamicProperty(CzmlNumber);
-                ellipseUpdated = true;
-            }
-            bearing.processCzmlIntervals(ellipseData.bearing, interval);
-        }
-
-        if (defined(ellipseData.semiMajorAxis)) {
-            var semiMajorAxis = ellipse.semiMajorAxis;
-            if (!defined(semiMajorAxis)) {
-                ellipse.semiMajorAxis = semiMajorAxis = new DynamicProperty(CzmlNumber);
-                ellipseUpdated = true;
-            }
-            semiMajorAxis.processCzmlIntervals(ellipseData.semiMajorAxis, interval);
-        }
-
-        if (defined(ellipseData.semiMinorAxis)) {
-            var semiMinorAxis = ellipse.semiMinorAxis;
-            if (!defined(semiMinorAxis)) {
-                ellipse.semiMinorAxis = semiMinorAxis = new DynamicProperty(CzmlNumber);
-                ellipseUpdated = true;
-            }
-            semiMinorAxis.processCzmlIntervals(ellipseData.semiMinorAxis, interval);
-        }
->>>>>>> 31760574
 
         return ellipseUpdated;
     };
