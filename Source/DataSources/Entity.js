--- conflicted
+++ resolved
@@ -39,23 +39,16 @@
         this._definitionChanged = new Event();
         this._name = undefined;
         this._parent = undefined;
-<<<<<<< HEAD
-        this._propertyNames = ['billboard', 'corridor', 'description', 'ellipse', 'ellipsoid', 'label', 'model', //
-=======
-        this._propertyNames = ['billboard', 'box', 'description', 'ellipse', 'ellipsoid', 'label', 'model', //
->>>>>>> 95462d82
+        this._propertyNames = ['billboard', 'box', 'corridor', 'description', 'ellipse', 'ellipsoid', 'label', 'model', //
                                'orientation', 'path', 'point', 'polygon', 'polyline', 'position', //
                                'rectangle', 'viewFrom', 'wall'];
 
         this._billboard = undefined;
         this._billboardSubscription = undefined;
-<<<<<<< HEAD
+        this._box = undefined;
+        this._boxSubscription = undefined;
         this._corridor = undefined;
         this._corridorSubscription = undefined;
-=======
-        this._box = undefined;
-        this._boxSubscription = undefined;
->>>>>>> 95462d82
         this._description = undefined;
         this._descriptionSubscription = undefined;
         this._ellipse = undefined;
@@ -161,19 +154,17 @@
          */
         billboard : createPropertyDescriptor('billboard'),
         /**
-<<<<<<< HEAD
+         * Gets or sets the box.
+         * @memberof Entity.prototype
+         * @type {BoxGraphics}
+         */
+        box : createPropertyDescriptor('box'),
+        /**
          * Gets or sets the corridor.
          * @memberof Entity.prototype
          * @type {CorridorGraphics}
          */
         corridor : createPropertyDescriptor('corridor'),
-=======
-         * Gets or sets the box.
-         * @memberof Entity.prototype
-         * @type {BoxGraphics}
-         */
-        box : createPropertyDescriptor('box'),
->>>>>>> 95462d82
         /**
          * Gets or sets the description.
          * @memberof Entity.prototype
