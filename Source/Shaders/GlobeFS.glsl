uniform vec4 u_initialColor;

#if TEXTURE_UNITS > 0
uniform sampler2D u_dayTextures[TEXTURE_UNITS];
uniform vec4 u_dayTextureTranslationAndScale[TEXTURE_UNITS];
uniform bool u_dayTextureUseWebMercatorT[TEXTURE_UNITS];

#ifdef APPLY_ALPHA
uniform float u_dayTextureAlpha[TEXTURE_UNITS];
#endif

#ifdef APPLY_SPLIT
uniform float u_dayTextureSplit[TEXTURE_UNITS];
#endif

#ifdef APPLY_BRIGHTNESS
uniform float u_dayTextureBrightness[TEXTURE_UNITS];
#endif

#ifdef APPLY_CONTRAST
uniform float u_dayTextureContrast[TEXTURE_UNITS];
#endif

#ifdef APPLY_HUE
uniform float u_dayTextureHue[TEXTURE_UNITS];
#endif

#ifdef APPLY_SATURATION
uniform float u_dayTextureSaturation[TEXTURE_UNITS];
#endif

#ifdef APPLY_GAMMA
uniform float u_dayTextureOneOverGamma[TEXTURE_UNITS];
#endif

uniform vec4 u_dayTextureTexCoordsRectangle[TEXTURE_UNITS];
#endif

#ifdef SHOW_REFLECTIVE_OCEAN
uniform sampler2D u_waterMask;
uniform vec4 u_waterMaskTranslationAndScale;
uniform float u_zoomedOutOceanSpecularIntensity;
#endif

#ifdef SHOW_OCEAN_WAVES
uniform sampler2D u_oceanNormalMap;
#endif

#if defined(ENABLE_DAYNIGHT_SHADING) || defined(GROUND_ATMOSPHERE)
uniform vec2 u_lightingFadeDistance;
#endif

#ifdef TILE_LIMIT_RECTANGLE
uniform vec4 u_cartographicLimitRectangle;
#endif

#ifdef GROUND_ATMOSPHERE
uniform vec2 u_nightFadeDistance;
#endif

#ifdef ENABLE_CLIPPING_PLANES
uniform sampler2D u_clippingPlanes;
uniform mat4 u_clippingPlanesMatrix;
uniform vec4 u_clippingPlanesEdgeStyle;
#endif

#if defined(FOG) && (defined(ENABLE_VERTEX_LIGHTING) || defined(ENABLE_DAYNIGHT_SHADING)) || defined(GROUND_ATMOSPHERE)
uniform float u_minimumBrightness;
#endif

#ifdef HIGHLIGHT_FILL_TILE
uniform vec4 u_fillHighlightColor;
#endif

varying vec3 v_positionMC;
varying vec3 v_positionEC;
varying vec3 v_textureCoordinates;
varying vec3 v_normalMC;
varying vec3 v_normalEC;

#ifdef APPLY_MATERIAL
varying float v_height;
varying float v_slope;
#endif

#if defined(FOG) || defined(GROUND_ATMOSPHERE)
varying float v_distance;
varying vec3 v_fogRayleighColor;
varying vec3 v_fogMieColor;
#endif

#ifdef GROUND_ATMOSPHERE
varying vec3 v_rayleighColor;
varying vec3 v_mieColor;
#endif

vec4 sampleAndBlend(
    vec4 previousColor,
    sampler2D textureToSample,
    vec2 tileTextureCoordinates,
    vec4 textureCoordinateRectangle,
    vec4 textureCoordinateTranslationAndScale,
    float textureAlpha,
    float textureBrightness,
    float textureContrast,
    float textureHue,
    float textureSaturation,
    float textureOneOverGamma,
    float split)
{
    // This crazy step stuff sets the alpha to 0.0 if this following condition is true:
    //    tileTextureCoordinates.s < textureCoordinateRectangle.s ||
    //    tileTextureCoordinates.s > textureCoordinateRectangle.p ||
    //    tileTextureCoordinates.t < textureCoordinateRectangle.t ||
    //    tileTextureCoordinates.t > textureCoordinateRectangle.q
    // In other words, the alpha is zero if the fragment is outside the rectangle
    // covered by this texture.  Would an actual 'if' yield better performance?
    vec2 alphaMultiplier = step(textureCoordinateRectangle.st, tileTextureCoordinates);
    textureAlpha = textureAlpha * alphaMultiplier.x * alphaMultiplier.y;

    alphaMultiplier = step(vec2(0.0), textureCoordinateRectangle.pq - tileTextureCoordinates);
    textureAlpha = textureAlpha * alphaMultiplier.x * alphaMultiplier.y;

    vec2 translation = textureCoordinateTranslationAndScale.xy;
    vec2 scale = textureCoordinateTranslationAndScale.zw;
    vec2 textureCoordinates = tileTextureCoordinates * scale + translation;
    vec4 value = texture2D(textureToSample, textureCoordinates);
    vec3 color = value.rgb;
    float alpha = value.a;

#ifdef APPLY_SPLIT
    float splitPosition = czm_imagerySplitPosition;
    // Split to the left
    if (split < 0.0 && gl_FragCoord.x > splitPosition) {
       alpha = 0.0;
    }
    // Split to the right
    else if (split > 0.0 && gl_FragCoord.x < splitPosition) {
       alpha = 0.0;
    }
#endif

#ifdef APPLY_BRIGHTNESS
    color = mix(vec3(0.0), color, textureBrightness);
#endif

#ifdef APPLY_CONTRAST
    color = mix(vec3(0.5), color, textureContrast);
#endif

#ifdef APPLY_HUE
    color = czm_hue(color, textureHue);
#endif

#ifdef APPLY_SATURATION
    color = czm_saturation(color, textureSaturation);
#endif

#ifdef APPLY_GAMMA
    color = pow(color, vec3(textureOneOverGamma));
#endif

    float sourceAlpha = alpha * textureAlpha;
    float outAlpha = mix(previousColor.a, 1.0, sourceAlpha);
    vec3 outColor = mix(previousColor.rgb * previousColor.a, color, sourceAlpha) / outAlpha;
    return vec4(outColor, outAlpha);
}

vec4 computeDayColor(vec4 initialColor, vec3 textureCoordinates);
vec4 computeWaterColor(vec3 positionEyeCoordinates, vec2 textureCoordinates, mat3 enuToEye, vec4 imageryColor, float specularMapValue, float fade);

void main()
{
#ifdef TILE_LIMIT_RECTANGLE
    if (v_textureCoordinates.x < u_cartographicLimitRectangle.x || u_cartographicLimitRectangle.z < v_textureCoordinates.x ||
        v_textureCoordinates.y < u_cartographicLimitRectangle.y || u_cartographicLimitRectangle.w < v_textureCoordinates.y)
        {
            discard;
        }
#endif

#ifdef ENABLE_CLIPPING_PLANES
    float clipDistance = clip(gl_FragCoord, u_clippingPlanes, u_clippingPlanesMatrix);
#endif

    // The clamp below works around an apparent bug in Chrome Canary v23.0.1241.0
    // where the fragment shader sees textures coordinates < 0.0 and > 1.0 for the
    // fragments on the edges of tiles even though the vertex shader is outputting
    // coordinates strictly in the 0-1 range.
    vec4 color = computeDayColor(u_initialColor, clamp(v_textureCoordinates, 0.0, 1.0));

#ifdef SHOW_TILE_BOUNDARIES
    if (v_textureCoordinates.x < (1.0/256.0) || v_textureCoordinates.x > (255.0/256.0) ||
        v_textureCoordinates.y < (1.0/256.0) || v_textureCoordinates.y > (255.0/256.0))
    {
        color = vec4(1.0, 0.0, 0.0, 1.0);
    }
#endif

#if defined(SHOW_REFLECTIVE_OCEAN) || defined(ENABLE_DAYNIGHT_SHADING)
    vec3 normalMC = czm_geodeticSurfaceNormal(v_positionMC, vec3(0.0), vec3(1.0));   // normalized surface normal in model coordinates
    vec3 normalEC = czm_normal3D * normalMC;                                         // normalized surface normal in eye coordiantes
#endif

#if defined(ENABLE_DAYNIGHT_SHADING) || defined(GROUND_ATMOSPHERE)
    float cameraDist;
    if (czm_sceneMode == czm_sceneMode2D)
    {
        cameraDist = max(czm_frustumPlanes.x - czm_frustumPlanes.y, czm_frustumPlanes.w - czm_frustumPlanes.z) * 0.5;
    }
    else if (czm_sceneMode == czm_sceneModeColumbusView)
    {
        cameraDist = -czm_view[3].z;
    }
    else
    {
        cameraDist = length(czm_view[3]);
    }
    float fadeOutDist = u_lightingFadeDistance.x;
    float fadeInDist = u_lightingFadeDistance.y;
    if (czm_sceneMode != czm_sceneMode3D) {
        vec3 radii = czm_getWgs84EllipsoidEC().radii;
        float maxRadii = max(radii.x, max(radii.y, radii.z));
        fadeOutDist -= maxRadii;
        fadeInDist -= maxRadii;
    }
    float fade = clamp((cameraDist - fadeOutDist) / (fadeInDist - fadeOutDist), 0.0, 1.0);
#else
    float fade = 0.0;
#endif

#ifdef SHOW_REFLECTIVE_OCEAN
    vec2 waterMaskTranslation = u_waterMaskTranslationAndScale.xy;
    vec2 waterMaskScale = u_waterMaskTranslationAndScale.zw;
    vec2 waterMaskTextureCoordinates = v_textureCoordinates.xy * waterMaskScale + waterMaskTranslation;
    waterMaskTextureCoordinates.y = 1.0 - waterMaskTextureCoordinates.y;

    float mask = texture2D(u_waterMask, waterMaskTextureCoordinates).r;

    if (mask > 0.0)
    {
        mat3 enuToEye = czm_eastNorthUpToEyeCoordinates(v_positionMC, normalEC);

        vec2 ellipsoidTextureCoordinates = czm_ellipsoidWgs84TextureCoordinates(normalMC);
        vec2 ellipsoidFlippedTextureCoordinates = czm_ellipsoidWgs84TextureCoordinates(normalMC.zyx);

        vec2 textureCoordinates = mix(ellipsoidTextureCoordinates, ellipsoidFlippedTextureCoordinates, czm_morphTime * smoothstep(0.9, 0.95, normalMC.z));

        color = computeWaterColor(v_positionEC, textureCoordinates, enuToEye, color, mask, fade);
    }
#endif

#ifdef APPLY_MATERIAL
    czm_materialInput materialInput;
    materialInput.st = v_textureCoordinates.st;
    materialInput.normalEC = normalize(v_normalEC);
    materialInput.slope = v_slope;
    materialInput.height = v_height;
    czm_material material = czm_getMaterial(materialInput);
    color.xyz = mix(color.xyz, material.diffuse, material.alpha);
#endif

#if defined(ENABLE_VERTEX_LIGHTING)
    float diffuseIntensity = clamp(czm_getLambertDiffuse(czm_sunDirectionEC, normalize(v_normalEC)) * 0.9 + 0.3, 0.0, 1.0);
    vec4 finalColor = vec4(color.rgb * diffuseIntensity, color.a);
#elif defined(ENABLE_DAYNIGHT_SHADING)
    float diffuseIntensity = clamp(czm_getLambertDiffuse(czm_sunDirectionEC, normalEC) * 5.0 + 0.3, 0.0, 1.0);
    diffuseIntensity = mix(1.0, diffuseIntensity, fade);
    vec4 finalColor = vec4(color.rgb * diffuseIntensity, color.a);
#else
    vec4 finalColor = color;
#endif

#ifdef ENABLE_CLIPPING_PLANES
    vec4 clippingPlanesEdgeColor = vec4(1.0);
    clippingPlanesEdgeColor.rgb = u_clippingPlanesEdgeStyle.rgb;
    float clippingPlanesEdgeWidth = u_clippingPlanesEdgeStyle.a;

    if (clipDistance < clippingPlanesEdgeWidth)
    {
        finalColor = clippingPlanesEdgeColor;
    }
#endif

<<<<<<< HEAD
#ifdef HIGHLIGHT_FILL_TILE
    finalColor = vec4(mix(finalColor.rgb, u_fillHighlightColor.rgb, u_fillHighlightColor.a), finalColor.a);
#endif

#ifdef FOG
=======
#if defined(FOG) || defined(GROUND_ATMOSPHERE)
>>>>>>> 2bf42bca
    const float fExposure = 2.0;
    vec3 fogColor = v_fogMieColor + finalColor.rgb * v_fogRayleighColor;
    fogColor = vec3(1.0) - exp(-fExposure * fogColor);
#endif

#ifdef FOG
#if defined(ENABLE_VERTEX_LIGHTING) || defined(ENABLE_DAYNIGHT_SHADING)
    float darken = clamp(dot(normalize(czm_viewerPositionWC), normalize(czm_sunPositionWC)), u_minimumBrightness, 1.0);
    fogColor *= darken;
#endif

    finalColor = vec4(czm_fog(v_distance, finalColor.rgb, fogColor), finalColor.a);
#endif

#ifdef GROUND_ATMOSPHERE
    if (czm_sceneMode != czm_sceneMode3D)
    {
        gl_FragColor = finalColor;
        return;
    }

#if defined(PER_FRAGMENT_GROUND_ATMOSPHERE) && (defined(ENABLE_DAYNIGHT_SHADING) || defined(ENABLE_VERTEX_LIGHTING))
    czm_ellipsoid ellipsoid = czm_getWgs84EllipsoidEC();

    float mpp = czm_metersPerPixel(vec4(0.0, 0.0, -czm_currentFrustum.x, 1.0));
    vec2 xy = gl_FragCoord.xy / czm_viewport.zw * 2.0 - vec2(1.0);
    xy *= czm_viewport.zw * mpp * 0.5;

    vec3 direction = normalize(vec3(xy, -czm_currentFrustum.x));
    czm_ray ray = czm_ray(vec3(0.0), direction);

    czm_raySegment intersection = czm_rayEllipsoidIntersectionInterval(ray, ellipsoid);

    vec3 ellipsoidPosition = czm_pointAlongRay(ray, intersection.start);
    ellipsoidPosition = (czm_inverseView * vec4(ellipsoidPosition, 1.0)).xyz;
    AtmosphereColor atmosColor = computeGroundAtmosphereFromSpace(ellipsoidPosition, true);

    vec3 groundAtmosphereColor = atmosColor.mie + finalColor.rgb * atmosColor.rayleigh;
    groundAtmosphereColor = vec3(1.0) - exp(-fExposure * groundAtmosphereColor);

    fadeInDist = u_nightFadeDistance.x;
    fadeOutDist = u_nightFadeDistance.y;

    float sunlitAtmosphereIntensity = clamp((cameraDist - fadeOutDist) / (fadeInDist - fadeOutDist), 0.0, 1.0);
    groundAtmosphereColor = mix(groundAtmosphereColor, fogColor, sunlitAtmosphereIntensity);
#else
    vec3 groundAtmosphereColor = fogColor;
#endif

    finalColor = vec4(mix(finalColor.rgb, groundAtmosphereColor, fade), finalColor.a);
#endif

    gl_FragColor = finalColor;
}

#ifdef SHOW_REFLECTIVE_OCEAN

float waveFade(float edge0, float edge1, float x)
{
    float y = clamp((x - edge0) / (edge1 - edge0), 0.0, 1.0);
    return pow(1.0 - y, 5.0);
}

float linearFade(float edge0, float edge1, float x)
{
    return clamp((x - edge0) / (edge1 - edge0), 0.0, 1.0);
}

// Based on water rendering by Jonas Wagner:
// http://29a.ch/2012/7/19/webgl-terrain-rendering-water-fog

// low altitude wave settings
const float oceanFrequencyLowAltitude = 825000.0;
const float oceanAnimationSpeedLowAltitude = 0.004;
const float oceanOneOverAmplitudeLowAltitude = 1.0 / 2.0;
const float oceanSpecularIntensity = 0.5;

// high altitude wave settings
const float oceanFrequencyHighAltitude = 125000.0;
const float oceanAnimationSpeedHighAltitude = 0.008;
const float oceanOneOverAmplitudeHighAltitude = 1.0 / 2.0;

vec4 computeWaterColor(vec3 positionEyeCoordinates, vec2 textureCoordinates, mat3 enuToEye, vec4 imageryColor, float maskValue, float fade)
{
    vec3 positionToEyeEC = -positionEyeCoordinates;
    float positionToEyeECLength = length(positionToEyeEC);

    // The double normalize below works around a bug in Firefox on Android devices.
    vec3 normalizedpositionToEyeEC = normalize(normalize(positionToEyeEC));

    // Fade out the waves as the camera moves far from the surface.
    float waveIntensity = waveFade(70000.0, 1000000.0, positionToEyeECLength);

#ifdef SHOW_OCEAN_WAVES
    // high altitude waves
    float time = czm_frameNumber * oceanAnimationSpeedHighAltitude;
    vec4 noise = czm_getWaterNoise(u_oceanNormalMap, textureCoordinates * oceanFrequencyHighAltitude, time, 0.0);
    vec3 normalTangentSpaceHighAltitude = vec3(noise.xy, noise.z * oceanOneOverAmplitudeHighAltitude);

    // low altitude waves
    time = czm_frameNumber * oceanAnimationSpeedLowAltitude;
    noise = czm_getWaterNoise(u_oceanNormalMap, textureCoordinates * oceanFrequencyLowAltitude, time, 0.0);
    vec3 normalTangentSpaceLowAltitude = vec3(noise.xy, noise.z * oceanOneOverAmplitudeLowAltitude);

    // blend the 2 wave layers based on distance to surface
    float highAltitudeFade = linearFade(0.0, 60000.0, positionToEyeECLength);
    float lowAltitudeFade = 1.0 - linearFade(20000.0, 60000.0, positionToEyeECLength);
    vec3 normalTangentSpace =
        (highAltitudeFade * normalTangentSpaceHighAltitude) +
        (lowAltitudeFade * normalTangentSpaceLowAltitude);
    normalTangentSpace = normalize(normalTangentSpace);

    // fade out the normal perturbation as we move farther from the water surface
    normalTangentSpace.xy *= waveIntensity;
    normalTangentSpace = normalize(normalTangentSpace);
#else
    vec3 normalTangentSpace = vec3(0.0, 0.0, 1.0);
#endif

    vec3 normalEC = enuToEye * normalTangentSpace;

    const vec3 waveHighlightColor = vec3(0.3, 0.45, 0.6);

    // Use diffuse light to highlight the waves
    float diffuseIntensity = czm_getLambertDiffuse(czm_sunDirectionEC, normalEC) * maskValue;
    vec3 diffuseHighlight = waveHighlightColor * diffuseIntensity * (1.0 - fade);

#ifdef SHOW_OCEAN_WAVES
    // Where diffuse light is low or non-existent, use wave highlights based solely on
    // the wave bumpiness and no particular light direction.
    float tsPerturbationRatio = normalTangentSpace.z;
    vec3 nonDiffuseHighlight = mix(waveHighlightColor * 5.0 * (1.0 - tsPerturbationRatio), vec3(0.0), diffuseIntensity);
#else
    vec3 nonDiffuseHighlight = vec3(0.0);
#endif

    // Add specular highlights in 3D, and in all modes when zoomed in.
    float specularIntensity = czm_getSpecular(czm_sunDirectionEC, normalizedpositionToEyeEC, normalEC, 10.0) + 0.25 * czm_getSpecular(czm_moonDirectionEC, normalizedpositionToEyeEC, normalEC, 10.0);
    float surfaceReflectance = mix(0.0, mix(u_zoomedOutOceanSpecularIntensity, oceanSpecularIntensity, waveIntensity), maskValue);
    float specular = specularIntensity * surfaceReflectance;

    return vec4(imageryColor.rgb + diffuseHighlight + nonDiffuseHighlight + specular, imageryColor.a);
}

#endif // #ifdef SHOW_REFLECTIVE_OCEAN<|MERGE_RESOLUTION|>--- conflicted
+++ resolved
@@ -282,15 +282,11 @@
     }
 #endif
 
-<<<<<<< HEAD
 #ifdef HIGHLIGHT_FILL_TILE
     finalColor = vec4(mix(finalColor.rgb, u_fillHighlightColor.rgb, u_fillHighlightColor.a), finalColor.a);
 #endif
 
-#ifdef FOG
-=======
 #if defined(FOG) || defined(GROUND_ATMOSPHERE)
->>>>>>> 2bf42bca
     const float fExposure = 2.0;
     vec3 fogColor = v_fogMieColor + finalColor.rgb * v_fogRayleighColor;
     fogColor = vec3(1.0) - exp(-fExposure * fogColor);
