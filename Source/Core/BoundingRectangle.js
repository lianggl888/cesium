--- conflicted
+++ resolved
@@ -294,63 +294,7 @@
     };
 
     /**
-<<<<<<< HEAD
-     * Computes a bounding rectangle enclosing the list of 2D points.
-     *
-     * @memberof BoundingRectangle
-     *
-     * @param {Array} positions List of points that the bounding rectangle will enclose.  Each point must have <code>x</code> and <code>y</code> properties.
-     * @param {BoundingRectangle} [result] The object onto which to store the result.
-     *
-     * @exception {DeveloperError} positions is required.
-     *
-     * @return {BoundingRectangle} A bounding rectangle computed from the positions. The rectangle is oriented with the corner at the bottom left.
-     */
-    BoundingRectangle.fromPoints = function(positions, result) {
-        if (typeof result === 'undefined') {
-            result = new BoundingRectangle();
-        }
-
-        if (typeof positions === 'undefined' || positions.length === 0) {
-            result.x = 0;
-            result.y = 0;
-            result.width = 0;
-            result.height = 0;
-            return result;
-        }
-
-        var length = positions.length;
-
-        var minimumX = positions[0].x;
-        var minimumY = positions[0].y;
-
-        var maximumX = positions[0].x;
-        var maximumY = positions[0].y;
-
-        for ( var i = 1; i < length; i++) {
-            var p = positions[i];
-            var x = p.x;
-            var y = p.y;
-
-            minimumX = Math.min(x, minimumX);
-            maximumX = Math.max(x, maximumX);
-            minimumY = Math.min(y, minimumY);
-            maximumY = Math.max(y, maximumY);
-        }
-
-        result.x = minimumX;
-        result.y = minimumY;
-        result.width = maximumX - minimumX;
-        result.height = maximumY - minimumY;
-        return result;
-    };
-
-    /**
-     * Creates a bounding rectangle from an extent.
-     *
-=======
      * Duplicates this BoundingRectangle instance.
->>>>>>> 032ac424
      * @memberof BoundingRectangle
      *
      * @param {BoundingRectangle} [result] The object onto which to store the result.
