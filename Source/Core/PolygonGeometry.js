--- conflicted
+++ resolved
@@ -710,19 +710,12 @@
             options.bottom = true;
             for (i = 0; i < polygons.length; i++) {
                 geometry = createGeometryFromPositionsExtruded(ellipsoid, polygons[i], granularity, hierarchy[i], perPositionHeight);
-<<<<<<< HEAD
                 if (!open) {
                     topAndBottom = geometry.topAndBottom;
-                    topAndBottom.geometry = PolygonGeometryLibrary.scaleToGeodeticHeightExtruded(topAndBottom.geometry, height, extrudedHeight, ellipsoid, perPositionHeight);
-                    topAndBottom.geometry = computeAttributes(vertexFormat, topAndBottom.geometry, outerPositions, ellipsoid, stRotation, true, false);
+                    options.geometry = PolygonGeometryLibrary.scaleToGeodeticHeightExtruded(topAndBottom.geometry, height, extrudedHeight, ellipsoid, perPositionHeight);
+                    topAndBottom.geometry = computeAttributes(options);
                     geometries.push(topAndBottom);
                 }
-=======
-                topAndBottom = geometry.topAndBottom;
-                options.geometry = PolygonGeometryLibrary.scaleToGeodeticHeightExtruded(topAndBottom.geometry, height, extrudedHeight, ellipsoid, perPositionHeight);
-                topAndBottom.geometry = computeAttributes(options);
-                geometries.push(topAndBottom);
->>>>>>> c81afdf3
 
                 walls = geometry.walls;
                 options.wall = true;
