/*global define*/
define([
        'DynamicScene/CzmlDataSource',
        'Scene/PerformanceDisplay',
        'Core/Color',
        'Core/Math',
        'Core/Cartographic',
        'Core/Cartesian3',
        'Core/Matrix4',
        'Core/Ellipsoid',
        'Core/Extent',
        'Core/Geometry',
        'Core/GeometryAttribute',
        'Core/GeometryInstance',
        'Core/ExtentGeometry',
        'Core/EllipseGeometry',
        'Core/EllipsoidGeometry',
        'Core/PolygonGeometry',
        'Core/BoxGeometry',
        'Core/GeometryPipeline',
        'Core/VertexFormat',
        'Core/Transforms',
        'Core/PrimitiveType',
        'Core/ComponentDatatype',
        'Core/ScreenSpaceEventHandler',
        'Core/ScreenSpaceEventType',
        'Core/WallGeometry',
        'Scene/Primitive',
        'Scene/Appearance',
        'Scene/PerInstanceColorClosedTranslucentAppearance',
        'Scene/PerInstanceFlatColorAppearance',
        'Scene/EllipsoidSurfaceAppearance',
        'Scene/Material',
        'Widgets/checkForChromeFrame',
        'Widgets/Viewer/Viewer',
        'Widgets/Viewer/viewerDragDropMixin',
        'Widgets/Viewer/viewerDynamicObjectMixin',
        'domReady!'
    ], function(
        CzmlDataSource,
        PerformanceDisplay,
        Color,
        CesiumMath,
        Cartographic,
        Cartesian3,
        Matrix4,
        Ellipsoid,
        Extent,
        Geometry,
        GeometryAttribute,
        GeometryInstance,
        ExtentGeometry,
        EllipseGeometry,
        EllipsoidGeometry,
        PolygonGeometry,
        BoxGeometry,
        GeometryPipeline,
        VertexFormat,
        Transforms,
        PrimitiveType,
        ComponentDatatype,
        ScreenSpaceEventHandler,
        ScreenSpaceEventType,
        WallGeometry,
        Primitive,
        Appearance,
        PerInstanceColorClosedTranslucentAppearance,
        PerInstanceFlatColorAppearance,
        EllipsoidSurfaceAppearance,
        Material,
        checkForChromeFrame,
        Viewer,
        viewerDragDropMixin,
        viewerDynamicObjectMixin) {
    "use strict";
    /*global console*/

    /*
     * 'debug'  : true/false,   // Full WebGL error reporting at substantial performance cost.
     * 'lookAt' : CZML id,      // The CZML ID of the object to track at startup.
     * 'source' : 'file.czml',  // The relative URL of the CZML file to load at startup.
     * 'stats'  : true,         // Enable the FPS performance display.
     * 'theme'  : 'lighter',    // Use the dark-text-on-light-background theme.
     */
    var endUserOptions = {};
    var queryString = window.location.search.substring(1);
    if (queryString !== '') {
        var params = queryString.split('&');
        for ( var i = 0, len = params.length; i < len; ++i) {
            var param = params[i];
            var keyValuePair = param.split('=');
            if (keyValuePair.length > 1) {
                endUserOptions[keyValuePair[0]] = decodeURIComponent(keyValuePair[1].replace(/\+/g, ' '));
            }
        }
    }

    var loadingIndicator = document.getElementById('loadingIndicator');

    checkForChromeFrame('cesiumContainer').then(function(prompting) {
        if (!prompting) {
            startup();
        } else {
            loadingIndicator.style.display = 'none';
        }
    }).otherwise(function(e) {
        console.error(e);
        window.alert(e);
    });

    function startup() {
        var viewer = new Viewer('cesiumContainer');
        viewer.extend(viewerDragDropMixin);
        viewer.extend(viewerDynamicObjectMixin);

        viewer.onRenderLoopError.addEventListener(function(viewerArg, error) {
            console.log(error);
            window.alert(error);
        });

        viewer.onDropError.addEventListener(function(viewerArg, name, error) {
            console.log(error);
            window.alert(error);
        });

        var scene = viewer.scene;
        var context = scene.getContext();
        if (endUserOptions.debug) {
            context.setValidateShaderProgram(true);
            context.setValidateFramebuffer(true);
            context.setLogShaderCompilation(true);
            context.setThrowOnWebGLError(true);
        }

        if (typeof endUserOptions.source !== 'undefined') {
            var source = new CzmlDataSource();
            source.loadUrl(endUserOptions.source).then(function() {
                viewer.dataSources.add(source);

                var dataClock = source.getClock();
                if (typeof dataClock !== 'undefined') {
                    dataClock.clone(viewer.clock);
                    viewer.timeline.updateFromClock();
                    viewer.timeline.zoomTo(dataClock.startTime, dataClock.stopTime);
                }

                if (typeof endUserOptions.lookAt !== 'undefined') {
                    var dynamicObject = source.getDynamicObjectCollection().getObject(endUserOptions.lookAt);
                    if (typeof dynamicObject !== 'undefined') {
                        viewer.trackedObject = dynamicObject;
                    } else {
                        window.alert('No object with id ' + endUserOptions.lookAt + ' exists in the provided source.');
                    }
                }
            }, function(e) {
                window.alert(e);
            }).always(function() {
                loadingIndicator.style.display = 'none';
            });
        } else {
            loadingIndicator.style.display = 'none';
        }

        if (endUserOptions.stats) {
            scene.getPrimitives().add(new PerformanceDisplay());
        }

        var theme = endUserOptions.theme;
        if (typeof theme !== 'undefined') {
            if (endUserOptions.theme === 'lighter') {
                document.body.classList.add('cesium-lighter');
                viewer.animation.applyThemeChanges();
            } else {
                window.alert('Unknown theme: ' + theme);
            }
        }

        var ellipsoid = viewer.centralBody.getEllipsoid();

        var geometry = new GeometryInstance({
            geometry : new ExtentGeometry({
                vertexFormat : PerInstanceColorClosedTranslucentAppearance.VERTEX_FORMAT,
                extent : new Extent(
                    CesiumMath.toRadians(-180.0),
                    CesiumMath.toRadians(50.0),
                    CesiumMath.toRadians(180.0),
                    CesiumMath.toRadians(90.0)),
                granularity : 0.006                     // More than 64K vertices
            }),
            pickData : 'geometry',
            color : Color.CORNFLOWERBLUE
        });
        var geometry2 = new GeometryInstance({
            geometry : new EllipsoidGeometry({
                vertexFormat : PerInstanceColorClosedTranslucentAppearance.VERTEX_FORMAT,
                ellipsoid : new Ellipsoid(500000.0, 500000.0, 1000000.0)
            }),
            modelMatrix : Matrix4.multiplyByTranslation(Transforms.eastNorthUpToFixedFrame(
                ellipsoid.cartographicToCartesian(Cartographic.fromDegrees(-95.59777, 40.03883))), new Cartesian3(0.0, 0.0, 500000.0)),
            pickData : 'geometry2',
            color : Color.AQUAMARINE.clone()
        });
        geometry2.color.alpha = 0.5;
        var geometry3 = new GeometryInstance({
            geometry : new BoxGeometry({
                vertexFormat : PerInstanceColorClosedTranslucentAppearance.VERTEX_FORMAT,
                dimensions : new Cartesian3(1000000.0, 1000000.0, 2000000.0)
            }),
            modelMatrix : Matrix4.multiplyByTranslation(Transforms.eastNorthUpToFixedFrame(
                ellipsoid.cartographicToCartesian(Cartographic.fromDegrees(-75.59777, 40.03883))), new Cartesian3(0.0, 0.0, 3000000.0)),
            pickData : 'geometry3',
            color : Color.BLANCHEDALMOND
        });
        var geometry4 = new GeometryInstance({
            geometry : new EllipseGeometry({
                vertexFormat : PerInstanceColorClosedTranslucentAppearance.VERTEX_FORMAT,
                ellipsoid : ellipsoid,
                //center : ellipsoid.cartographicToCartesian(Cartographic.fromDegrees(-100, 20)),
                center : ellipsoid.cartographicToCartesian(Cartographic.fromDegrees(-180, 0)),
                semiMinorAxis : 500000.0,
                semiMajorAxis : 1000000.0,
                bearing : CesiumMath.PI_OVER_FOUR,
                height : 1000000.0
            }),
            pickData : 'geometry4',
            color : new Color(1.0, 1.0, 0.0, 0.5)
        });
        var primitive = new Primitive({
            geometryInstances : [geometry, geometry2, geometry3, geometry4],
            appearance : new PerInstanceColorClosedTranslucentAppearance()
        });
        scene.getPrimitives().add(primitive);

<<<<<<< HEAD
        var m = new Material({
            context : viewer.scene.getContext(),
            fabric : {
                materials : {
                    diffuseMaterial : {
                        type : 'DiffuseMap',
                        uniforms : {
                            image : '../Sandcastle/images/bumpmap.png'
                        }
                    },
                    normalMap : {
                        type : 'NormalMap',
                        uniforms : {
                            image : '../Sandcastle/images/normalmap.png',
                            strength : 0.6
                        }
                    }
                },
                components : {
                    diffuse : 'diffuseMaterial.diffuse',
                    specular : 0.01,
                    normal : 'normalMap.normal'
                }
            }
        });
        var rs = {
            depthTest : {
                enabled : true
            }
        };
        var appearance = new Appearance({
            material : m,
            renderState : rs
        });
        var geometry5 = new GeometryInstance({
            geometry : new EllipsoidGeometry({
                vertexFormat : VertexFormat.ALL,
                ellipsoid : new Ellipsoid(1000000.0, 500000.0, 500000.0)
            }),
            modelMatrix : Matrix4.multiplyByTranslation(Transforms.eastNorthUpToFixedFrame(
                ellipsoid.cartographicToCartesian(Cartographic.fromDegrees(-75.59777, 40.03883))), new Cartesian3(0.0, 0.0, 4500000.0)),
            pickData : 'geometry5'
        });
        scene.getPrimitives().add(new Primitive({
            geometryInstances : geometry5,
            appearance :appearance,
            vertexCacheOptimize : false,
            releaseGeometries : true,
            transformToWorldCoordinates : false
        }));
=======

//        var m = new Material({
//            context : viewer.scene.getContext(),
//            fabric : {
//                materials : {
//                    diffuseMaterial : {
//                        type : 'DiffuseMap',
//                        uniforms : {
//                            image : '../Sandcastle/images/bumpmap.png'
//                        }
//                    },
//                    normalMap : {
//                        type : 'NormalMap',
//                        uniforms : {
//                            image : '../Sandcastle/images/normalmap.png',
//                            strength : 0.6
//                        }
//                    }
//                },
//                components : {
//                    diffuse : 'diffuseMaterial.diffuse',
//                    specular : 0.01,
//                    normal : 'normalMap.normal'
//                }
//            }
//        });
//        var rs = {
//            depthTest : {
//                enabled : true
//            }
//        };
//        var appearance = new Appearance({
//            material : m,
//            renderState : rs
//        });
//        var geometry5 = new GeometryInstance({
//            geometry : new EllipsoidGeometry({
//                vertexFormat : VertexFormat.ALL,
//                ellipsoid : new Ellipsoid(1000000.0, 500000.0, 500000.0)
//            }),
//            modelMatrix : Matrix4.multiplyByTranslation(Transforms.eastNorthUpToFixedFrame(
//                ellipsoid.cartographicToCartesian(Cartographic.fromDegrees(-75.59777, 40.03883))), new Cartesian3(0.0, 0.0, 4500000.0)),
//            pickData : 'geometry5'
//        });
//        scene.getPrimitives().add(new Primitive({
//            geometryInstances : geometry5,
//            appearance :appearance,
//            vertexCacheOptimize : false,
//            releasegeometryInstances : true,
//            transformToWorldCoordinates : false
//        }));
>>>>>>> ddb97159

        var polygonGeometry = new GeometryInstance({
            geometry : new PolygonGeometry({
                vertexFormat : EllipsoidSurfaceAppearance.VERTEX_FORMAT,
/*
                positions : ellipsoid.cartographicArrayToCartesianArray([
                    Cartographic.fromDegrees(-72.0, 40.0),
                    Cartographic.fromDegrees(-70.0, 35.0),
                    Cartographic.fromDegrees(-75.0, 30.0),
                    Cartographic.fromDegrees(-70.0, 30.0),
                    Cartographic.fromDegrees(-68.0, 40.0)
                ]),
*/
                polygonHierarchy : {
                    positions : ellipsoid.cartographicArrayToCartesianArray([
                        Cartographic.fromDegrees(-109.0, 30.0),
                        Cartographic.fromDegrees(-95.0, 30.0),
                        Cartographic.fromDegrees(-95.0, 40.0),
                        Cartographic.fromDegrees(-109.0, 40.0)
                    ]),
                    holes : [{
                        positions : ellipsoid.cartographicArrayToCartesianArray([
                            Cartographic.fromDegrees(-107.0, 31.0),
                            Cartographic.fromDegrees(-107.0, 39.0),
                            Cartographic.fromDegrees(-97.0, 39.0),
                            Cartographic.fromDegrees(-97.0, 31.0)
                        ]),
                        holes : [{
                            positions : ellipsoid.cartographicArrayToCartesianArray([
                                Cartographic.fromDegrees(-105.0, 33.0),
                                Cartographic.fromDegrees(-99.0, 33.0),
                                Cartographic.fromDegrees(-99.0, 37.0),
                                Cartographic.fromDegrees(-105.0, 37.0)
                                ]),
                            holes : [{
                                positions : ellipsoid.cartographicArrayToCartesianArray([
                                    Cartographic.fromDegrees(-103.0, 34.0),
                                    Cartographic.fromDegrees(-101.0, 34.0),
                                    Cartographic.fromDegrees(-101.0, 36.0),
                                    Cartographic.fromDegrees(-103.0, 36.0)
                                ])
                            }]
                        }]
                    }]
                },
                height : 3000000.0,
                stRotation : 0.523598776
            }),
            pickData : 'polygon3'
        });
        var polygonPrimitive = new Primitive({
            geometryInstances : polygonGeometry,
            appearance : new EllipsoidSurfaceAppearance({
                material : Material.fromType(scene.getContext(), 'Stripe'),
                aboveGround : true,
                translucent : false
            })
        });
        scene.getPrimitives().add(polygonPrimitive);

        var wall = new GeometryInstance({
            geometry : new WallGeometry({
                vertexFormat : Appearance.MaterialSupport.TEXTURED.vertexFormat,
                positions    : ellipsoid.cartographicArrayToCartesianArray([
                    Cartographic.fromDegrees(-125.0, 37.0, 100000.0),
                    Cartographic.fromDegrees(-125.0, 38.0, 100000.0),
                    Cartographic.fromDegrees(-120.0, 38.0, 100000.0),
                    Cartographic.fromDegrees(-120.0, 37.0, 100000.0),
                    Cartographic.fromDegrees(-125.0, 37.0, 100000.0)
                ])
            })
            // pickData is undefined here for testing
        });
        var wallPrimitive = new Primitive({
            geometryInstances : wall,
            appearance : new Appearance({
                materialSupport : Appearance.MaterialSupport.TEXTURED,
                material : Material.fromType(scene.getContext(), 'Checkerboard')
            })
        });
        wallPrimitive.appearance.material.uniforms.repeat = { x : 20.0, y : 6.0 };
        scene.getPrimitives().add(wallPrimitive);

        /*
        var positions = ellipsoid.cartographicArrayToCartesianArray([
            Cartographic.fromDegrees(-70.0, 20.0),
            Cartographic.fromDegrees(-70.0, 0.0),
            Cartographic.fromDegrees(-60.0, 10.0)
        ]);
        var flatPositions = [];
        var p, i;
        for (i = 0; i < positions.length; ++i) {
            p = positions[i];
            flatPositions.push(p.x, p.y, p.z);
        }
        var customWithIndices = new GeometryInstance({
           geometry : new Geometry({
               attributes : {
                   position : new GeometryAttribute({
                        componentDatatype : ComponentDatatype.DOUBLE,
                        componentsPerAttribute : 3,
<<<<<<< HEAD
                        values : new Float64Array(flatPositions)
                   })
=======
                        values : new Float64Array([
                            0.0, 0.0, 2000000.0,
                            7500000.0, 0.0, 2000000.0,
                            0.0, 7500000.0, 2000000.0
                        ])
                   }),
                   color : new GeometryAttribute({
                       componentDatatype : ComponentDatatype.UNSIGNED_BYTE,
                       componentsPerAttribute : 4,
                       normalize : true,
                       values : new Uint8Array([
                           255, 255, 255, 255,
                           255, 255, 255, 255,
                           255, 255, 255, 255
                       ])
                  })
>>>>>>> ddb97159
               },
               indices : new Uint16Array([0, 1, 1, 2, 2, 0]),
               primitiveType : PrimitiveType.LINES
           }),
           pickData : 'customWithIndices'
        });
        scene.getPrimitives().add(new Primitive({
            geometryInstances : customWithIndices,
            appearance : new PerInstanceFlatColorAppearance()
        }));

        positions = ellipsoid.cartographicArrayToCartesianArray([
            Cartographic.fromDegrees(-70.0, 20.0, 200000.0),
            Cartographic.fromDegrees(-70.0,  0.0, 200000.0),
            Cartographic.fromDegrees(-60.0, 10.0, 200000.0)
        ]);
        flatPositions = [];
        for (i = 0; i < positions.length; ++i) {
            p = positions[i];
            flatPositions.push(p.x, p.y, p.z);
        }
        var customWithoutIndices = new GeometryInstance({
            geometry : new Geometry({
                attributes : {
                    position : new GeometryAttribute({
                         componentDatatype : ComponentDatatype.DOUBLE,
                         componentsPerAttribute : 3,
<<<<<<< HEAD
                         values : new Float64Array(flatPositions)
                    })
=======
                         values : new Float64Array([
                             0.0, 0.0, 0.0,
                             7500000.0, 0.0, 0.0,
                             0.0, 7500000.0, 0.0
                         ])
                    }),
                    color : new GeometryAttribute({
                        componentDatatype : ComponentDatatype.UNSIGNED_BYTE,
                        componentsPerAttribute : 4,
                        normalize : true,
                        values : new Uint8Array([
                            255, 255, 0, 255,
                            255, 255, 0, 255,
                            255, 255, 0, 255
                        ])
                   })
>>>>>>> ddb97159
                },
                primitiveType : PrimitiveType.LINE_LOOP
            }),
            pickData : 'customWithoutIndices'
         });
         scene.getPrimitives().add(new Primitive({
             geometryInstances : customWithoutIndices,
             appearance : new PerInstanceFlatColorAppearance()
         }));
         */

        var handler = new ScreenSpaceEventHandler(scene.getCanvas());
        handler.setInputAction(
            function (movement) {
                var pickedObject = scene.pick(movement.endPosition);
                if (typeof pickedObject !== 'undefined') {
                    console.log(pickedObject);
                }
            },
            ScreenSpaceEventType.MOUSE_MOVE
        );
        handler.setInputAction(
            function () {
                polygonPrimitive.appearance.material = Material.fromType(scene.getContext(), 'Wood');
                wallPrimitive.appearance = new Appearance();
            },
            ScreenSpaceEventType.LEFT_CLICK
        );
    }
});<|MERGE_RESOLUTION|>--- conflicted
+++ resolved
@@ -231,58 +231,6 @@
         });
         scene.getPrimitives().add(primitive);
 
-<<<<<<< HEAD
-        var m = new Material({
-            context : viewer.scene.getContext(),
-            fabric : {
-                materials : {
-                    diffuseMaterial : {
-                        type : 'DiffuseMap',
-                        uniforms : {
-                            image : '../Sandcastle/images/bumpmap.png'
-                        }
-                    },
-                    normalMap : {
-                        type : 'NormalMap',
-                        uniforms : {
-                            image : '../Sandcastle/images/normalmap.png',
-                            strength : 0.6
-                        }
-                    }
-                },
-                components : {
-                    diffuse : 'diffuseMaterial.diffuse',
-                    specular : 0.01,
-                    normal : 'normalMap.normal'
-                }
-            }
-        });
-        var rs = {
-            depthTest : {
-                enabled : true
-            }
-        };
-        var appearance = new Appearance({
-            material : m,
-            renderState : rs
-        });
-        var geometry5 = new GeometryInstance({
-            geometry : new EllipsoidGeometry({
-                vertexFormat : VertexFormat.ALL,
-                ellipsoid : new Ellipsoid(1000000.0, 500000.0, 500000.0)
-            }),
-            modelMatrix : Matrix4.multiplyByTranslation(Transforms.eastNorthUpToFixedFrame(
-                ellipsoid.cartographicToCartesian(Cartographic.fromDegrees(-75.59777, 40.03883))), new Cartesian3(0.0, 0.0, 4500000.0)),
-            pickData : 'geometry5'
-        });
-        scene.getPrimitives().add(new Primitive({
-            geometryInstances : geometry5,
-            appearance :appearance,
-            vertexCacheOptimize : false,
-            releaseGeometries : true,
-            transformToWorldCoordinates : false
-        }));
-=======
 
 //        var m = new Material({
 //            context : viewer.scene.getContext(),
@@ -331,10 +279,9 @@
 //            geometryInstances : geometry5,
 //            appearance :appearance,
 //            vertexCacheOptimize : false,
-//            releasegeometryInstances : true,
+//            releaseGeometries : true,
 //            transformToWorldCoordinates : false
 //        }));
->>>>>>> ddb97159
 
         var polygonGeometry = new GeometryInstance({
             geometry : new PolygonGeometry({
@@ -436,15 +383,7 @@
                    position : new GeometryAttribute({
                         componentDatatype : ComponentDatatype.DOUBLE,
                         componentsPerAttribute : 3,
-<<<<<<< HEAD
                         values : new Float64Array(flatPositions)
-                   })
-=======
-                        values : new Float64Array([
-                            0.0, 0.0, 2000000.0,
-                            7500000.0, 0.0, 2000000.0,
-                            0.0, 7500000.0, 2000000.0
-                        ])
                    }),
                    color : new GeometryAttribute({
                        componentDatatype : ComponentDatatype.UNSIGNED_BYTE,
@@ -456,7 +395,6 @@
                            255, 255, 255, 255
                        ])
                   })
->>>>>>> ddb97159
                },
                indices : new Uint16Array([0, 1, 1, 2, 2, 0]),
                primitiveType : PrimitiveType.LINES
@@ -484,15 +422,7 @@
                     position : new GeometryAttribute({
                          componentDatatype : ComponentDatatype.DOUBLE,
                          componentsPerAttribute : 3,
-<<<<<<< HEAD
                          values : new Float64Array(flatPositions)
-                    })
-=======
-                         values : new Float64Array([
-                             0.0, 0.0, 0.0,
-                             7500000.0, 0.0, 0.0,
-                             0.0, 7500000.0, 0.0
-                         ])
                     }),
                     color : new GeometryAttribute({
                         componentDatatype : ComponentDatatype.UNSIGNED_BYTE,
@@ -504,7 +434,6 @@
                             255, 255, 0, 255
                         ])
                    })
->>>>>>> ddb97159
                 },
                 primitiveType : PrimitiveType.LINE_LOOP
             }),
