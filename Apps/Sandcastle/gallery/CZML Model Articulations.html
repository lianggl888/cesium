<!DOCTYPE html>
<html lang="en">
  <head>
    <meta charset="utf-8" />
    <meta http-equiv="X-UA-Compatible" content="IE=edge" />
    <meta
      name="viewport"
      content="width=device-width, initial-scale=1, maximum-scale=1, minimum-scale=1, user-scalable=no"
    />
    <meta name="description" content="CZML Model Articulations" />
    <meta name="cesium-sandcastle-labels" content="CZML" />
    <title>Cesium Demo</title>
    <script type="text/javascript" src="../Sandcastle-header.js"></script>
    <script
      type="text/javascript"
      src="../../../Build/CesiumUnminified/Cesium.js"
      nomodule
    ></script>
    <script type="module" src="../load-cesium-es6.js"></script>
  </head>
  <body
    class="sandcastle-loading"
    data-sandcastle-bucket="bucket-requirejs.html"
  >
    <style>
      @import url(../templates/bucket.css);
    </style>
    <div id="cesiumContainer" class="fullSize"></div>
    <div id="loadingOverlay"><h1>Loading...</h1></div>
    <div id="toolbar"></div>

    <script id="cesium_sandcastle_script">
      function startup(Cesium) {
        "use strict";
        //Sandcastle_Begin
        var czml = [
          {
            id: "document",
            name: "CZML Model",
            version: "1.0",
            clock: {
              interval: "2019-06-01T16:00:00Z/2019-06-01T16:10:00Z",
              currentTime: "2019-06-01T16:00:00Z",
              multiplier: 60,
              range: "LOOP_STOP",
              step: "SYSTEM_CLOCK_MULTIPLIER",
            },
          },
          {
            id: "test model",
            name: "Cesium Air",
            position: {
              cartographicDegrees: [-77, 37, 10000],
            },
            model: {
              gltf: "https://assets.agi.com/models/launchvehicle.glb",
              scale: 2.0,
              minimumPixelSize: 128,
              runAnimations: false,
              articulations: {
                "Fairing Open": {
                  epoch: "2019-06-01T16:00:00Z",
                  number: [0, 0, 600, 120],
                },
                "Fairing Separate": {
                  epoch: "2019-06-01T16:00:00Z",
                  number: [0, 0, 400, -50],
                },
                "Fairing Drop": {
                  epoch: "2019-06-01T16:00:00Z",
                  interpolationAlgorithm: "LAGRANGE",
                  interpolationDegree: 2,
                  number: [0, 0, 80, 0, 100, 0, 120, -1, 600, -120],
                },
              },
            },
          },
        ];

        var viewer = new Cesium.Viewer("cesiumContainer", {
          shouldAnimate: true,
        });

        var dataSourcePromise = viewer.dataSources.add(
          Cesium.CzmlDataSource.load(czml)
        );

<<<<<<< HEAD
dataSourcePromise.then(function(dataSource){
    viewer.trackedEntity = dataSource.entities.getById('test model');
}).catch(function(error){
    console.error(error);
});
//Sandcastle_End
    Sandcastle.finishedLoading();
}
if (typeof Cesium !== 'undefined') {
    window.startupCalled = true;
    startup(Cesium);
}
</script>
</body>
=======
        dataSourcePromise
          .then(function (dataSource) {
            viewer.trackedEntity = dataSource.entities.getById("test model");
          })
          .otherwise(function (error) {
            console.error(error);
          });
        //Sandcastle_End
        Sandcastle.finishedLoading();
      }
      if (typeof Cesium !== "undefined") {
        window.startupCalled = true;
        startup(Cesium);
      }
    </script>
  </body>
>>>>>>> 2fd0e8f7
</html><|MERGE_RESOLUTION|>--- conflicted
+++ resolved
@@ -85,27 +85,11 @@
           Cesium.CzmlDataSource.load(czml)
         );
 
-<<<<<<< HEAD
-dataSourcePromise.then(function(dataSource){
-    viewer.trackedEntity = dataSource.entities.getById('test model');
-}).catch(function(error){
-    console.error(error);
-});
-//Sandcastle_End
-    Sandcastle.finishedLoading();
-}
-if (typeof Cesium !== 'undefined') {
-    window.startupCalled = true;
-    startup(Cesium);
-}
-</script>
-</body>
-=======
         dataSourcePromise
           .then(function (dataSource) {
             viewer.trackedEntity = dataSource.entities.getById("test model");
           })
-          .otherwise(function (error) {
+          .catch(function (error) {
             console.error(error);
           });
         //Sandcastle_End
@@ -117,5 +101,4 @@
       }
     </script>
   </body>
->>>>>>> 2fd0e8f7
 </html>