<!DOCTYPE html>
<html lang="en">
  <head>
    <meta charset="utf-8" />
    <meta http-equiv="X-UA-Compatible" content="IE=edge" />
    <meta
      name="viewport"
      content="width=device-width, initial-scale=1, maximum-scale=1, minimum-scale=1, user-scalable=no"
    />
    <meta name="description" content="Create and style textual labels." />
    <meta name="cesium-sandcastle-labels" content="Showcases, Beginner" />
    <title>Cesium Demo</title>
    <script type="text/javascript" src="../Sandcastle-header.js"></script>
    <script
      type="text/javascript"
      src="../../../Build/CesiumUnminified/Cesium.js"
      nomodule
    ></script>
    <script type="module" src="../load-cesium-es6.js"></script>
  </head>
  <body
    class="sandcastle-loading"
    data-sandcastle-bucket="bucket-requirejs.html"
  >
    <style>
      @import url(../templates/bucket.css);
    </style>
    <div id="cesiumContainer" class="fullSize"></div>
    <div id="loadingOverlay"><h1>Loading...</h1></div>
    <div id="toolbar"></div>
    <script id="cesium_sandcastle_script">
      function startup(Cesium) {
        "use strict";
        //Sandcastle_Begin
        var viewer = new Cesium.Viewer("cesiumContainer");
        var labelListenerCallback;

        function addLabel() {
          Sandcastle.declare(addLabel);
          viewer.entities.add({
            position: Cesium.Cartesian3.fromDegrees(-75.1641667, 39.9522222),
            label: {
              text: "Philadelphia",
            },
          });
        }

        function setFont() {
          Sandcastle.declare(setFont);
          viewer.entities.add({
            position: Cesium.Cartesian3.fromDegrees(-75.1641667, 39.9522222),
            label: {
              text: "Philadelphia",
              font: "24px Helvetica",
              fillColor: Cesium.Color.SKYBLUE,
              outlineColor: Cesium.Color.BLACK,
              outlineWidth: 2,
              style: Cesium.LabelStyle.FILL_AND_OUTLINE,
            },
          });
        }

        function setProperties() {
          Sandcastle.declare(setProperties);
          var entity = viewer.entities.add({
            position: Cesium.Cartesian3.fromDegrees(
              -75.1641667,
              39.9522222,
              300000.0
            ),
            label: {
              text: "Philadelphia",
            },
          });

          entity.label.scale = 2.0;
          entity.label.showBackground = true;
        }

        function offsetByDistance() {
          Sandcastle.declare(offsetByDistance);
          var image = new Image();
          image.onload = function () {
            viewer.entities.add({
              position: Cesium.Cartesian3.fromDegrees(-75.1641667, 39.9522222),
              billboard: {
                position: Cesium.Cartesian3.fromDegrees(
                  -75.1641667,
                  39.9522222
                ),
                scaleByDistance: new Cesium.NearFarScalar(
                  1.5e2,
                  5.0,
                  1.5e7,
                  0.5
                ),
                image: image,
              },
              label: {
                text: "Label on top of scaling billboard",
                font: "20px sans-serif",
                showBackground: true,
                horizontalOrigin: Cesium.HorizontalOrigin.CENTER,
                pixelOffset: new Cesium.Cartesian2(0.0, -image.height),
                pixelOffsetScaleByDistance: new Cesium.NearFarScalar(
                  1.5e2,
                  3.0,
                  1.5e7,
                  0.5
                ),
              },
            });
          };
          image.src = "../images/facility.gif";
        }

        function fadeByDistance() {
          Sandcastle.declare(fadeByDistance);
          viewer.entities.add({
            position: Cesium.Cartesian3.fromDegrees(-73.94, 40.67),
            label: {
              text: "New York",
              translucencyByDistance: new Cesium.NearFarScalar(
                1.5e2,
                1.0,
                1.5e8,
                0.0
              ),
            },
          });
          viewer.entities.add({
            position: Cesium.Cartesian3.fromDegrees(-84.39, 33.75),
            label: {
              text: "Atlanta",
              translucencyByDistance: new Cesium.NearFarScalar(
                1.5e5,
                1.0,
                1.5e7,
                0.0
              ),
            },
          });
        }

        function scaleByDistance() {
          Sandcastle.declare(scaleByDistance);

          viewer.entities.add({
            position: Cesium.Cartesian3.fromDegrees(-75.1641667, 39.9522222),
            label: {
              text: "Philadelphia",
              scaleByDistance: new Cesium.NearFarScalar(1.5e2, 2.0, 1.5e7, 0.5),
            },
          });
        }

        function setRightToLeft() {
          Sandcastle.declare(setRightToLeft);
          Cesium.Label.enableRightToLeftDetection = true; //Only needs to be set once at the beginning of the application.
          viewer.entities.add({
            position: Cesium.Cartesian3.fromDegrees(-75.1641667, 39.9522222),
            label: {
              text: "Master (אדון): Hello\nתלמיד (student): שלום",
            },
          });
        }

        function animateLabel() {
          Sandcastle.declare(animateLabel);
          var entity = viewer.entities.add({
            position: Cesium.Cartesian3.fromDegrees(-75.1641667, 39.9522222),
            label: {
              text: "Philadelphia",
            },
          });

          var outlineDelta = 0.1;
          var fontDelta = -1.0;
          var fontSize = 20.0;
          var minFontSize = 1.0;
          var maxFontSize = 48.0;

          labelListenerCallback = viewer.scene.preUpdate.addEventListener(
            function (scene, time) {
              entity.label.outlineWidth += outlineDelta;
              if (
                entity.label.outlineWidth >= 4.0 ||
                entity.label.outlineWidth <= 0.0
              ) {
                outlineDelta *= -1.0;
              }

              fontSize += fontDelta;
              if (fontSize >= maxFontSize || fontSize <= minFontSize) {
                fontDelta *= -1.0;
              }
              entity.label.font = fontSize + "px Calibri";
            }
          );
        }

        Sandcastle.addToolbarMenu([
          {
            text: "Add label",
            onselect: function () {
              addLabel();
              Sandcastle.highlight(addLabel);
            },
          },
          {
            text: "Set font",
            onselect: function () {
              setFont();
              Sandcastle.highlight(setFont);
            },
          },
          {
            text: "Set properties",
            onselect: function () {
              setProperties();
              Sandcastle.highlight(setProperties);
            },
          },
          {
            text: "Offset label by distance",
            onselect: function () {
              offsetByDistance();
              Sandcastle.highlight(offsetByDistance);
            },
          },
          {
            text: "Fade label by distance",
            onselect: function () {
              fadeByDistance();
              Sandcastle.highlight(fadeByDistance);
            },
          },
          {
            text: "Scale label by distance",
            onselect: function () {
              scaleByDistance();
              Sandcastle.highlight(scaleByDistance);
            },
          },
          {
            text: "Set label with right-to-left language",
            onselect: function () {
              setRightToLeft();
              Sandcastle.highlight(setRightToLeft);
            },
          },
          {
            text: "Animate Label",
            onselect: function () {
              animateLabel();
              Sandcastle.highlight(animateLabel);
            },
          },
        ]);

        Sandcastle.reset = function () {
          viewer.entities.removeAll();
          if (Cesium.defined(labelListenerCallback)) {
            labelListenerCallback();
          }
        };

<<<<<<< HEAD
=======
        function animateLabel() {
          var entity = viewer.entities.add({
            position: Cesium.Cartesian3.fromDegrees(-75.1641667, 39.9522222),
            label: {
              text: "Philadelphia",
              outlineColor: Cesium.Color.BLACK,
              outlineWidth: 0,
              style: Cesium.LabelStyle.FILL_AND_OUTLINE,
            },
          });

          var outlineDelta = 0.1;
          var fontDelta = -1.0;
          var fontSize = 20.0;
          var minFontSize = 1.0;
          var maxFontSize = 48.0;

          labelListenerCallback = viewer.scene.preUpdate.addEventListener(
            function (scene, time) {
              entity.label.outlineWidth += outlineDelta;
              if (
                entity.label.outlineWidth >= 4.0 ||
                entity.label.outlineWidth <= 0.0
              ) {
                outlineDelta *= -1.0;
              }

              fontSize += fontDelta;
              if (fontSize >= maxFontSize || fontSize <= minFontSize) {
                fontDelta *= -1.0;
              }
              entity.label.font = fontSize + "px Calibri";
            }
          );
        }

>>>>>>> 11597aa5
        //Sandcastle_End
        Sandcastle.finishedLoading();
      }
      if (typeof Cesium !== "undefined") {
        window.startupCalled = true;
        startup(Cesium);
      }
    </script>
  </body>
</html><|MERGE_RESOLUTION|>--- conflicted
+++ resolved
@@ -171,6 +171,9 @@
             position: Cesium.Cartesian3.fromDegrees(-75.1641667, 39.9522222),
             label: {
               text: "Philadelphia",
+              outlineColor: Cesium.Color.BLACK,
+              outlineWidth: 0,
+              style: Cesium.LabelStyle.FILL_AND_OUTLINE,
             },
           });
 
@@ -265,45 +268,6 @@
           }
         };
 
-<<<<<<< HEAD
-=======
-        function animateLabel() {
-          var entity = viewer.entities.add({
-            position: Cesium.Cartesian3.fromDegrees(-75.1641667, 39.9522222),
-            label: {
-              text: "Philadelphia",
-              outlineColor: Cesium.Color.BLACK,
-              outlineWidth: 0,
-              style: Cesium.LabelStyle.FILL_AND_OUTLINE,
-            },
-          });
-
-          var outlineDelta = 0.1;
-          var fontDelta = -1.0;
-          var fontSize = 20.0;
-          var minFontSize = 1.0;
-          var maxFontSize = 48.0;
-
-          labelListenerCallback = viewer.scene.preUpdate.addEventListener(
-            function (scene, time) {
-              entity.label.outlineWidth += outlineDelta;
-              if (
-                entity.label.outlineWidth >= 4.0 ||
-                entity.label.outlineWidth <= 0.0
-              ) {
-                outlineDelta *= -1.0;
-              }
-
-              fontSize += fontDelta;
-              if (fontSize >= maxFontSize || fontSize <= minFontSize) {
-                fontDelta *= -1.0;
-              }
-              entity.label.font = fontSize + "px Calibri";
-            }
-          );
-        }
-
->>>>>>> 11597aa5
         //Sandcastle_End
         Sandcastle.finishedLoading();
       }
